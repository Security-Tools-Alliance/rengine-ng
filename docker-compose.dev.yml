services:
  db:
    image: "postgres:12.3-alpine"
    restart: unless-stopped
    environment:
      - POSTGRES_DB=${POSTGRES_DB}
      - POSTGRES_USER=${POSTGRES_USER}
      - PGUSER=${POSTGRES_USER}
      - POSTGRES_PASSWORD=${POSTGRES_PASSWORD}
      - POSTGRES_PORT=${POSTGRES_PORT}
    volumes:
      - postgres_data:/var/lib/postgresql/data/
    healthcheck:
      test: ["CMD-SHELL", "pg_isready"]
      interval: 10s
      timeout: 5s
      retries: 5
    networks:
      - rengine_network
    ports:
      - "127.0.0.1:5432:5432"

  redis:
    image: "redis:alpine"
    restart: unless-stopped
    hostname: redis
    healthcheck:
      test: ["CMD", "redis-cli","ping"]
      interval: 10s
      timeout: 5s
      retries: 5
    networks:
      - rengine_network

  celery:
    build:
<<<<<<< HEAD
      context: docker
      dockerfile: celery/Dockerfile
    restart: unless-stopped
    volumes:
      - ./web:/home/rengine/rengine
      - scan_results:/home/rengine/scan_results
=======
      context: ./web
    restart: always
    entrypoint: /usr/src/app/celery-entrypoint-dev.sh
    volumes:
      - ./web:/usr/src/app
      - github_repos:/usr/src/github
      - wordlist:/usr/src/wordlist
      - scan_results:/usr/src/scan_results
      - gf_patterns:/root/.gf
      - nuclei_templates:/root/nuclei-templates
      - tool_config:/root/.config
      - static_volume:/usr/src/app/staticfiles/
>>>>>>> 0509a914
    environment:
      - CELERY_DEBUG=1
      - CELERY_REMOTE_DEBUG=0
      - CELERY_REMOTE_DEBUG_PORT=5679
      - CELERY_BROKER=redis://redis:6379/0
      - CELERY_BACKEND=redis://redis:6379/0
      - DOMAIN_NAME=${DOMAIN_NAME}
      - POSTGRES_DB=${POSTGRES_DB}
      - POSTGRES_USER=${POSTGRES_USER}
      - POSTGRES_PASSWORD=${POSTGRES_PASSWORD}
      - POSTGRES_PORT=${POSTGRES_PORT}
      - POSTGRES_HOST=${POSTGRES_HOST}
      - MAX_CONCURRENCY=${MAX_CONCURRENCY}
      - MIN_CONCURRENCY=${MIN_CONCURRENCY}
<<<<<<< HEAD
    healthcheck:
      test: ["CMD", "poetry", "-C", "/home/rengine", "run", "celery","-A","reNgine","status"]
=======
    ports:
      - "127.0.0.1:5679:5679"
    healthcheck:
      test: ["CMD", "celery","-A","reNgine","status"]
>>>>>>> 0509a914
      interval: 10s
      timeout: 10s
      retries: 60
    depends_on:
      db:
        condition: service_healthy
      redis:
        condition: service_healthy
    networks:
      - rengine_network

  celery-beat:
<<<<<<< HEAD
    build:
      context: docker
      dockerfile: celery/Dockerfile
    restart: unless-stopped
    volumes:
      - ./web:/home/rengine/rengine
      - scan_results:/home/rengine/scan_results
=======
    build: ./web
    entrypoint: /usr/src/app/beat-entrypoint-dev.sh
    command: celery -A reNgine beat -l INFO --scheduler django_celery_beat.schedulers:DatabaseScheduler
>>>>>>> 0509a914
    environment:
      - CELERY_DEBUG=1
      - CELERY_BROKER=redis://redis:6379/0
      - CELERY_BACKEND=redis://redis:6379/0
      - DOMAIN_NAME=${DOMAIN_NAME}
      - POSTGRES_DB=${POSTGRES_DB}
      - POSTGRES_USER=${POSTGRES_USER}
      - POSTGRES_PASSWORD=${POSTGRES_PASSWORD}
      - POSTGRES_PORT=${POSTGRES_PORT}
      - POSTGRES_HOST=${POSTGRES_HOST}
<<<<<<< HEAD
      - MAX_CONCURRENCY=${MAX_CONCURRENCY}
      - MIN_CONCURRENCY=${MIN_CONCURRENCY}
    depends_on:
      celery:
        condition: service_healthy
=======
    depends_on:
      celery:
        condition: service_healthy
    volumes:
      - ./web:/usr/src/app
      - github_repos:/usr/src/github
      - wordlist:/usr/src/wordlist
      - scan_results:/usr/src/scan_results
      - gf_patterns:/root/.gf
      - nuclei_templates:/root/nuclei-templates
      - tool_config:/root/.config
>>>>>>> 0509a914
    networks:
      - rengine_network

  web:
    build:
<<<<<<< HEAD
      context: docker
      dockerfile: web/Dockerfile
    restart: unless-stopped
=======
      context: ./web
    entrypoint: /usr/src/app/entrypoint-dev.sh
    restart: always
    image: docker.pkg.github.com/yogeshojha/rengine/rengine:latest
>>>>>>> 0509a914
    environment:
      - UI_DEBUG=1
      - UI_REMOTE_DEBUG=0
      - UI_REMOTE_DEBUG_PORT=5678
      - CELERY_BROKER=redis://redis:6379/0
      - CELERY_BACKEND=redis://redis:6379/0
      - DOMAIN_NAME=${DOMAIN_NAME}
      - POSTGRES_DB=${POSTGRES_DB}
      - POSTGRES_USER=${POSTGRES_USER}
      - POSTGRES_PASSWORD=${POSTGRES_PASSWORD}
      - POSTGRES_PORT=${POSTGRES_PORT}
      - POSTGRES_HOST=${POSTGRES_HOST}
      # THIS IS A MUST FOR CHECKING UPDATE, EVERYTIME A COMMIT IS MERGED INTO
      # MASTER, UPDATE THIS!!! MAJOR.MINOR.PATCH https://semver.org/
      - RENGINE_CURRENT_VERSION='2.1.0'
    volumes:
<<<<<<< HEAD
      - ./web:/home/rengine/app
      - scan_results:/home/rengine/scan_results
    ports:
      - "8000:8000"
=======
      - ./web:/usr/src/app
      - github_repos:/usr/src/github
      - wordlist:/usr/src/wordlist
      - scan_results:/usr/src/scan_results
      - gf_patterns:/root/.gf
      - nuclei_templates:/root/nuclei-templates
      - tool_config:/root/.config
      - static_volume:/usr/src/app/staticfiles
    ports:
      - "8000:8000"
      - "127.0.0.1:5678:5678"
>>>>>>> 0509a914
    healthcheck:
      test: ["CMD", "curl", "-f", "-k", "http://localhost:8000"]
      interval: 10s
      timeout: 10s
      retries: 10
<<<<<<< HEAD
    depends_on:
      db:
        condition: service_healthy
      celery:
        condition: service_healthy
      celery-beat:
        condition: service_started
    networks:
      rengine_network:
        aliases:
          - rengine

  ollama:
    image: ollama/ollama
    restart: unless-stopped
    container_name: ollama
    volumes:
      - ollama_data:/root/.ollama
    ports:
      - "11434:11434"
=======
    depends_on:
      db:
        condition: service_healthy
      celery:
        condition: service_healthy
      celery-beat:
        condition: service_started
    networks:
      rengine_network:
        aliases:
          - rengine

  proxy:
    restart: always
    image: nginx:alpine
    ports:
      - 8082:8082/tcp
      - 443:443/tcp
    depends_on:
      web:
        condition: service_healthy
      db:
        condition: service_healthy
      redis:
        condition: service_healthy
    secrets:
      - source: proxy.ca
        target: /etc/nginx/certs/rengine_chain.pem
      - source: proxy.cert
        target: /etc/nginx/certs/rengine.pem
      - source: proxy.key
        target: /etc/nginx/certs/rengine_rsa.key
    volumes:
      - ./config/nginx/rengine.conf:/etc/nginx/conf.d/rengine.conf:ro
      - static_volume:/usr/src/app/staticfiles
      - scan_results:/usr/src/scan_results
>>>>>>> 0509a914
    networks:
      - rengine_network
    restart: always
    # command: ["ollama", "run", "llama2-uncensored"]

networks:
  rengine_network:

volumes:
  tool_config:
  postgres_data:
  gf_patterns:
  nuclei_templates:
  github_repos:
  wordlist:
  scan_results:
<<<<<<< HEAD
  ollama_data:
=======
  static_volume:

secrets:
  proxy.ca:
    file: ./secrets/certs/rengine_chain.pem
  proxy.key:
    file: ./secrets/certs/rengine_rsa.key
  proxy.cert:
    file: ./secrets/certs/rengine.pem
>>>>>>> 0509a914
<|MERGE_RESOLUTION|>--- conflicted
+++ resolved
@@ -34,27 +34,14 @@
 
   celery:
     build:
-<<<<<<< HEAD
       context: docker
       dockerfile: celery/Dockerfile
     restart: unless-stopped
+    entrypoint: /entrypoint-dev.sh
     volumes:
       - ./web:/home/rengine/rengine
+      - ./docker/celery/entrypoint-dev.sh:/entrypoint-dev.sh:ro
       - scan_results:/home/rengine/scan_results
-=======
-      context: ./web
-    restart: always
-    entrypoint: /usr/src/app/celery-entrypoint-dev.sh
-    volumes:
-      - ./web:/usr/src/app
-      - github_repos:/usr/src/github
-      - wordlist:/usr/src/wordlist
-      - scan_results:/usr/src/scan_results
-      - gf_patterns:/root/.gf
-      - nuclei_templates:/root/nuclei-templates
-      - tool_config:/root/.config
-      - static_volume:/usr/src/app/staticfiles/
->>>>>>> 0509a914
     environment:
       - CELERY_DEBUG=1
       - CELERY_REMOTE_DEBUG=0
@@ -69,15 +56,8 @@
       - POSTGRES_HOST=${POSTGRES_HOST}
       - MAX_CONCURRENCY=${MAX_CONCURRENCY}
       - MIN_CONCURRENCY=${MIN_CONCURRENCY}
-<<<<<<< HEAD
     healthcheck:
       test: ["CMD", "poetry", "-C", "/home/rengine", "run", "celery","-A","reNgine","status"]
-=======
-    ports:
-      - "127.0.0.1:5679:5679"
-    healthcheck:
-      test: ["CMD", "celery","-A","reNgine","status"]
->>>>>>> 0509a914
       interval: 10s
       timeout: 10s
       retries: 60
@@ -88,21 +68,19 @@
         condition: service_healthy
     networks:
       - rengine_network
+    ports:
+      - "127.0.0.1:5679:5679"
 
   celery-beat:
-<<<<<<< HEAD
     build:
       context: docker
       dockerfile: celery/Dockerfile
     restart: unless-stopped
+    entrypoint: /entrypoint-dev.sh
     volumes:
       - ./web:/home/rengine/rengine
+      - ./docker/beat/entrypoint-dev.sh:/entrypoint-dev.sh:ro
       - scan_results:/home/rengine/scan_results
-=======
-    build: ./web
-    entrypoint: /usr/src/app/beat-entrypoint-dev.sh
-    command: celery -A reNgine beat -l INFO --scheduler django_celery_beat.schedulers:DatabaseScheduler
->>>>>>> 0509a914
     environment:
       - CELERY_DEBUG=1
       - CELERY_BROKER=redis://redis:6379/0
@@ -113,40 +91,24 @@
       - POSTGRES_PASSWORD=${POSTGRES_PASSWORD}
       - POSTGRES_PORT=${POSTGRES_PORT}
       - POSTGRES_HOST=${POSTGRES_HOST}
-<<<<<<< HEAD
       - MAX_CONCURRENCY=${MAX_CONCURRENCY}
       - MIN_CONCURRENCY=${MIN_CONCURRENCY}
     depends_on:
       celery:
         condition: service_healthy
-=======
-    depends_on:
-      celery:
-        condition: service_healthy
-    volumes:
-      - ./web:/usr/src/app
-      - github_repos:/usr/src/github
-      - wordlist:/usr/src/wordlist
-      - scan_results:/usr/src/scan_results
-      - gf_patterns:/root/.gf
-      - nuclei_templates:/root/nuclei-templates
-      - tool_config:/root/.config
->>>>>>> 0509a914
     networks:
       - rengine_network
 
   web:
     build:
-<<<<<<< HEAD
       context: docker
       dockerfile: web/Dockerfile
     restart: unless-stopped
-=======
-      context: ./web
-    entrypoint: /usr/src/app/entrypoint-dev.sh
-    restart: always
-    image: docker.pkg.github.com/yogeshojha/rengine/rengine:latest
->>>>>>> 0509a914
+    entrypoint: /entrypoint-dev.sh
+    volumes:
+      - ./web:/home/rengine/app
+      - ./docker/web/entrypoint-dev.sh:/entrypoint-dev.sh:ro
+      - scan_results:/home/rengine/scan_results
     environment:
       - UI_DEBUG=1
       - UI_REMOTE_DEBUG=0
@@ -162,31 +124,11 @@
       # THIS IS A MUST FOR CHECKING UPDATE, EVERYTIME A COMMIT IS MERGED INTO
       # MASTER, UPDATE THIS!!! MAJOR.MINOR.PATCH https://semver.org/
       - RENGINE_CURRENT_VERSION='2.1.0'
-    volumes:
-<<<<<<< HEAD
-      - ./web:/home/rengine/app
-      - scan_results:/home/rengine/scan_results
-    ports:
-      - "8000:8000"
-=======
-      - ./web:/usr/src/app
-      - github_repos:/usr/src/github
-      - wordlist:/usr/src/wordlist
-      - scan_results:/usr/src/scan_results
-      - gf_patterns:/root/.gf
-      - nuclei_templates:/root/nuclei-templates
-      - tool_config:/root/.config
-      - static_volume:/usr/src/app/staticfiles
-    ports:
-      - "8000:8000"
-      - "127.0.0.1:5678:5678"
->>>>>>> 0509a914
     healthcheck:
       test: ["CMD", "curl", "-f", "-k", "http://localhost:8000"]
       interval: 10s
       timeout: 10s
       retries: 10
-<<<<<<< HEAD
     depends_on:
       db:
         condition: service_healthy
@@ -198,34 +140,17 @@
       rengine_network:
         aliases:
           - rengine
-
-  ollama:
-    image: ollama/ollama
-    restart: unless-stopped
-    container_name: ollama
-    volumes:
-      - ollama_data:/root/.ollama
-    ports:
-      - "11434:11434"
-=======
-    depends_on:
-      db:
-        condition: service_healthy
-      celery:
-        condition: service_healthy
-      celery-beat:
-        condition: service_started
-    networks:
-      rengine_network:
-        aliases:
-          - rengine
+    ports:
+      - "8000:8000"
+      - "127.0.0.1:5678:5678"
 
   proxy:
     restart: always
     image: nginx:alpine
-    ports:
-      - 8082:8082/tcp
-      - 443:443/tcp
+    volumes:
+      - ./config/nginx/rengine.conf:/etc/nginx/conf.d/rengine.conf:ro
+      - static_volume:/usr/src/app/staticfiles
+      - scan_results:/usr/src/scan_results
     depends_on:
       web:
         condition: service_healthy
@@ -240,14 +165,20 @@
         target: /etc/nginx/certs/rengine.pem
       - source: proxy.key
         target: /etc/nginx/certs/rengine_rsa.key
-    volumes:
-      - ./config/nginx/rengine.conf:/etc/nginx/conf.d/rengine.conf:ro
-      - static_volume:/usr/src/app/staticfiles
-      - scan_results:/usr/src/scan_results
->>>>>>> 0509a914
-    networks:
-      - rengine_network
-    restart: always
+    ports:
+      - 8082:8082/tcp
+      - 443:443/tcp
+
+  ollama:
+    image: ollama/ollama
+    restart: unless-stopped
+    container_name: ollama
+    volumes:
+      - ollama_data:/root/.ollama
+    ports:
+      - "11434:11434"
+    networks:
+      - rengine_network
     # command: ["ollama", "run", "llama2-uncensored"]
 
 networks:
@@ -261,9 +192,6 @@
   github_repos:
   wordlist:
   scan_results:
-<<<<<<< HEAD
-  ollama_data:
-=======
   static_volume:
 
 secrets:
@@ -272,5 +200,4 @@
   proxy.key:
     file: ./secrets/certs/rengine_rsa.key
   proxy.cert:
-    file: ./secrets/certs/rengine.pem
->>>>>>> 0509a914
+    file: ./secrets/certs/rengine.pem