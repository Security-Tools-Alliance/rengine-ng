from urllib.parse import urlparse
from django.apps import apps
from django.contrib.auth.models import User
from django.contrib.postgres.fields import ArrayField
from django.db import models
from django.utils import timezone
from reNgine.definitions import (CELERY_TASK_STATUSES,
								 NUCLEI_REVERSE_SEVERITY_MAP)
from reNgine.utilities import *
from reNgine.llm.utils import convert_markdown_to_html
from scanEngine.models import EngineType
from targetApp.models import Domain


class hybrid_property:
	def __init__(self, func):
		self.func = func
		self.name = func.__name__
		self.exp = None

	def __get__(self, instance, owner):
		if instance is None:
			return self
		return self.func(instance)

	def __set__(self, instance, value):
		pass

	def expression(self, exp):
		self.exp = exp
		return self


class ScanHistory(models.Model):
	id = models.AutoField(primary_key=True)
	start_scan_date = models.DateTimeField()
	scan_status = models.IntegerField(choices=CELERY_TASK_STATUSES, default=-1)
	results_dir = models.CharField(max_length=100, blank=True)
	domain = models.ForeignKey(Domain, on_delete=models.CASCADE)
	scan_type = models.ForeignKey(EngineType, on_delete=models.CASCADE)
	celery_ids = ArrayField(models.CharField(max_length=100), blank=True, default=list)
	tasks = ArrayField(models.CharField(max_length=200), null=True)
	stop_scan_date = models.DateTimeField(null=True, blank=True)
	used_gf_patterns = models.CharField(max_length=500, null=True, blank=True)
	error_message = models.CharField(max_length=300, blank=True, null=True)
	emails = models.ManyToManyField('Email', related_name='emails', blank=True)
	employees = models.ManyToManyField('Employee', related_name='employees', blank=True)
	buckets = models.ManyToManyField('S3Bucket', related_name='buckets', blank=True)
	dorks = models.ManyToManyField('Dork', related_name='dorks', blank=True)
	initiated_by = models.ForeignKey(User, on_delete=models.CASCADE, related_name='initiated_scans', blank=True, null=True)
	aborted_by = models.ForeignKey(User, on_delete=models.SET_NULL, null=True, blank=True, related_name='aborted_scans')


	def __str__(self):
		return self.domain.name

	def get_subdomain_count(self):
		return Subdomain.objects.filter(scan_history__id=self.id).count()

	def get_subdomain_change_count(self):
		last_scan = (
			ScanHistory.objects
			.filter(id=self.id)
			.filter(tasks__overlap=['subdomain_discovery'])
			.order_by('-start_scan_date')
		)
		scanned_host_q1 = (
			Subdomain.objects
			.filter(target_domain__id=self.domain.id)
			.exclude(scan_history__id=last_scan[0].id)
			.values('name')
		)
		scanned_host_q2 = (
			Subdomain.objects
			.filter(scan_history__id=last_scan[0].id)
			.values('name')
		)
		new_subdomains = scanned_host_q2.difference(scanned_host_q1).count()
		removed_subdomains = scanned_host_q1.difference(scanned_host_q2).count()
		return [new_subdomains, removed_subdomains]


	def get_endpoint_count(self):
		return (
			EndPoint.objects
			.filter(scan_history__id=self.id)
			.count()
		)

	def get_vulnerability_count(self):
		return (
			Vulnerability.objects
			.filter(scan_history__id=self.id)
			.count()
		)

	def get_unknown_vulnerability_count(self):
		return (
			Vulnerability.objects
			.filter(scan_history__id=self.id)
			.filter(severity=-1)
			.count()
		)

	def get_info_vulnerability_count(self):
		return (
			Vulnerability.objects
			.filter(scan_history__id=self.id)
			.filter(severity=0)
			.count()
		)

	def get_low_vulnerability_count(self):
		return (
			Vulnerability.objects
			.filter(scan_history__id=self.id)
			.filter(severity=1)
			.count()
		)

	def get_medium_vulnerability_count(self):
		return (
			Vulnerability.objects
			.filter(scan_history__id=self.id)
			.filter(severity=2)
			.count()
		)

	def get_high_vulnerability_count(self):
		return (
			Vulnerability.objects
			.filter(scan_history__id=self.id)
			.filter(severity=3)
			.count()
		)

	def get_critical_vulnerability_count(self):
		return (
			Vulnerability.objects
			.filter(scan_history__id=self.id)
			.filter(severity=4)
			.count()
		)

	def get_progress(self):
		"""Formulae to calculate count number of true things to do, for http
		crawler, it is always +1 divided by total scan activity associated - 2
		(start and stop).
		"""
		number_of_steps = len(self.tasks) if self.tasks else 0
		steps_done = len(self.scanactivity_set.all())
		if steps_done and number_of_steps:
			return round((number_of_steps / (steps_done)) * 100, 2)

	def get_completed_ago(self):
		if self.stop_scan_date:
			return self.get_time_ago(self.stop_scan_date)

	def get_total_scan_time_in_sec(self):
		if self.stop_scan_date:
			return (self.stop_scan_date - self.start_scan_date).seconds

	def get_elapsed_time(self):
		return self.get_time_ago(self.start_scan_date)

	def get_time_ago(self, time):
		duration = timezone.now() - time
		days, seconds = duration.days, duration.seconds
		hours = days * 24 + seconds // 3600
		minutes = (seconds % 3600) // 60
		seconds = seconds % 60
		if not hours and not minutes:
			return f'{seconds} seconds'
		elif not hours:
			return f'{minutes} minutes'
		elif not minutes:
			return f'{hours} hours'
		return f'{hours} hours {minutes} minutes'


class Subdomain(models.Model):
	# TODO: Add endpoint property instead of replicating endpoint fields here
	id = models.AutoField(primary_key=True)
	scan_history = models.ForeignKey(ScanHistory, on_delete=models.CASCADE, null=True, blank=True)
	target_domain = models.ForeignKey(Domain, on_delete=models.CASCADE, null=True, blank=True)
	name = models.CharField(max_length=1000)
	is_imported_subdomain = models.BooleanField(default=False)
	is_important = models.BooleanField(default=False, null=True, blank=True)
	http_url = models.CharField(max_length=10000, null=True, blank=True)
	screenshot_path = models.CharField(max_length=1000, null=True, blank=True)
	http_header_path = models.CharField(max_length=1000, null=True, blank=True)
	discovered_date = models.DateTimeField(blank=True, null=True)
	cname = models.CharField(max_length=5000, blank=True, null=True)
	is_cdn = models.BooleanField(default=False, blank=True, null=True)
	cdn_name = models.CharField(max_length=200, blank=True, null=True)
	http_status = models.IntegerField(default=0)
	content_type = models.CharField(max_length=100, null=True, blank=True)
	response_time = models.FloatField(null=True, blank=True)
	webserver = models.CharField(max_length=1000, blank=True, null=True)
	content_length = models.IntegerField(default=0, blank=True, null=True)
	page_title = models.CharField(max_length=1000, blank=True, null=True)
	technologies = models.ManyToManyField('Technology', related_name='technologies', blank=True)
	ip_addresses = models.ManyToManyField('IPAddress', related_name='ip_addresses', blank=True)
	directories = models.ManyToManyField('DirectoryScan', related_name='directories', blank=True)
	waf = models.ManyToManyField('Waf', related_name='waf', blank=True)
	attack_surface = models.TextField(null=True, blank=True)


	def __str__(self):
		return str(self.name)

	@property
	def get_endpoint_count(self):
		endpoints = EndPoint.objects.filter(subdomain__name=self.name)
		if self.scan_history:
			endpoints = endpoints.filter(scan_history=self.scan_history)
		return endpoints.count()

	@property
	def get_info_count(self):
		return (
			self.get_vulnerabilities
			.filter(severity=0)
			.count()
		)

	@property
	def get_low_count(self):
		return (
			self.get_vulnerabilities
			.filter(severity=1)
			.count()
		)

	@property
	def get_medium_count(self):
		return (
			self.get_vulnerabilities
			.filter(severity=2)
			.count()
		)

	@property
	def get_high_count(self):
		return (
			self.get_vulnerabilities
			.filter(severity=3)
			.count()
		)

	@property
	def get_critical_count(self):
		return (
			self.get_vulnerabilities
			.filter(severity=4)
			.count()
		)

	@property
	def get_total_vulnerability_count(self):
		return self.get_vulnerabilities.count()

	@property
	def get_vulnerabilities(self):
		vulns = Vulnerability.objects.filter(subdomain__name=self.name)
		if self.scan_history:
			vulns = vulns.filter(scan_history=self.scan_history)
		return vulns

	@property
	def get_vulnerabilities_without_info(self):
		vulns = Vulnerability.objects.filter(subdomain__name=self.name).exclude(severity=0)
		if self.scan_history:
			vulns = vulns.filter(scan_history=self.scan_history)
		return vulns

	@property
	def get_directories_count(self):
		subdomains = (
			Subdomain.objects
			.filter(id=self.id)
		)
		dirscan = (
			DirectoryScan.objects
			.filter(directories__in=subdomains)
		)
		return (
			DirectoryFile.objects
			.filter(directory_files__in=dirscan)
			.distinct()
			.count()
		)

	@property
	def get_todos(self):
		TodoNote = apps.get_model('recon_note', 'TodoNote')
		notes = TodoNote.objects
		if self.scan_history:
			notes = notes.filter(scan_history=self.scan_history)
		notes = notes.filter(subdomain__id=self.id)
		return notes.values()

	@property
	def get_subscan_count(self):
		return (
			SubScan.objects
			.filter(subdomain__id=self.id)
			.distinct()
			.count()
		)

	@property
<<<<<<< HEAD
	def get_ports(self):
		"""Get all ports associated with this subdomain's IP addresses"""
		ports = []
		for ip in self.ip_addresses.all():
			ports.extend(port.number for port in ip.ports.all())
		return sorted(list(set(ports)))

	@property
	def get_ports_by_ip(self):
		"""Get ports grouped by IP address with their specific service information"""
		return {
			ip.address: {
				'ports': [
					{
						'number': port.number,
						'service_name': port.service_name,
						'description': port.description,
						'is_uncommon': port.is_uncommon,
					}
					for port in ip.ports.all().order_by('number')
				],
				'is_cdn': ip.is_cdn,
			}
			for ip in self.ip_addresses.all()
		}
=======
	def formatted_attack_surface(self):
		"""Format description as HTML with proper styling"""
		return convert_markdown_to_html(self.attack_surface)
>>>>>>> 38097419

class SubScan(models.Model):
	id = models.AutoField(primary_key=True)
	type = models.CharField(max_length=100, blank=True, null=True)
	start_scan_date = models.DateTimeField()
	status = models.IntegerField()
	celery_ids = ArrayField(models.CharField(max_length=100), blank=True, default=list)
	scan_history = models.ForeignKey(ScanHistory, on_delete=models.CASCADE)
	subdomain = models.ForeignKey(Subdomain, on_delete=models.CASCADE)
	stop_scan_date = models.DateTimeField(null=True, blank=True)
	error_message = models.CharField(max_length=300, blank=True, null=True)
	engine = models.ForeignKey(EngineType, on_delete=models.CASCADE, blank=True, null=True)
	subdomain_subscan_ids = models.ManyToManyField('Subdomain', related_name='subdomain_subscan_ids', blank=True)

	def get_completed_ago(self):
		if self.stop_scan_date:
			return get_time_taken(timezone.now(), self.stop_scan_date)

	def get_total_time_taken(self):
		if self.stop_scan_date:
			return get_time_taken(self.stop_scan_date, self.start_scan_date)

	def get_elapsed_time(self):
		return get_time_taken(timezone.now(), self.start_scan_date)

	def get_task_name_str(self):
		taskmap = {
			'subdomain_discovery': 'Subdomain discovery',
			'dir_file_fuzz': 'Directory and File fuzzing',
			'port_scan': 'Port Scan',
			'fetch_url': 'Fetch URLs',
			'vulnerability_scan': 'Vulnerability Scan',
			'screenshot': 'Screenshot',
			'waf_detection': 'Waf Detection',
			'osint': 'Open-Source Intelligence'
		}
		return taskmap.get(self.type, 'Unknown')

class EndPoint(models.Model):
	id = models.AutoField(primary_key=True)
	scan_history = models.ForeignKey(ScanHistory, on_delete=models.CASCADE, null=True, blank=True)
	target_domain = models.ForeignKey(
		Domain, on_delete=models.CASCADE, null=True, blank=True)
	subdomain = models.ForeignKey(
		Subdomain,
		on_delete=models.CASCADE,
		null=True,
		blank=True)
	source = models.CharField(max_length=200, null=True, blank=True)
	http_url = models.CharField(max_length=30000)
	content_length = models.IntegerField(default=0, null=True, blank=True)
	page_title = models.CharField(max_length=30000, null=True, blank=True)
	http_status = models.IntegerField(default=0, null=True, blank=True)
	content_type = models.CharField(max_length=100, null=True, blank=True)
	discovered_date = models.DateTimeField(blank=True, null=True)
	response_time = models.FloatField(null=True, blank=True)
	webserver = models.CharField(max_length=1000, blank=True, null=True)
	is_default = models.BooleanField(null=True, blank=True, default=False)
	matched_gf_patterns = models.CharField(max_length=10000, null=True, blank=True)
	techs = models.ManyToManyField('Technology', related_name='techs', blank=True)
	# used for subscans
	endpoint_subscan_ids = models.ManyToManyField('SubScan', related_name='endpoint_subscan_ids', blank=True)

	def __str__(self):
		return self.http_url

	@hybrid_property
	def is_alive(self):
		return self.http_status


class VulnerabilityTags(models.Model):
	id = models.AutoField(primary_key=True)
	name = models.CharField(max_length=100)

	def __str__(self):
		return self.name


class CveId(models.Model):
	id = models.AutoField(primary_key=True)
	name = models.CharField(max_length=100)

	def __str__(self):
		return self.name


class CweId(models.Model):
	id = models.AutoField(primary_key=True)
	name = models.CharField(max_length=100)

	def __str__(self):
		return self.name


class LLMVulnerabilityReport(models.Model):
	url_path = models.CharField(max_length=2000)
	title = models.CharField(max_length=2500)
	description = models.TextField(null=True, blank=True)
	impact = models.TextField(null=True, blank=True)
	remediation = models.TextField(null=True, blank=True)
	references = models.TextField(null=True, blank=True)

	def __str__(self):
		return self.title

	@property
	def formatted_description(self):
		"""Format description as HTML with proper styling"""
		return convert_markdown_to_html(self.description)

	@property
	def formatted_impact(self):
		"""Format impact as HTML with proper styling"""
		return convert_markdown_to_html(self.impact)
	
	@property
	def formatted_remediation(self):
		"""Format remediation as HTML with proper styling"""
		return convert_markdown_to_html(self.remediation)
	
	@property
	def formatted_references(self):
		"""Format references as HTML with proper styling"""
		return convert_markdown_to_html(self.references)

class Vulnerability(models.Model):
	id = models.AutoField(primary_key=True)
	scan_history = models.ForeignKey(ScanHistory, on_delete=models.CASCADE, null=True, blank=True)
	source = models.CharField(max_length=200, null=True, blank=True)
	subdomain = models.ForeignKey(
		Subdomain,
		on_delete=models.CASCADE,
		null=True,
		blank=True)
	endpoint = models.ForeignKey(
		EndPoint,
		on_delete=models.CASCADE,
		blank=True,
		null=True)
	target_domain = models.ForeignKey(
		Domain, on_delete=models.CASCADE, null=True, blank=True)
	template = models.CharField(max_length=100, null=True, blank=True)
	template_url = models.CharField(max_length=2500, null=True, blank=True)
	template_id = models.CharField(max_length=200, null=True, blank=True)
	matcher_name = models.CharField(max_length=500, null=True, blank=True)
	name = models.CharField(max_length=2500)
	severity = models.IntegerField()
	description = models.TextField(null=True, blank=True)
	impact = models.TextField(null=True, blank=True)
	remediation = models.TextField(null=True, blank=True)

	extracted_results = ArrayField(
		models.CharField(max_length=5000), blank=True, null=True
	)

	tags = models.ManyToManyField('VulnerabilityTags', related_name='vuln_tags', blank=True)
	references = models.TextField(null=True, blank=True)
	cve_ids = models.ManyToManyField('CveId', related_name='cve_ids', blank=True)
	cwe_ids = models.ManyToManyField('CweId', related_name='cwe_ids', blank=True)

	cvss_metrics = models.CharField(max_length=500, null=True, blank=True)
	cvss_score = models.FloatField(null=True, blank=True, default=None)
	curl_command = models.CharField(max_length=15000, null=True, blank=True)
	type = models.CharField(max_length=100, null=True, blank=True)
	http_url = models.CharField(max_length=10000, null=True)
	discovered_date = models.DateTimeField(null=True)
	open_status = models.BooleanField(null=True, blank=True, default=True)
	hackerone_report_id = models.CharField(max_length=50, null=True, blank=True)
	request = models.TextField(blank=True, null=True)
	response = models.TextField(blank=True, null=True)
	is_llm_used = models.BooleanField(null=True, blank=True, default=False)
	# used for subscans
	vuln_subscan_ids = models.ManyToManyField('SubScan', related_name='vuln_subscan_ids', blank=True)

	def __str__(self):
		cve_str = ', '.join(f'`{cve.name}`' for cve in self.cve_ids.all())
		severity = NUCLEI_REVERSE_SEVERITY_MAP[self.severity]
		return f'{self.http_url} | `{severity.upper()}` | `{self.name}` | `{cve_str}`'

	def get_severity(self):
		return self.severity

	def get_cve_str(self):
		return ', '.join(f'`{cve.name}`' for cve in self.cve_ids.all())

	def get_cwe_str(self):
		return ', '.join(f'`{cwe.name}`' for cwe in self.cwe_ids.all())

	def get_tags_str(self):
		return ', '.join(f'`{tag.name}`' for tag in self.tags.all())

	def get_refs_str(self):
		return self.references

	def get_path(self):
		return urlparse(self.http_url).path

	@property
	def formatted_description(self):
		"""Format description as HTML with proper styling"""
		return convert_markdown_to_html(self.description)

	@property
	def formatted_impact(self):
		"""Format impact as HTML with proper styling"""
		return convert_markdown_to_html(self.impact)
	
	@property
	def formatted_remediation(self):
		"""Format remediation as HTML with proper styling"""
		return convert_markdown_to_html(self.remediation)
	
	@property
	def formatted_references(self):
		"""Format references as HTML with proper styling"""
		return convert_markdown_to_html(self.references)


class ScanActivity(models.Model):
	id = models.AutoField(primary_key=True)
	scan_of = models.ForeignKey(ScanHistory, on_delete=models.CASCADE, blank=True, null=True)
	title = models.CharField(max_length=1000)
	name = models.CharField(max_length=1000)
	time = models.DateTimeField()
	status = models.IntegerField()
	error_message = models.CharField(max_length=300, blank=True, null=True)
	traceback = models.TextField(blank=True, null=True)
	celery_id = models.CharField(max_length=100, blank=True, null=True)

	def __str__(self):
		return str(self.title)


class Command(models.Model):
	id = models.AutoField(primary_key=True)
	scan_history = models.ForeignKey(ScanHistory, on_delete=models.CASCADE, blank=True, null=True)
	activity = models.ForeignKey(ScanActivity, on_delete=models.CASCADE, blank=True, null=True)
	command = models.TextField(blank=True, null=True)
	return_code = models.IntegerField(blank=True, null=True)
	output = models.TextField(blank=True, null=True)
	time = models.DateTimeField()

	def __str__(self):
		return str(self.command)


class Waf(models.Model):
	id = models.AutoField(primary_key=True)
	name = models.CharField(max_length=500)
	manufacturer = models.CharField(max_length=500, blank=True, null=True)

	def __str__(self):
		return str(self.name)


class Technology(models.Model):
	id = models.AutoField(primary_key=True)
	name = models.CharField(max_length=500, blank=True, null=True)

	def __str__(self):
		return str(self.name)


class CountryISO(models.Model):
	id = models.AutoField(primary_key=True)
	iso = models.CharField(max_length=10, blank=True)
	name = models.CharField(max_length=100, blank=True)

	def __str__(self):
		return str(self.name)


class IpAddress(models.Model):
	id = models.AutoField(primary_key=True)
	address = models.CharField(max_length=100, blank=True, null=True)
	is_cdn = models.BooleanField(default=False)
	ports = models.ManyToManyField('Port', related_name='ports')
	geo_iso = models.ForeignKey(
		CountryISO, on_delete=models.CASCADE, null=True, blank=True)
	version = models.IntegerField(blank=True, null=True)
	is_private = models.BooleanField(default=False)
	reverse_pointer = models.CharField(max_length=100, blank=True, null=True)
	# this is used for querying which ip was discovered during subcan
	ip_subscan_ids = models.ManyToManyField('SubScan', related_name='ip_subscan_ids')

	def __str__(self):
		return str(self.address)


class Port(models.Model):
	id = models.AutoField(primary_key=True)
	number = models.IntegerField(default=0)
	is_uncommon = models.BooleanField(default=False)
	service_name = models.CharField(max_length=100, blank=True, null=True)
	description = models.CharField(max_length=1000, blank=True, null=True)

	def __str__(self):
		return str(self.number)

class DirectoryFile(models.Model):
	id = models.AutoField(primary_key=True)
	length = models.IntegerField(default=0)
	lines = models.IntegerField(default=0)
	http_status = models.IntegerField(default=0)
	words = models.IntegerField(default=0)
	name = models.CharField(max_length=500, blank=True, null=True)
	url = models.CharField(max_length=5000, blank=True, null=True)
	content_type = models.CharField(max_length=100, blank=True, null=True)

	def __str__(self):
		return str(self.name)


class DirectoryScan(models.Model):
	id = models.AutoField(primary_key=True)
	command_line = models.CharField(max_length=5000, blank=True, null=True)
	directory_files = models.ManyToManyField('DirectoryFile', related_name='directory_files', blank=True)
	scanned_date = models.DateTimeField(null=True)
	# this is used for querying which ip was discovered during subcan
	dir_subscan_ids = models.ManyToManyField('SubScan', related_name='dir_subscan_ids', blank=True)


class MetaFinderDocument(models.Model):
	id = models.AutoField(primary_key=True)
	scan_history = models.ForeignKey(ScanHistory, on_delete=models.CASCADE, null=True, blank=True)
	target_domain = models.ForeignKey(
		Domain, on_delete=models.CASCADE, null=True, blank=True)
	subdomain = models.ForeignKey(
		Subdomain,
		on_delete=models.CASCADE,
		null=True,
		blank=True)
	doc_name = models.CharField(max_length=1000, null=True, blank=True)
	url = models.CharField(max_length=10000, null=True, blank=True)
	title = models.CharField(max_length=1000, null=True, blank=True)
	author = models.CharField(max_length=1000, null=True, blank=True)
	producer = models.CharField(max_length=1000, null=True, blank=True)
	creator = models.CharField(max_length=1000, null=True, blank=True)
	os = models.CharField(max_length=1000, null=True, blank=True)
	http_status = models.IntegerField(default=0, null=True, blank=True)
	creation_date = models.CharField(max_length=1000, blank=True, null=True)
	modified_date = models.CharField(max_length=1000, blank=True, null=True)


class Email(models.Model):
	id = models.AutoField(primary_key=True)
	address = models.CharField(max_length=200, blank=True, null=True)
	password = models.CharField(max_length=200, blank=True, null=True)

class Employee(models.Model):
	id = models.AutoField(primary_key=True)
	name = models.CharField(max_length=1000, null=True, blank=True)
	designation = models.CharField(max_length=1000, null=True, blank=True)


class Dork(models.Model):
	id = models.AutoField(primary_key=True)
	type = models.CharField(max_length=500, null=True, blank=True)
	url = models.CharField(max_length=10000, null=True, blank=True)


class S3Bucket(models.Model):
	id = models.AutoField(primary_key=True)
	name = models.CharField(max_length=500, null=True, blank=True)
	region = models.CharField(max_length=500, null=True, blank=True)
	provider = models.CharField(max_length=100, null=True, blank=True)
	owner_id = models.CharField(max_length=250, null=True, blank=True)
	owner_display_name = models.CharField(max_length=250, null=True, blank=True)
	perm_auth_users_read = models.IntegerField(default=0)
	perm_auth_users_write = models.IntegerField(default=0)
	perm_auth_users_read_acl = models.IntegerField(default=0)
	perm_auth_users_write_acl = models.IntegerField(default=0)
	perm_auth_users_full_control = models.IntegerField(default=0)
	perm_all_users_read = models.IntegerField(default=0)
	perm_all_users_write = models.IntegerField(default=0)
	perm_all_users_read_acl = models.IntegerField(default=0)
	perm_all_users_write_acl = models.IntegerField(default=0)
	perm_all_users_full_control = models.IntegerField(default=0)
	num_objects = models.IntegerField(default=0)
	size = models.IntegerField(default=0)<|MERGE_RESOLUTION|>--- conflicted
+++ resolved
@@ -310,7 +310,11 @@
 		)
 
 	@property
-<<<<<<< HEAD
+	def formatted_attack_surface(self):
+		"""Format description as HTML with proper styling"""
+		return convert_markdown_to_html(self.attack_surface)
+
+	@property
 	def get_ports(self):
 		"""Get all ports associated with this subdomain's IP addresses"""
 		ports = []
@@ -336,11 +340,6 @@
 			}
 			for ip in self.ip_addresses.all()
 		}
-=======
-	def formatted_attack_surface(self):
-		"""Format description as HTML with proper styling"""
-		return convert_markdown_to_html(self.attack_surface)
->>>>>>> 38097419
 
 class SubScan(models.Model):
 	id = models.AutoField(primary_key=True)
