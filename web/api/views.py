--- conflicted
+++ resolved
@@ -1,2802 +1,2799 @@
-import logging
-import re
-import os.path
-from pathlib import Path
-import socket
-import subprocess
-
-import requests
-import validators
-from dashboard.models import *
-from django.db.models import CharField, Count, F, Q, Value
-from django.shortcuts import get_object_or_404
-from django.utils import timezone
-from packaging import version
-from django.template.defaultfilters import slugify
-from rest_framework import viewsets
-from rest_framework.response import Response
-from rest_framework.views import APIView
-from rest_framework.status import HTTP_400_BAD_REQUEST
-
-from recon_note.models import *
-from reNgine.celery import app
-from reNgine.common_func import *
-from reNgine.definitions import ABORTED_TASK
-<<<<<<< HEAD
-from reNgine.settings import RENGINE_TOOL_PATH
-=======
-from reNgine.settings import RENGINE_CURRENT_VERSION
->>>>>>> a2a9daa8
-from reNgine.tasks import *
-from reNgine.gpt import GPTAttackSuggestionGenerator
-from reNgine.utilities import is_safe_path
-from scanEngine.models import *
-from startScan.models import *
-from startScan.models import EndPoint
-from targetApp.models import *
-
-from .serializers import *
-
-logger = logging.getLogger(__name__)
-
-
-class OllamaManager(APIView):
-	def get(self, request):
-		"""
-		API to download Ollama Models
-		sends a POST request to download the model
-		"""
-		req = self.request
-		model_name = req.query_params.get('model')
-		response = {
-			'status': False
-		}
-		try:
-			pull_model_api = f'{OLLAMA_INSTANCE}/api/pull'
-			_response = requests.post(
-				pull_model_api, 
-				json={
-					'name': model_name,
-					'stream': False
-				}
-			).json()
-			if _response.get('error'):
-				response['status'] = False
-				response['error'] = _response.get('error')
-			else:
-				response['status'] = True
-		except Exception as e:
-			response['error'] = str(e)		
-		return Response(response)
-	
-	def delete(self, request):
-		req = self.request
-		model_name = req.query_params.get('model')
-		delete_model_api = f'{OLLAMA_INSTANCE}/api/delete'
-		response = {
-			'status': False
-		}
-		try:
-			_response = requests.delete(
-				delete_model_api, 
-				json={
-					'name': model_name
-				}
-			).json()
-			if _response.get('error'):
-				response['status'] = False
-				response['error'] = _response.get('error')
-			else:
-				response['status'] = True
-		except Exception as e:
-			response['error'] = str(e)
-		return Response(response)
-	
-	def put(self, request):
-		req = self.request
-		model_name = req.query_params.get('model')
-		# check if model_name is in DEFAULT_GPT_MODELS
-		response = {
-			'status': False
-		}
-		use_ollama = True
-		if any(model['name'] == model_name for model in DEFAULT_GPT_MODELS):
-			use_ollama = False
-		try:
-			OllamaSettings.objects.update_or_create(
-				defaults={
-					'selected_model': model_name,
-					'use_ollama': use_ollama
-				},
-				id=1
-			)
-			response['status'] = True
-		except Exception as e:
-			response['error'] = str(e)
-		return Response(response)
-
-
-class GPTAttackSuggestion(APIView):
-	def get(self, request):
-		req = self.request
-		subdomain_id = req.query_params.get('subdomain_id')
-		if not subdomain_id:
-			return Response({
-				'status': False,
-				'error': 'Missing GET param Subdomain `subdomain_id`'
-			})
-		try:
-			subdomain = Subdomain.objects.get(id=subdomain_id)
-		except Exception as e:
-			return Response({
-				'status': False,
-				'error': 'Subdomain not found with id ' + subdomain_id
-			})
-		if subdomain.attack_surface:
-			return Response({
-				'status': True,
-				'subdomain_name': subdomain.name,
-				'description': subdomain.attack_surface
-			})
-		ip_addrs = subdomain.ip_addresses.all()
-		open_ports_str = ''
-		for ip in ip_addrs:
-			ports = ip.ports.all()
-			for port in ports:
-				open_ports_str += f'{port.number}/{port.service_name}, '
-		tech_used = ''
-		for tech in subdomain.technologies.all():
-			tech_used += f'{tech.name}, '
-		input = f'''
-			Subdomain Name: {subdomain.name}
-			Subdomain Page Title: {subdomain.page_title}
-			Open Ports: {open_ports_str}
-			HTTP Status: {subdomain.http_status}
-			Technologies Used: {tech_used}
-			Content type: {subdomain.content_type}
-			Web Server: {subdomain.webserver}
-			Page Content Length: {subdomain.content_length}
-		'''
-		gpt = GPTAttackSuggestionGenerator()
-		response = gpt.get_attack_suggestion(input)
-		response['subdomain_name'] = subdomain.name
-		if response.get('status'):
-			subdomain.attack_surface = response.get('description')
-			subdomain.save()
-		return Response(response)
-
-
-class GPTVulnerabilityReportGenerator(APIView):
-	def get(self, request):
-		req = self.request
-		vulnerability_id = req.query_params.get('id')
-		if not vulnerability_id:
-			return Response({
-				'status': False,
-				'error': 'Missing GET param Vulnerability `id`'
-			})
-		task = gpt_vulnerability_description.apply_async(args=(vulnerability_id,))
-		response = task.wait()
-		return Response(response)
-
-
-class CreateProjectApi(APIView):
-	def get(self, request):
-		req = self.request
-		project_name = req.query_params.get('name')
-		slug = slugify(project_name)
-		insert_date = timezone.now()
-
-		try:
-			project = Project.objects.create(
-				name=project_name,
-				slug=slug,
-				insert_date =insert_date
-			)
-			response = {
-				'status': True,
-				'project_name': project_name
-			}
-			return Response(response)
-		except Exception as e:
-			response = {
-				'status': False,
-				'error': str(e)
-			}
-			return Response(response, status=HTTP_400_BAD_REQUEST)
-
-
-
-class QueryInterestingSubdomains(APIView):
-	def get(self, request):
-		req = self.request
-		scan_id = req.query_params.get('scan_id')
-		domain_id = req.query_params.get('target_id')
-
-		if scan_id:
-			queryset = get_interesting_subdomains(scan_history=scan_id)
-		elif domain_id:
-			queryset = get_interesting_subdomains(domain_id=domain_id)
-		else:
-			queryset = get_interesting_subdomains()
-
-		queryset = queryset.distinct('name')
-
-		return Response(InterestingSubdomainSerializer(queryset, many=True).data)
-
-
-class ListTargetsDatatableViewSet(viewsets.ModelViewSet):
-	queryset = Domain.objects.all()
-	serializer_class = DomainSerializer
-
-	def get_queryset(self):
-		slug = self.request.GET.get('slug', None)
-		if slug:
-			self.queryset = self.queryset.filter(project__slug=slug)
-		return self.queryset
-
-	def filter_queryset(self, qs):
-		qs = self.queryset.filter()
-		search_value = self.request.GET.get(u'search[value]', None)
-		_order_col = self.request.GET.get(u'order[0][column]', None)
-		_order_direction = self.request.GET.get(u'order[0][dir]', None)
-		if search_value or _order_col or _order_direction:
-			order_col = 'id'
-			if _order_col == '2':
-				order_col = 'name'
-			elif _order_col == '4':
-				order_col = 'insert_date'
-			elif _order_col == '5':
-				order_col = 'start_scan_date'
-				if _order_direction == 'desc':
-					return qs.order_by(F('start_scan_date').desc(nulls_last=True))
-				return qs.order_by(F('start_scan_date').asc(nulls_last=True))
-
-
-			if _order_direction == 'desc':
-				order_col = f'-{order_col}'
-
-			qs = self.queryset.filter(
-				Q(name__icontains=search_value) |
-				Q(description__icontains=search_value) |
-				Q(domains__name__icontains=search_value)
-			)
-			return qs.order_by(order_col)
-
-		return qs.order_by('-id')
-
-
-
-class WafDetector(APIView):
-	def get(self, request):
-		req = self.request
-		url= req.query_params.get('url')
-		response = {}
-		response['status'] = False
-
-		wafw00f_command = f'wafw00f {url}'
-		output = subprocess.check_output(wafw00f_command, shell=True)
-		# use regex to get the waf
-		regex = "behind \\\\x1b\[1;96m(.*)\\\\x1b"
-		group = re.search(regex, str(output))
-
-		if group:
-			response['status'] = True
-			response['results'] = group.group(1)
-		else:
-			response['message'] = 'Could not detect any WAF!'
-
-		return Response(response)
-
-
-class SearchHistoryView(APIView):
-	def get(self, request):
-		req = self.request
-
-		response = {}
-		response['status'] = False
-
-		scan_history = SearchHistory.objects.all().order_by('-id')[:5]
-
-		if scan_history:
-			response['status'] = True
-			response['results'] = SearchHistorySerializer(scan_history, many=True).data
-
-		return Response(response)
-
-
-class UniversalSearch(APIView):
-	def get(self, request):
-		req = self.request
-		query = req.query_params.get('query')
-
-		response = {}
-		response['status'] = False
-
-		if not query:
-			response['message'] = 'No query parameter provided!'
-			return Response(response)
-
-		response['results'] = {}
-
-		# search history to be saved
-		SearchHistory.objects.get_or_create(
-			query=query
-		)
-
-		# lookup query in subdomain
-		subdomain = Subdomain.objects.filter(
-			Q(name__icontains=query) |
-			Q(cname__icontains=query) |
-			Q(page_title__icontains=query) |
-			Q(http_url__icontains=query)
-		).distinct('name')
-		subdomain_data = SubdomainSerializer(subdomain, many=True).data
-		response['results']['subdomains'] = subdomain_data
-
-		endpoint = EndPoint.objects.filter(
-			Q(http_url__icontains=query) |
-			Q(page_title__icontains=query)
-		).distinct('http_url')
-		endpoint_data = EndpointSerializer(endpoint, many=True).data
-		response['results']['endpoints'] = endpoint_data
-
-		vulnerability = Vulnerability.objects.filter(
-			Q(http_url__icontains=query) |
-			Q(name__icontains=query) |
-			Q(description__icontains=query)
-		).distinct()
-		vulnerability_data = VulnerabilitySerializer(vulnerability, many=True).data
-		response['results']['vulnerabilities'] = vulnerability_data
-
-		response['results']['others'] = {}
-
-		if subdomain_data or endpoint_data or vulnerability_data:
-			response['status'] = True
-
-		return Response(response)
-
-
-class FetchMostCommonVulnerability(APIView):
-	def post(self, request):
-		req = self.request
-		data = req.data
-
-		try:
-			limit = data.get('limit', 20)
-			project_slug = data.get('slug')
-			scan_history_id = data.get('scan_history_id')
-			target_id = data.get('target_id')
-			is_ignore_info = data.get('ignore_info', False)
-
-			response = {}
-			response['status'] = False
-
-			if project_slug:
-				project = Project.objects.get(slug=project_slug)
-				vulnerabilities = Vulnerability.objects.filter(target_domain__project=project)
-			else:
-				vulnerabilities = Vulnerability.objects.all()
-
-
-			if scan_history_id:
-				vuln_query = (
-					vulnerabilities
-					.filter(scan_history__id=scan_history_id)
-					.values("name", "severity")
-				)
-				if is_ignore_info:
-					most_common_vulnerabilities = (
-						vuln_query
-						.exclude(severity=0)
-						.annotate(count=Count('name'))
-						.order_by("-count")[:limit]
-					)
-				else:
-					most_common_vulnerabilities = (
-						vuln_query
-						.annotate(count=Count('name'))
-						.order_by("-count")[:limit]
-					)
-
-			elif target_id:
-				vuln_query = vulnerabilities.filter(target_domain__id=target_id).values("name", "severity")
-				if is_ignore_info:
-					most_common_vulnerabilities = (
-						vuln_query
-						.exclude(severity=0)
-						.annotate(count=Count('name'))
-						.order_by("-count")[:limit]
-					)
-				else:
-					most_common_vulnerabilities = (
-						vuln_query
-						.annotate(count=Count('name'))
-						.order_by("-count")[:limit]
-					)
-
-			else:
-				vuln_query = vulnerabilities.values("name", "severity")
-				if is_ignore_info:
-					most_common_vulnerabilities = (
-						vuln_query.exclude(severity=0)
-						.annotate(count=Count('name'))
-						.order_by("-count")[:limit]
-					)
-				else:
-					most_common_vulnerabilities = (
-						vuln_query.annotate(count=Count('name'))
-						.order_by("-count")[:limit]
-					)
-
-
-			most_common_vulnerabilities = [vuln for vuln in most_common_vulnerabilities]
-
-			if most_common_vulnerabilities:
-				response['status'] = True
-				response['result'] = most_common_vulnerabilities
-		except Exception as e:
-			print(str(e))
-			response = {}
-
-		return Response(response)
-
-
-class FetchMostVulnerable(APIView):
-	def post(self, request):
-		req = self.request
-		data = req.data
-
-		project_slug = data.get('slug')
-		scan_history_id = data.get('scan_history_id')
-		target_id = data.get('target_id')
-		limit = data.get('limit', 20)
-		is_ignore_info = data.get('ignore_info', False)
-
-		response = {}
-		response['status'] = False
-
-		if project_slug:
-			project = Project.objects.get(slug=project_slug)
-			subdomains = Subdomain.objects.filter(target_domain__project=project)
-			domains = Domain.objects.filter(project=project)
-		else:
-			subdomains = Subdomain.objects.all()
-			domains = Domain.objects.all()
-
-		if scan_history_id:
-			subdomain_query = subdomains.filter(scan_history__id=scan_history_id)
-			if is_ignore_info:
-				most_vulnerable_subdomains = (
-					subdomain_query
-					.annotate(
-						vuln_count=Count('vulnerability__name', filter=~Q(vulnerability__severity=0))
-					)
-					.order_by('-vuln_count')
-					.exclude(vuln_count=0)[:limit]
-				)
-			else:
-				most_vulnerable_subdomains = (
-					subdomain_query
-					.annotate(vuln_count=Count('vulnerability__name'))
-					.order_by('-vuln_count')
-					.exclude(vuln_count=0)[:limit]
-				)
-
-				if most_vulnerable_subdomains:
-					response['status'] = True
-					response['result'] = (
-						SubdomainSerializer(
-							most_vulnerable_subdomains,
-							many=True)
-						.data
-					)
-
-		elif target_id:
-			subdomain_query = subdomains.filter(target_domain__id=target_id)
-			if is_ignore_info:
-				most_vulnerable_subdomains = (
-					subdomain_query
-					.annotate(vuln_count=Count('vulnerability__name', filter=~Q(vulnerability__severity=0)))
-					.order_by('-vuln_count')
-					.exclude(vuln_count=0)[:limit]
-				)
-			else:
-				most_vulnerable_subdomains = (
-					subdomain_query
-					.annotate(vuln_count=Count('vulnerability__name'))
-					.order_by('-vuln_count')
-					.exclude(vuln_count=0)[:limit]
-				)
-
-			if most_vulnerable_subdomains:
-				response['status'] = True
-				response['result'] = (
-					SubdomainSerializer(
-						most_vulnerable_subdomains,
-						many=True)
-					.data
-				)
-		else:
-			if is_ignore_info:
-				most_vulnerable_targets = (
-					domains
-					.annotate(vuln_count=Count('subdomain__vulnerability__name', filter=~Q(subdomain__vulnerability__severity=0)))
-					.order_by('-vuln_count')
-					.exclude(vuln_count=0)[:limit]
-				)
-			else:
-				most_vulnerable_targets = (
-					domains
-					.annotate(vuln_count=Count('subdomain__vulnerability__name'))
-					.order_by('-vuln_count')
-					.exclude(vuln_count=0)[:limit]
-				)
-
-			if most_vulnerable_targets:
-				response['status'] = True
-				response['result'] = (
-					DomainSerializer(
-						most_vulnerable_targets,
-						many=True)
-					.data
-				)
-
-		return Response(response)
-
-
-class CVEDetails(APIView):
-	def get(self, request):
-		req = self.request
-
-		cve_id = req.query_params.get('cve_id')
-
-		if not cve_id:
-			return Response({'status': False, 'message': 'CVE ID not provided'})
-
-		response = requests.get('https://cve.circl.lu/api/cve/' + cve_id)
-
-		if response.status_code != 200:
-			return  Response({'status': False, 'message': 'Unknown Error Occured!'})
-
-		if not response.json():
-			return  Response({'status': False, 'message': 'CVE ID does not exists.'})
-
-		return Response({'status': True, 'result': response.json()})
-
-
-class AddReconNote(APIView):
-	def post(self, request):
-		req = self.request
-		data = req.data
-
-		subdomain_id = data.get('subdomain_id')
-		scan_history_id = data.get('scan_history_id')
-		title = data.get('title')
-		description = data.get('description')
-		project = data.get('project')
-
-		try:
-			project = Project.objects.get(slug=project)
-			note = TodoNote()
-			note.title = title
-			note.description = description
-
-			if scan_history_id:
-				scan_history = ScanHistory.objects.get(id=scan_history_id)
-				note.scan_history = scan_history
-
-			# get scan history for subdomain_id
-			if subdomain_id:
-				subdomain = Subdomain.objects.get(id=subdomain_id)
-				note.subdomain = subdomain
-
-				# also get scan history
-				scan_history_id = subdomain.scan_history.id
-				scan_history = ScanHistory.objects.get(id=scan_history_id)
-				note.scan_history = scan_history
-
-			note.project = project
-			note.save()
-			response = {'status': True}
-		except Exception as e:
-			response = {'status': False, 'message': str(e)}
-
-		return Response(response)
-
-
-class ToggleSubdomainImportantStatus(APIView):
-	def post(self, request):
-		req = self.request
-		data = req.data
-
-		subdomain_id = data.get('subdomain_id')
-
-		response = {'status': False, 'message': 'No subdomain_id provided'}
-
-		name = Subdomain.objects.get(id=subdomain_id)
-		name.is_important = not name.is_important
-		name.save()
-
-		response = {'status': True}
-
-		return Response(response)
-
-
-class AddTarget(APIView):
-	def post(self, request):
-		req = self.request
-		data = req.data
-		h1_team_handle = data.get('h1_team_handle')
-		description = data.get('description')
-		domain_name = data.get('domain_name')
-		organization_name = data.get('organization')
-		slug = data.get('slug')
-
-		# Validate domain name
-		if not validators.domain(domain_name):
-			return Response({'status': False, 'message': 'Invalid domain or IP'})
-
-		project = Project.objects.get(slug=slug)
-
-		# Create domain object in DB
-		domain, _ = Domain.objects.get_or_create(name=domain_name)
-		domain.project = project
-		domain.h1_team_handle = h1_team_handle
-		domain.description = description
-		if not domain.insert_date:
-			domain.insert_date = timezone.now()
-		domain.save()
-
-		# Create org object in DB
-		if organization_name:
-			organization_obj = None
-			organization_query = Organization.objects.filter(name=organization_name)
-			if organization_query.exists():
-				organization_obj = organization_query[0]
-			else:
-				organization_obj = Organization.objects.create(
-					name=organization_name,
-					project=project,
-					insert_date=timezone.now())
-			organization_obj.domains.add(domain)
-
-		return Response({
-			'status': True,
-			'message': 'Domain successfully added as target !',
-			'domain_name': domain_name,
-			'domain_id': domain.id
-		})
-
-
-class FetchSubscanResults(APIView):
-	def get(self, request):
-		req = self.request
-		# data = req.data
-		subscan_id = req.query_params.get('subscan_id')
-		subscan = SubScan.objects.filter(id=subscan_id)
-		if not subscan.exists():
-			return Response({
-				'status': False,
-				'error': f'Subscan {subscan_id} does not exist'
-			})
-
-		subscan_data = SubScanResultSerializer(subscan.first(), many=False).data
-		task_name = subscan_data['type']
-		subscan_results = []
-
-		if task_name == 'port_scan':
-			ips_in_subscan = IpAddress.objects.filter(ip_subscan_ids__in=subscan)
-			subscan_results = IpSerializer(ips_in_subscan, many=True).data
-
-		elif task_name == 'vulnerability_scan':
-			vulns_in_subscan = Vulnerability.objects.filter(vuln_subscan_ids__in=subscan)
-			subscan_results = VulnerabilitySerializer(vulns_in_subscan, many=True).data
-
-		elif task_name == 'fetch_url':
-			endpoints_in_subscan = EndPoint.objects.filter(endpoint_subscan_ids__in=subscan)
-			subscan_results = EndpointSerializer(endpoints_in_subscan, many=True).data
-
-		elif task_name == 'dir_file_fuzz':
-			dirs_in_subscan = DirectoryScan.objects.filter(dir_subscan_ids__in=subscan)
-			subscan_results = DirectoryScanSerializer(dirs_in_subscan, many=True).data
-
-		elif task_name == 'subdomain_discovery':
-			subdomains_in_subscan = Subdomain.objects.filter(subdomain_subscan_ids__in=subscan)
-			subscan_results = SubdomainSerializer(subdomains_in_subscan, many=True).data
-
-		elif task_name == 'screenshot':
-			subdomains_in_subscan = Subdomain.objects.filter(subdomain_subscan_ids__in=subscan, screenshot_path__isnull=False)
-			subscan_results = SubdomainSerializer(subdomains_in_subscan, many=True).data
-
-		logger.info(subscan_data)
-		logger.info(subscan_results)
-
-		return Response({'subscan': subscan_data, 'result': subscan_results})
-
-
-class ListSubScans(APIView):
-	def post(self, request):
-		req = self.request
-		data = req.data
-		subdomain_id = data.get('subdomain_id', None)
-		scan_history = data.get('scan_history_id', None)
-		domain_id = data.get('domain_id', None)
-		response = {}
-		response['status'] = False
-
-		if subdomain_id:
-			subscans = (
-				SubScan.objects
-				.filter(subdomain__id=subdomain_id)
-				.order_by('-stop_scan_date')
-			)
-			results = SubScanSerializer(subscans, many=True).data
-			if subscans:
-				response['status'] = True
-				response['results'] = results
-
-		elif scan_history:
-			subscans = (
-				SubScan.objects
-				.filter(scan_history__id=scan_history)
-				.order_by('-stop_scan_date')
-			)
-			results = SubScanSerializer(subscans, many=True).data
-			if subscans:
-				response['status'] = True
-				response['results'] = results
-
-		elif domain_id:
-			scan_history = ScanHistory.objects.filter(domain__id=domain_id)
-			subscans = (
-				SubScan.objects
-				.filter(scan_history__in=scan_history)
-				.order_by('-stop_scan_date')
-			)
-			results = SubScanSerializer(subscans, many=True).data
-			if subscans:
-				response['status'] = True
-				response['results'] = results
-
-		return Response(response)
-
-
-class DeleteMultipleRows(APIView):
-	def post(self, request):
-		req = self.request
-		data = req.data
-
-		try:
-			if data['type'] == 'subscan':
-				for row in data['rows']:
-					SubScan.objects.get(id=row).delete()
-			response = True
-		except Exception as e:
-			response = False
-
-		return Response({'status': response})
-
-
-class StopScan(APIView):
-	def post(self, request):
-		req = self.request
-		data = req.data
-		scan_id = data.get('scan_id')
-		subscan_id = data.get('subscan_id')
-		response = {}
-		task_ids = []
-		scan = None
-		subscan = None
-		if subscan_id:
-			try:
-				subscan = get_object_or_404(SubScan, id=subscan_id)
-				scan = subscan.scan_history
-				task_ids = subscan.celery_ids
-				subscan.status = ABORTED_TASK
-				subscan.stop_scan_date = timezone.now()
-				subscan.save()
-				create_scan_activity(
-					subscan.scan_history.id,
-					f'Subscan {subscan_id} aborted',
-					SUCCESS_TASK)
-				response['status'] = True
-			except Exception as e:
-				logging.error(e)
-				response = {'status': False, 'message': str(e)}
-		elif scan_id:
-			try:
-				scan = get_object_or_404(ScanHistory, id=scan_id)
-				task_ids = scan.celery_ids
-				scan.scan_status = ABORTED_TASK
-				scan.stop_scan_date = timezone.now()
-				scan.aborted_by = request.user
-				scan.save()
-				create_scan_activity(
-					scan.id,
-					"Scan aborted",
-					SUCCESS_TASK)
-				response['status'] = True
-			except Exception as e:
-				logging.error(e)
-				response = {'status': False, 'message': str(e)}
-
-		logger.warning(f'Revoking tasks {task_ids}')
-		for task_id in task_ids:
-			app.control.revoke(task_id, terminate=True, signal='SIGKILL')
-
-		# Abort running tasks
-		tasks = (
-			ScanActivity.objects
-			.filter(scan_of=scan)
-			.filter(status=RUNNING_TASK)
-			.order_by('-pk')
-		)
-		if tasks.exists():
-			for task in tasks:
-				if subscan_id and task.id not in subscan.celery_ids:
-					continue
-				task.status = ABORTED_TASK
-				task.time = timezone.now()
-				task.save()
-
-		return Response(response)
-
-
-class InitiateSubTask(APIView):
-	def post(self, request):
-		req = self.request
-		data = req.data
-		engine_id = data.get('engine_id')
-		scan_types = data['tasks']
-		for subdomain_id in data['subdomain_ids']:
-			logger.info(f'Running subscans {scan_types} on subdomain "{subdomain_id}" ...')
-			for stype in scan_types:
-				ctx = {
-					'scan_history_id': None,
-					'subdomain_id': subdomain_id,
-					'scan_type': stype,
-					'engine_id': engine_id
-				}
-				initiate_subscan.apply_async(kwargs=ctx)
-		return Response({'status': True})
-
-
-class DeleteSubdomain(APIView):
-	def post(self, request):
-		req = self.request
-		for id in req.data['subdomain_ids']:
-			Subdomain.objects.get(id=id).delete()
-		return Response({'status': True})
-
-
-class DeleteVulnerability(APIView):
-	def post(self, request):
-		req = self.request
-		for id in req.data['vulnerability_ids']:
-			Vulnerability.objects.get(id=id).delete()
-		return Response({'status': True})
-
-
-class ListInterestingKeywords(APIView):
-	def get(self, request, format=None):
-		req = self.request
-		keywords = get_lookup_keywords()
-		return Response(keywords)
-
-
-class RengineUpdateCheck(APIView):
-	def get(self, request):
-		req = self.request
-		github_api = \
-			'https://api.github.com/repos/Security-Tools-Alliance/rengine-ng/releases'
-		response = requests.get(github_api).json()
-		if 'message' in response:
-			return Response({'status': False, 'message': 'RateLimited'})
-
-		return_response = {}
-
-		# get current version_number
-		# remove quotes from current_version
-		current_version = (RENGINE_CURRENT_VERSION[1:] if RENGINE_CURRENT_VERSION[0] == 'v' else RENGINE_CURRENT_VERSION).replace("'", "")
-		
-		# for consistency remove v from both if exists
-		latest_version = re.search(r'v(\d+\.)?(\d+\.)?(\*|\d+)',
-								   ((response[0]['name'
-								   ])[1:] if response[0]['name'][0] == 'v'
-									else response[0]['name']))
-
-		latest_version = latest_version.group(0) if latest_version else None
-
-		if not latest_version:
-			latest_version = re.search(r'(\d+\.)?(\d+\.)?(\*|\d+)',
-										((response[0]['name'
-										])[1:] if response[0]['name'][0]
-										== 'v' else response[0]['name']))
-			if latest_version:
-				latest_version = latest_version.group(0)
-
-		return_response['status'] = True
-		return_response['latest_version'] = latest_version
-		return_response['current_version'] = current_version
-		return_response['update_available'] = version.parse(current_version) < version.parse(latest_version)
-		if version.parse(current_version) < version.parse(latest_version):
-			return_response['changelog'] = response[0]['body']
-
-		return Response(return_response)
-
-
-class UninstallTool(APIView):
-	def get(self, request):
-		req = self.request
-		tool_id = req.query_params.get('tool_id')
-		tool_name = req.query_params.get('name')
-
-		if tool_id:
-			tool = InstalledExternalTool.objects.get(id=tool_id)
-		elif tool_name:
-			tool = InstalledExternalTool.objects.get(name=tool_name)
-
-
-		if tool.is_default:
-			return Response({'status': False, 'message': 'Default tools can not be uninstalled'})
-
-		# check install instructions, if it is installed using go, then remove from go bin path,
-		# else try to remove from github clone path
-
-		# getting tool name is tricky!
-
-		if 'go install' in tool.install_command:
-			tool_name = tool.install_command.split('/')[-1].split('@')[0]
-			uninstall_command = 'rm /go/bin/' + tool_name
-		elif 'git clone' in tool.install_command:
-			tool_name = tool.install_command[:-1] if tool.install_command[-1] == '/' else tool.install_command
-			tool_name = tool_name.split('/')[-1]
-			uninstall_command = 'rm -rf ' + tool.github_clone_path
-		else:
-			return Response({'status': False, 'message': 'Cannot uninstall tool!'})
-
-		run_command(uninstall_command)
-		run_command.apply_async(args=(uninstall_command,))
-
-		tool.delete()
-
-		return Response({'status': True, 'message': 'Uninstall Tool Success'})
-
-
-class UpdateTool(APIView):
-	def get(self, request):
-		req = self.request
-		tool_id = req.query_params.get('tool_id')
-		tool_name = req.query_params.get('name')
-
-		if tool_id:
-			tool = InstalledExternalTool.objects.get(id=tool_id)
-		elif tool_name:
-			tool = InstalledExternalTool.objects.get(name=tool_name)
-
-		# if git clone was used for installation, then we must use git pull inside project directory,
-		# otherwise use the same command as given
-
-		update_command = tool.update_command.lower()
-
-		if not update_command:
-			return Response({'status': False, 'message': tool.name + 'has missing update command! Cannot update the tool.'})
-		elif update_command == 'git pull':
-			tool_name = tool.install_command[:-1] if tool.install_command[-1] == '/' else tool.install_command
-			tool_name = tool_name.split('/')[-1]
-			update_command = 'cd ' + str(Path(RENGINE_TOOL_GITHUB_PATH) / tool_name) + ' && git pull && cd -'
-
-		run_command(update_command)
-		run_command.apply_async(args=(update_command,))
-		return Response({'status': True, 'message': tool.name + ' updated successfully.'})
-
-
-class GetExternalToolCurrentVersion(APIView):
-	def get(self, request):
-		req = self.request
-		# toolname is also the command
-		tool_id = req.query_params.get('tool_id')
-		tool_name = req.query_params.get('name')
-		# can supply either tool id or tool_name
-
-		tool = None
-
-		if tool_id:
-			if not InstalledExternalTool.objects.filter(id=tool_id).exists():
-				return Response({'status': False, 'message': 'Tool Not found'})
-			tool = InstalledExternalTool.objects.get(id=tool_id)
-		elif tool_name:
-			if not InstalledExternalTool.objects.filter(name=tool_name).exists():
-				return Response({'status': False, 'message': 'Tool Not found'})
-			tool = InstalledExternalTool.objects.get(name=tool_name)
-
-		if not tool.version_lookup_command:
-			return Response({'status': False, 'message': 'Version Lookup command not provided.'})
-
-		version_number = None
-		_, stdout = run_command(tool.version_lookup_command)
-		version_number = re.search(re.compile(tool.version_match_regex), str(stdout))
-		if not version_number:
-			return Response({'status': False, 'message': 'Invalid version lookup command.'})
-
-		return Response({'status': True, 'version_number': version_number.group(0), 'tool_name': tool.name})
-
-
-
-class GithubToolCheckGetLatestRelease(APIView):
-	def get(self, request):
-		req = self.request
-
-		tool_id = req.query_params.get('tool_id')
-		tool_name = req.query_params.get('name')
-
-		if not InstalledExternalTool.objects.filter(id=tool_id).exists():
-			return Response({'status': False, 'message': 'Tool Not found'})
-
-		if tool_id:
-			tool = InstalledExternalTool.objects.get(id=tool_id)
-		elif tool_name:
-			tool = InstalledExternalTool.objects.get(name=tool_name)
-
-		if not tool.github_url:
-			return Response({'status': False, 'message': 'Github URL is not provided, Cannot check updates'})
-
-		# if tool_github_url has https://github.com/ remove and also remove trailing /
-		tool_github_url = tool.github_url.replace('http://github.com/', '').replace('https://github.com/', '')
-		tool_github_url = remove_lead_and_trail_slash(tool_github_url)
-		github_api = f'https://api.github.com/repos/{tool_github_url}/releases'
-		response = requests.get(github_api).json()
-		# check if api rate limit exceeded
-		if 'message' in response and response['message'] == 'RateLimited':
-			return Response({'status': False, 'message': 'RateLimited'})
-		elif 'message' in response and response['message'] == 'Not Found':
-			return Response({'status': False, 'message': 'Not Found'})
-		elif not response:
-			return Response({'status': False, 'message': 'Not Found'})
-
-		# only send latest release
-		response = response[0]
-
-		api_response = {
-			'status': True,
-			'url': response['url'],
-			'id': response['id'],
-			'name': response['name'],
-			'changelog': response['body'],
-		}
-		return Response(api_response)
-
-
-class ScanStatus(APIView):
-	def get(self, request):
-		req = self.request
-		slug = self.request.GET.get('project', None)
-		# main tasks
-		recently_completed_scans = (
-			ScanHistory.objects
-			.filter(domain__project__slug=slug)
-			.order_by('-start_scan_date')
-			.filter(Q(scan_status=0) | Q(scan_status=2) | Q(scan_status=3))[:10]
-		)
-		current_scans = (
-			ScanHistory.objects
-			.filter(domain__project__slug=slug)
-			.order_by('-start_scan_date')
-			.filter(scan_status=1)
-		)
-		pending_scans = (
-			ScanHistory.objects
-			.filter(domain__project__slug=slug)
-			.filter(scan_status=-1)
-		)
-
-		# subtasks
-		recently_completed_tasks = (
-			SubScan.objects
-			.filter(scan_history__domain__project__slug=slug)
-			.order_by('-start_scan_date')
-			.filter(Q(status=0) | Q(status=2) | Q(status=3))[:15]
-		)
-		current_tasks = (
-			SubScan.objects
-			.filter(scan_history__domain__project__slug=slug)
-			.order_by('-start_scan_date')
-			.filter(status=1)
-		)
-		pending_tasks = (
-			SubScan.objects
-			.filter(scan_history__domain__project__slug=slug)
-			.filter(status=-1)
-		)
-		response = {
-			'scans': {
-				'pending': ScanHistorySerializer(pending_scans, many=True).data,
-				'scanning': ScanHistorySerializer(current_scans, many=True).data,
-				'completed': ScanHistorySerializer(recently_completed_scans, many=True).data
-			},
-			'tasks': {
-				'pending': SubScanSerializer(pending_tasks, many=True).data,
-				'running': SubScanSerializer(current_tasks, many=True).data,
-				'completed': SubScanSerializer(recently_completed_tasks, many=True).data
-			}
-		}
-		return Response(response)
-
-
-class Whois(APIView):
-	def get(self, request):
-		req = self.request
-		ip_domain = req.query_params.get('ip_domain')
-		if not (validators.domain(ip_domain) or validators.ipv4(ip_domain) or validators.ipv6(ip_domain)):
-			print(f'Ip address or domain "{ip_domain}" did not pass validator.')
-			return Response({'status': False, 'message': 'Invalid domain or IP'})
-		is_force_update = req.query_params.get('is_reload')
-		is_force_update = True if is_force_update and 'true' == is_force_update.lower() else False
-		task = query_whois.apply_async(args=(ip_domain,is_force_update))
-		response = task.wait()
-		return Response(response)
-
-
-class ReverseWhois(APIView):
-	def get(self, request):
-		req = self.request
-		lookup_keyword = req.query_params.get('lookup_keyword')
-		task = query_reverse_whois.apply_async(args=(lookup_keyword,))
-		response = task.wait()
-		return Response(response)
-
-
-class DomainIPHistory(APIView):
-	def get(self, request):
-		req = self.request
-		domain = req.query_params.get('domain')
-		task = query_ip_history.apply_async(args=(domain,))
-		response = task.wait()
-		return Response(response)
-
-
-class CMSDetector(APIView):
-	def get(self, request):
-		req = self.request
-		url = req.query_params.get('url')
-		#save_db = True if 'save_db' in req.query_params else False
-		response = {'status': False}
-		try:
-			response = {}
-			cms_detector_command = f'cmseek'
-			cms_detector_command += ' --random-agent --batch --follow-redirect'
-			cms_detector_command += f' -u {url}'
-
-			_, output = run_command(cms_detector_command, remove_ansi_sequence=True)
-
-			response['message'] = 'Could not detect CMS!'
-
-			parsed_url = urlparse(url)
-
-			domain_name = parsed_url.hostname
-			port = parsed_url.port
-
-			find_dir = domain_name
-
-			if port:
-				find_dir += '_{}'.format(port)
-			# look for result path in output
-			path_regex = r"Result: (\/usr\/src[^\"\s]*)"
-			match = re.search(path_regex, output)
-			if match:
-				cms_json_path = match.group(1)
-				if os.path.isfile(cms_json_path):
-					cms_file_content = json.loads(open(cms_json_path, 'r').read())
-					if not cms_file_content.get('cms_id'):
-						return response
-					response = {}
-					response = cms_file_content
-					response['status'] = True
-					try:
-						# remove results
-						cms_dir_path = os.path.dirname(cms_json_path)
-						shutil.rmtree(cms_dir_path)
-					except Exception as e:
-						logger.error(e)
-					return Response(response)
-			return Response(response)
-		except Exception as e:
-			response = {'status': False, 'message': str(e)}
-			return Response(response)
-
-
-class IPToDomain(APIView):
-	def get(self, request):
-		req = self.request
-		ip_address = req.query_params.get('ip_address')
-		if not ip_address:
-			return Response({
-				'status': False,
-				'message': 'IP Address Required'
-			})
-		try:
-			logger.info(f'Resolving IP address {ip_address} ...')
-			domain, domains, ips = socket.gethostbyaddr(ip_address)
-			response = {
-				'status': True,
-				'ip_address': ip_address,
-				'domains': domains or [domain],
-				'resolves_to': domain
-			}
-		except socket.herror: # ip does not have a PTR record
-			logger.info(f'No PTR record for {ip_address}')
-			response = {
-				'status': True,
-				'ip_address': ip_address,
-				'domains': [ip_address],
-				'resolves_to': ip_address
-			}
-		except Exception as e:
-			logger.exception(e)
-			response = {
-				'status': False,
-				'ip_address': ip_address,
-				'message': f'Exception {e}'
-			}
-		finally:
-			return Response(response)
-
-
-class VulnerabilityReport(APIView):
-	def get(self, request):
-		req = self.request
-		vulnerability_id = req.query_params.get('vulnerability_id')
-		return Response({"status": send_hackerone_report(vulnerability_id)})
-
-
-class GetFileContents(APIView):
-	def get(self, request, format=None):
-		req = self.request
-		name = req.query_params.get('name')
-
-		response = {}
-		response['status'] = False
-
-		if 'nuclei_config' in req.query_params:
-			path = str(Path.home() / ".config" / "nuclei" / "config.yaml")
-			if not os.path.exists(path):
-				run_command(f'touch {path}')
-				response['message'] = 'File Created!'
-			f = open(path, "r")
-			response['status'] = True
-			response['content'] = f.read()
-			return Response(response)
-
-		if 'subfinder_config' in req.query_params:
-			path = str(Path.home() / ".config" / "subfinder" /" config.yaml")
-			if not os.path.exists(path):
-				run_command(f'touch {path}')
-				response['message'] = 'File Created!'
-			f = open(path, "r")
-			response['status'] = True
-			response['content'] = f.read()
-			return Response(response)
-
-		if 'naabu_config' in req.query_params:
-			path = str(Path.home() / ".config" / "naabu" / "config.yaml")
-			if not os.path.exists(path):
-				run_command(f'touch {path}')
-				response['message'] = 'File Created!'
-			f = open(path, "r")
-			response['status'] = True
-			response['content'] = f.read()
-			return Response(response)
-
-		if 'theharvester_config' in req.query_params:
-			path = str(Path(RENGINE_TOOL_PATH) / 'theHarvester' / 'api-keys.yaml')
-			if not os.path.exists(path):
-				run_command(f'touch {path}')
-				response['message'] = 'File Created!'
-			f = open(path, "r")
-			response['status'] = True
-			response['content'] = f.read()
-			return Response(response)
-
-		if 'amass_config' in req.query_params:
-			path = str(Path.home() / ".config" / "amass.ini")
-			if not os.path.exists(path):
-				run_command(f'touch {path}')
-				response['message'] = 'File Created!'
-			f = open(path, "r")
-			response['status'] = True
-			response['content'] = f.read()
-			return Response(response)
-
-		if 'gf_pattern' in req.query_params:
-			basedir = str(Path.home() / '.gf')
-			path = str(Path.home() / '.gf' / f'{name}.json')
-			if is_safe_path(basedir, path) and os.path.exists(path):
-				content = open(path, "r").read()
-				response['status'] = True
-				response['content'] = content
-			else:
-				response['message'] = "Invalid path!"
-				response['status'] = False
-			return Response(response)
-
-
-		if 'nuclei_template' in req.query_params:
-			safe_dir = str(Path.home() / 'nuclei-templates')
-			path = str(Path.home() / 'nuclei-templates' / f'{name}')
-			if is_safe_path(safe_dir, path) and os.path.exists(path):
-				content = open(path.format(name), "r").read()
-				response['status'] = True
-				response['content'] = content
-			else:
-				response['message'] = 'Invalid Path!'
-				response['status'] = False
-			return Response(response)
-
-		response['message'] = 'Invalid Query Params'
-		return Response(response)
-
-
-class ListTodoNotes(APIView):
-	def get(self, request, format=None):
-		req = self.request
-		notes = TodoNote.objects.all().order_by('-id')
-		scan_id = req.query_params.get('scan_id')
-		project = req.query_params.get('project')
-		if project:
-			notes = notes.filter(project__slug=project)
-		target_id = req.query_params.get('target_id')
-		todo_id = req.query_params.get('todo_id')
-		subdomain_id = req.query_params.get('subdomain_id')
-		if target_id:
-			notes = notes.filter(scan_history__in=ScanHistory.objects.filter(domain__id=target_id))
-		elif scan_id:
-			notes = notes.filter(scan_history__id=scan_id)
-		if todo_id:
-			notes = notes.filter(id=todo_id)
-		if subdomain_id:
-			notes = notes.filter(subdomain__id=subdomain_id)
-		notes = ReconNoteSerializer(notes, many=True)
-		return Response({'notes': notes.data})
-
-
-class ListScanHistory(APIView):
-	def get(self, request, format=None):
-		req = self.request
-		scan_history = ScanHistory.objects.all().order_by('-start_scan_date')
-		project = req.query_params.get('project')
-		if project:
-			scan_history = scan_history.filter(domain__project__slug=project)
-		scan_history = ScanHistorySerializer(scan_history, many=True)
-		return Response(scan_history.data)
-
-
-class ListEngines(APIView):
-	def get(self, request, format=None):
-		req = self.request
-		engines = EngineType.objects.order_by('engine_name').all()
-		engine_serializer = EngineSerializer(engines, many=True)
-		return Response({'engines': engine_serializer.data})
-
-
-class ListOrganizations(APIView):
-	def get(self, request, format=None):
-		req = self.request
-		organizations = Organization.objects.all()
-		organization_serializer = OrganizationSerializer(organizations, many=True)
-		return Response({'organizations': organization_serializer.data})
-
-
-class ListTargetsInOrganization(APIView):
-	def get(self, request, format=None):
-		req = self.request
-		organization_id = req.query_params.get('organization_id')
-		organization = Organization.objects.filter(id=organization_id)
-		targets = Domain.objects.filter(domains__in=organization)
-		organization_serializer = OrganizationSerializer(organization, many=True)
-		targets_serializer = OrganizationTargetsSerializer(targets, many=True)
-		return Response({'organization': organization_serializer.data, 'domains': targets_serializer.data})
-
-
-class ListTargetsWithoutOrganization(APIView):
-	def get(self, request, format=None):
-		req = self.request
-		targets = Domain.objects.exclude(domains__in=Organization.objects.all())
-		targets_serializer = OrganizationTargetsSerializer(targets, many=True)
-		return Response({'domains': targets_serializer.data})
-
-
-class VisualiseData(APIView):
-	def get(self, request, format=None):
-		req = self.request
-		scan_id = req.query_params.get('scan_id')
-		if scan_id:
-			mitch_data = ScanHistory.objects.filter(id=scan_id)
-			serializer = VisualiseDataSerializer(mitch_data, many=True)
-			return Response(serializer.data)
-		else:
-			return Response()
-
-
-class ListTechnology(APIView):
-	def get(self, request, format=None):
-		req = self.request
-		scan_id = req.query_params.get('scan_id')
-		target_id = req.query_params.get('target_id')
-
-		if target_id:
-			tech = Technology.objects.filter(
-				technologies__in=Subdomain.objects.filter(
-					target_domain__id=target_id)).annotate(
-				count=Count('name')).order_by('-count')
-			serializer = TechnologyCountSerializer(tech, many=True)
-			return Response({"technologies": serializer.data})
-		elif scan_id:
-			tech = Technology.objects.filter(
-				technologies__in=Subdomain.objects.filter(
-					scan_history__id=scan_id)).annotate(
-				count=Count('name')).order_by('-count')
-			serializer = TechnologyCountSerializer(tech, many=True)
-			return Response({"technologies": serializer.data})
-		else:
-			tech = Technology.objects.filter(
-				technologies__in=Subdomain.objects.all()).annotate(
-				count=Count('name')).order_by('-count')
-			serializer = TechnologyCountSerializer(tech, many=True)
-			return Response({"technologies": serializer.data})
-
-
-class ListDorkTypes(APIView):
-	def get(self, request, format=None):
-		req = self.request
-		scan_id = req.query_params.get('scan_id')
-		if scan_id:
-			dork = Dork.objects.filter(
-				dorks__in=ScanHistory.objects.filter(id=scan_id)
-			).values('type').annotate(count=Count('type')).order_by('-count')
-			serializer = DorkCountSerializer(dork, many=True)
-			return Response({"dorks": serializer.data})
-		else:
-			dork = Dork.objects.filter(
-				dorks__in=ScanHistory.objects.all()
-			).values('type').annotate(count=Count('type')).order_by('-count')
-			serializer = DorkCountSerializer(dork, many=True)
-			return Response({"dorks": serializer.data})
-
-
-class ListEmails(APIView):
-	def get(self, request, format=None):
-		req = self.request
-		scan_id = req.query_params.get('scan_id')
-		if scan_id:
-			email = Email.objects.filter(
-				emails__in=ScanHistory.objects.filter(id=scan_id)).order_by('password')
-			serializer = EmailSerializer(email, many=True)
-			return Response({"emails": serializer.data})
-
-
-class ListDorks(APIView):
-	def get(self, request, format=None):
-		req = self.request
-		scan_id = req.query_params.get('scan_id')
-		type = req.query_params.get('type')
-		if scan_id:
-			dork = Dork.objects.filter(
-				dorks__in=ScanHistory.objects.filter(id=scan_id))
-		else:
-			dork = Dork.objects.filter(
-				dorks__in=ScanHistory.objects.all())
-		if scan_id and type:
-			dork = dork.filter(type=type)
-		serializer = DorkSerializer(dork, many=True)
-		grouped_res = {}
-		for item in serializer.data:
-			item_type = item['type']
-			if item_type not in grouped_res:
-				grouped_res[item_type] = []
-			grouped_res[item_type].append(item)
-		return Response({"dorks": grouped_res})
-
-
-class ListEmployees(APIView):
-	def get(self, request, format=None):
-		req = self.request
-		scan_id = req.query_params.get('scan_id')
-		if scan_id:
-			employee = Employee.objects.filter(
-				employees__in=ScanHistory.objects.filter(id=scan_id))
-			serializer = EmployeeSerializer(employee, many=True)
-			return Response({"employees": serializer.data})
-
-
-class ListPorts(APIView):
-	def get(self, request, format=None):
-		req = self.request
-		scan_id = req.query_params.get('scan_id')
-		target_id = req.query_params.get('target_id')
-		ip_address = req.query_params.get('ip_address')
-
-		if target_id:
-			port = Port.objects.filter(
-				ports__in=IpAddress.objects.filter(
-					ip_addresses__in=Subdomain.objects.filter(
-						target_domain__id=target_id))).distinct()
-		elif scan_id:
-			port = Port.objects.filter(
-				ports__in=IpAddress.objects.filter(
-					ip_addresses__in=Subdomain.objects.filter(
-						scan_history__id=scan_id))).distinct()
-		else:
-			port = Port.objects.filter(
-				ports__in=IpAddress.objects.filter(
-					ip_addresses__in=Subdomain.objects.all())).distinct()
-
-		if ip_address:
-			port = port.filter(ports__address=ip_address).distinct()
-
-		serializer = PortSerializer(port, many=True)
-		return Response({"ports": serializer.data})
-
-
-class ListSubdomains(APIView):
-	def get(self, request, format=None):
-		req = self.request
-		scan_id = req.query_params.get('scan_id')
-		project = req.query_params.get('project')
-		target_id = req.query_params.get('target_id')
-		ip_address = req.query_params.get('ip_address')
-		port = req.query_params.get('port')
-		tech = req.query_params.get('tech')
-
-		subdomains = Subdomain.objects.filter(target_domain__project__slug=project) if project else Subdomain.objects.all()
-
-		if scan_id:
-			subdomain_query = subdomains.filter(scan_history__id=scan_id).distinct('name')
-		elif target_id:
-			subdomain_query = subdomains.filter(target_domain__id=target_id).distinct('name')
-		else:
-			subdomain_query = subdomains.all().distinct('name')
-
-		if ip_address:
-			subdomain_query = subdomain_query.filter(ip_addresses__address=ip_address)
-
-		if tech:
-			subdomain_query = subdomain_query.filter(technologies__name=tech)
-
-		if port:
-			subdomain_query = subdomain_query.filter(
-				ip_addresses__in=IpAddress.objects.filter(
-					ports__in=Port.objects.filter(
-						number=port)))
-
-		if 'only_important' in req.query_params:
-			subdomain_query = subdomain_query.filter(is_important=True)
-
-
-		if 'no_lookup_interesting' in req.query_params:
-			serializer = OnlySubdomainNameSerializer(subdomain_query, many=True)
-		else:
-			serializer = SubdomainSerializer(subdomain_query, many=True)
-		return Response({"subdomains": serializer.data})
-
-	def post(self, req):
-		req = self.request
-		data = req.data
-
-		subdomain_ids = data.get('subdomain_ids')
-
-		subdomain_names = []
-
-		for id in subdomain_ids:
-			subdomain_names.append(Subdomain.objects.get(id=id).name)
-
-		if subdomain_names:
-			return Response({'status': True, "results": subdomain_names})
-
-		return Response({'status': False})
-
-
-
-class ListOsintUsers(APIView):
-	def get(self, request, format=None):
-		req = self.request
-		scan_id = req.query_params.get('scan_id')
-		if scan_id:
-			documents = MetaFinderDocument.objects.filter(scan_history__id=scan_id).exclude(author__isnull=True).values('author').distinct()
-			serializer = MetafinderUserSerializer(documents, many=True)
-			return Response({"users": serializer.data})
-
-
-class ListMetadata(APIView):
-	def get(self, request, format=None):
-		req = self.request
-		scan_id = req.query_params.get('scan_id')
-		if scan_id:
-			documents = MetaFinderDocument.objects.filter(scan_history__id=scan_id).distinct()
-			serializer = MetafinderDocumentSerializer(documents, many=True)
-			return Response({"metadata": serializer.data})
-
-
-class ListIPs(APIView):
-	def get(self, request, format=None):
-		req = self.request
-		scan_id = req.query_params.get('scan_id')
-		target_id = req.query_params.get('target_id')
-
-		port = req.query_params.get('port')
-
-		if target_id:
-			ips = IpAddress.objects.filter(
-				ip_addresses__in=Subdomain.objects.filter(
-					target_domain__id=target_id)).distinct()
-		elif scan_id:
-			ips = IpAddress.objects.filter(
-				ip_addresses__in=Subdomain.objects.filter(
-					scan_history__id=scan_id)).distinct()
-		else:
-			ips = IpAddress.objects.filter(
-				ip_addresses__in=Subdomain.objects.all()).distinct()
-
-		if port:
-			ips = ips.filter(
-				ports__in=Port.objects.filter(
-					number=port)).distinct()
-
-
-		serializer = IpSerializer(ips, many=True)
-		return Response({"ips": serializer.data})
-
-
-class IpAddressViewSet(viewsets.ModelViewSet):
-	queryset = Subdomain.objects.none()
-	serializer_class = IpSubdomainSerializer
-
-	def get_queryset(self):
-		req = self.request
-		scan_id = req.query_params.get('scan_id')
-
-		if scan_id:
-			self.queryset = Subdomain.objects.filter(
-				scan_history__id=scan_id).exclude(
-				ip_addresses__isnull=True).distinct()
-		else:
-			self.serializer_class = IpSerializer
-			self.queryset = IpAddress.objects.all()
-		return self.queryset
-
-	def paginate_queryset(self, queryset, view=None):
-		if 'no_page' in self.request.query_params:
-			return None
-		return self.paginator.paginate_queryset(
-			queryset, self.request, view=self)
-
-
-class SubdomainsViewSet(viewsets.ModelViewSet):
-	queryset = Subdomain.objects.none()
-	serializer_class = SubdomainSerializer
-
-	def get_queryset(self):
-		req = self.request
-		scan_id = req.query_params.get('scan_id')
-		if scan_id:
-			if 'only_screenshot' in self.request.query_params:
-				return (
-					Subdomain.objects
-					.filter(scan_history__id=scan_id)
-					.exclude(screenshot_path__isnull=True))
-			return Subdomain.objects.filter(scan_history=scan_id)
-
-	def paginate_queryset(self, queryset, view=None):
-		if 'no_page' in self.request.query_params:
-			return None
-		return self.paginator.paginate_queryset(
-			queryset, self.request, view=self)
-
-
-class SubdomainChangesViewSet(viewsets.ModelViewSet):
-	'''
-		This viewset will return the Subdomain changes
-		To get the new subdomains, we will look for ScanHistory with
-		subdomain_discovery = True and the status of the last scan has to be
-		successful and calculate difference
-	'''
-	queryset = Subdomain.objects.none()
-	serializer_class = SubdomainChangesSerializer
-
-	def get_queryset(self):
-		req = self.request
-		scan_id = req.query_params.get('scan_id')
-		changes = req.query_params.get('changes')
-		domain_id = ScanHistory.objects.filter(id=scan_id)[0].domain.id
-		scan_history_query = (
-			ScanHistory.objects
-			.filter(domain=domain_id)
-			.filter(tasks__overlap=['subdomain_discovery'])
-			.filter(id__lte=scan_id)
-			.exclude(Q(scan_status=-1) | Q(scan_status=1))
-		)
-		if scan_history_query.count() > 1:
-			last_scan = scan_history_query.order_by('-start_scan_date')[1]
-			scanned_host_q1 = (
-				Subdomain.objects
-				.filter(scan_history__id=scan_id)
-				.values('name')
-			)
-			scanned_host_q2 = (
-				Subdomain.objects
-				.filter(scan_history__id=last_scan.id)
-				.values('name')
-			)
-			added_subdomain = scanned_host_q1.difference(scanned_host_q2)
-			removed_subdomains = scanned_host_q2.difference(scanned_host_q1)
-			if changes == 'added':
-				return (
-					Subdomain.objects
-					.filter(scan_history=scan_id)
-					.filter(name__in=added_subdomain)
-					.annotate(
-						change=Value('added', output_field=CharField())
-					)
-				)
-			elif changes == 'removed':
-				return (
-					Subdomain.objects
-					.filter(scan_history=last_scan)
-					.filter(name__in=removed_subdomains)
-					.annotate(
-						change=Value('removed', output_field=CharField())
-					)
-				)
-			else:
-				added_subdomain = (
-					Subdomain.objects
-					.filter(scan_history=scan_id)
-					.filter(name__in=added_subdomain)
-					.annotate(
-						change=Value('added', output_field=CharField())
-					)
-				)
-				removed_subdomains = (
-					Subdomain.objects
-					.filter(scan_history=last_scan)
-					.filter(name__in=removed_subdomains)
-					.annotate(
-						change=Value('removed', output_field=CharField())
-					)
-				)
-				changes = added_subdomain.union(removed_subdomains)
-				return changes
-		return self.queryset
-
-	def paginate_queryset(self, queryset, view=None):
-		if 'no_page' in self.request.query_params:
-			return None
-		return self.paginator.paginate_queryset(
-			queryset, self.request, view=self)
-
-
-class EndPointChangesViewSet(viewsets.ModelViewSet):
-	'''
-		This viewset will return the EndPoint changes
-	'''
-	queryset = EndPoint.objects.none()
-	serializer_class = EndPointChangesSerializer
-
-	def get_queryset(self):
-		req = self.request
-		scan_id = req.query_params.get('scan_id')
-		changes = req.query_params.get('changes')
-		domain_id = ScanHistory.objects.filter(id=scan_id).first().domain.id
-		scan_history = (
-			ScanHistory.objects
-			.filter(domain=domain_id)
-			.filter(tasks__overlap=['fetch_url'])
-			.filter(id__lte=scan_id)
-			.filter(scan_status=2)
-		)
-		if scan_history.count() > 1:
-			last_scan = scan_history.order_by('-start_scan_date')[1]
-			scanned_host_q1 = (
-				EndPoint.objects
-				.filter(scan_history__id=scan_id)
-				.values('http_url')
-			)
-			scanned_host_q2 = (
-				EndPoint.objects
-				.filter(scan_history__id=last_scan.id)
-				.values('http_url')
-			)
-			added_endpoints = scanned_host_q1.difference(scanned_host_q2)
-			removed_endpoints = scanned_host_q2.difference(scanned_host_q1)
-			if changes == 'added':
-				return (
-					EndPoint.objects
-					.filter(scan_history=scan_id)
-					.filter(http_url__in=added_endpoints)
-					.annotate(change=Value('added', output_field=CharField()))
-				)
-			elif changes == 'removed':
-				return (
-					EndPoint.objects
-					.filter(scan_history=last_scan)
-					.filter(http_url__in=removed_endpoints)
-					.annotate(change=Value('removed', output_field=CharField()))
-				)
-			else:
-				added_endpoints = (
-					EndPoint.objects
-					.filter(scan_history=scan_id)
-					.filter(http_url__in=added_endpoints)
-					.annotate(change=Value('added', output_field=CharField()))
-				)
-				removed_endpoints = (
-					EndPoint.objects
-					.filter(scan_history=last_scan)
-					.filter(http_url__in=removed_endpoints)
-					.annotate(change=Value('removed', output_field=CharField()))
-				)
-				changes = added_endpoints.union(removed_endpoints)
-				return changes
-		return self.queryset
-
-	def paginate_queryset(self, queryset, view=None):
-		if 'no_page' in self.request.query_params:
-			return None
-		return self.paginator.paginate_queryset(
-			queryset, self.request, view=self)
-
-
-class InterestingSubdomainViewSet(viewsets.ModelViewSet):
-	queryset = Subdomain.objects.none()
-	serializer_class = SubdomainSerializer
-
-	def get_queryset(self):
-		req = self.request
-		scan_id = req.query_params.get('scan_id')
-		domain_id = req.query_params.get('target_id')
-
-		if 'only_subdomains' in self.request.query_params:
-			self.serializer_class = InterestingSubdomainSerializer
-
-		if scan_id:
-			self.queryset = get_interesting_subdomains(scan_history=scan_id)
-		elif domain_id:
-			self.queryset = get_interesting_subdomains(domain_id=domain_id)
-		else:
-			self.queryset = get_interesting_subdomains()
-
-		return self.queryset
-
-	def filter_queryset(self, qs):
-		qs = self.queryset.filter()
-		search_value = self.request.GET.get(u'search[value]', None)
-		_order_col = self.request.GET.get(u'order[0][column]', None)
-		_order_direction = self.request.GET.get(u'order[0][dir]', None)
-		order_col = 'content_length'
-		if _order_col == '0':
-			order_col = 'name'
-		elif _order_col == '1':
-			order_col = 'page_title'
-		elif _order_col == '2':
-			order_col = 'http_status'
-		elif _order_col == '3':
-			order_col = 'content_length'
-
-		if _order_direction == 'desc':
-			order_col = f'-{order_col}'
-
-		if search_value:
-			qs = self.queryset.filter(
-				Q(name__icontains=search_value) |
-				Q(page_title__icontains=search_value) |
-				Q(http_status__icontains=search_value)
-			)
-		return qs.order_by(order_col)
-
-	def paginate_queryset(self, queryset, view=None):
-		if 'no_page' in self.request.query_params:
-			return None
-		return self.paginator.paginate_queryset(
-			queryset, self.request, view=self)
-
-
-class InterestingEndpointViewSet(viewsets.ModelViewSet):
-	queryset = EndPoint.objects.none()
-	serializer_class = EndpointSerializer
-
-	def get_queryset(self):
-		req = self.request
-		scan_id = req.query_params.get('scan_id')
-		target_id = req.query_params.get('target_id')
-		if 'only_endpoints' in self.request.query_params:
-			self.serializer_class = InterestingEndPointSerializer
-		if scan_id:
-			return get_interesting_endpoints(scan_history=scan_id)
-		elif target_id:
-			return get_interesting_endpoints(target=target_id)
-		else:
-			return get_interesting_endpoints()
-
-	def paginate_queryset(self, queryset, view=None):
-		if 'no_page' in self.request.query_params:
-			return None
-		return self.paginator.paginate_queryset(
-			queryset, self.request, view=self)
-
-
-class SubdomainDatatableViewSet(viewsets.ModelViewSet):
-	queryset = Subdomain.objects.none()
-	serializer_class = SubdomainSerializer
-
-	def get_queryset(self):
-		req = self.request
-		scan_id = req.query_params.get('scan_id')
-		target_id = req.query_params.get('target_id')
-		url_query = req.query_params.get('query_param')
-		ip_address = req.query_params.get('ip_address')
-		name = req.query_params.get('name')
-		project = req.query_params.get('project')
-
-		subdomains = Subdomain.objects.filter(target_domain__project__slug=project)
-
-		if 'is_important' in req.query_params:
-			subdomains = subdomains.filter(is_important=True)
-
-		if target_id:
-			self.queryset = (
-				subdomains
-				.filter(target_domain__id=target_id)
-				.distinct()
-			)
-		elif url_query:
-			self.queryset = (
-				subdomains
-				.filter(Q(target_domain__name=url_query))
-				.distinct()
-			)
-		elif scan_id:
-			self.queryset = (
-				subdomains
-				.filter(scan_history__id=scan_id)
-				.distinct()
-			)
-		else:
-			self.queryset = subdomains.distinct()
-
-		if 'only_directory' in req.query_params:
-			self.queryset = self.queryset.exclude(directories__isnull=True)
-
-		if ip_address:
-			self.queryset = self.queryset.filter(ip_addresses__address__icontains=ip_address)
-
-		if name:
-			self.queryset = self.queryset.filter(name=name)
-
-		return self.queryset
-
-	def filter_queryset(self, qs):
-		qs = self.queryset.filter()
-		search_value = self.request.GET.get(u'search[value]', None)
-		_order_col = self.request.GET.get(u'order[0][column]', None)
-		_order_direction = self.request.GET.get(u'order[0][dir]', None)
-		order_col = 'content_length'
-		if _order_col == '0':
-			order_col = 'checked'
-		elif _order_col == '1':
-			order_col = 'name'
-		elif _order_col == '4':
-			order_col = 'http_status'
-		elif _order_col == '5':
-			order_col = 'page_title'
-		elif _order_col == '8':
-			order_col = 'content_length'
-		elif _order_col == '10':
-			order_col = 'response_time'
-		if _order_direction == 'desc':
-			order_col = f'-{order_col}'
-		# if the search query is separated by = means, it is a specific lookup
-		# divide the search query into two half and lookup
-		if search_value:
-			operators = ['=', '&', '|', '>', '<', '!']
-			if any(x in search_value for x in operators):
-				if '&' in search_value:
-					complex_query = search_value.split('&')
-					for query in complex_query:
-						if query.strip():
-							qs = qs & self.special_lookup(query.strip())
-				elif '|' in search_value:
-					qs = Subdomain.objects.none()
-					complex_query = search_value.split('|')
-					for query in complex_query:
-						if query.strip():
-							qs = self.special_lookup(query.strip()) | qs
-				else:
-					qs = self.special_lookup(search_value)
-			else:
-				qs = self.general_lookup(search_value)
-		return qs.order_by(order_col)
-
-	def general_lookup(self, search_value):
-		qs = self.queryset.filter(
-			Q(name__icontains=search_value) |
-			Q(cname__icontains=search_value) |
-			Q(http_status__icontains=search_value) |
-			Q(page_title__icontains=search_value) |
-			Q(http_url__icontains=search_value) |
-			Q(technologies__name__icontains=search_value) |
-			Q(webserver__icontains=search_value) |
-			Q(ip_addresses__address__icontains=search_value) |
-			Q(ip_addresses__ports__number__icontains=search_value) |
-			Q(ip_addresses__ports__service_name__icontains=search_value) |
-			Q(ip_addresses__ports__description__icontains=search_value)
-		)
-
-		if 'only_directory' in self.request.query_params:
-			qs = qs | self.queryset.filter(
-				Q(directories__directory_files__name__icontains=search_value)
-			)
-
-		return qs
-
-	def special_lookup(self, search_value):
-		qs = self.queryset.filter()
-		if '=' in search_value:
-			search_param = search_value.split("=")
-			title = search_param[0].lower().strip()
-			content = search_param[1].lower().strip()
-			if 'name' in title:
-				qs = self.queryset.filter(name__icontains=content)
-			elif 'page_title' in title:
-				qs = self.queryset.filter(page_title__icontains=content)
-			elif 'http_url' in title:
-				qs = self.queryset.filter(http_url__icontains=content)
-			elif 'content_type' in title:
-				qs = self.queryset.filter(content_type__icontains=content)
-			elif 'cname' in title:
-				qs = self.queryset.filter(cname__icontains=content)
-			elif 'webserver' in title:
-				qs = self.queryset.filter(webserver__icontains=content)
-			elif 'ip_addresses' in title:
-				qs = self.queryset.filter(
-					ip_addresses__address__icontains=content)
-			elif 'is_important' in title:
-				if 'true' in content.lower():
-					qs = self.queryset.filter(is_important=True)
-				else:
-					qs = self.queryset.filter(is_important=False)
-			elif 'port' in title:
-				qs = (
-					self.queryset
-					.filter(ip_addresses__ports__number__icontains=content)
-					|
-					self.queryset
-					.filter(ip_addresses__ports__service_name__icontains=content)
-					|
-					self.queryset
-					.filter(ip_addresses__ports__description__icontains=content)
-				)
-			elif 'technology' in title:
-				qs = (
-					self.queryset
-					.filter(technologies__name__icontains=content)
-				)
-			elif 'http_status' in title:
-				try:
-					int_http_status = int(content)
-					qs = self.queryset.filter(http_status=int_http_status)
-				except Exception as e:
-					print(e)
-			elif 'content_length' in title:
-				try:
-					int_http_status = int(content)
-					qs = self.queryset.filter(content_length=int_http_status)
-				except Exception as e:
-					print(e)
-
-		elif '>' in search_value:
-			search_param = search_value.split(">")
-			title = search_param[0].lower().strip()
-			content = search_param[1].lower().strip()
-			if 'http_status' in title:
-				try:
-					int_val = int(content)
-					qs = self.queryset.filter(http_status__gt=int_val)
-				except Exception as e:
-					print(e)
-			elif 'content_length' in title:
-				try:
-					int_val = int(content)
-					qs = self.queryset.filter(content_length__gt=int_val)
-				except Exception as e:
-					print(e)
-
-		elif '<' in search_value:
-			search_param = search_value.split("<")
-			title = search_param[0].lower().strip()
-			content = search_param[1].lower().strip()
-			if 'http_status' in title:
-				try:
-					int_val = int(content)
-					qs = self.queryset.filter(http_status__lt=int_val)
-				except Exception as e:
-					print(e)
-			elif 'content_length' in title:
-				try:
-					int_val = int(content)
-					qs = self.queryset.filter(content_length__lt=int_val)
-				except Exception as e:
-					print(e)
-
-		elif '!' in search_value:
-			search_param = search_value.split("!")
-			title = search_param[0].lower().strip()
-			content = search_param[1].lower().strip()
-			if 'name' in title:
-				qs = self.queryset.exclude(name__icontains=content)
-			elif 'page_title' in title:
-				qs = self.queryset.exclude(page_title__icontains=content)
-			elif 'http_url' in title:
-				qs = self.queryset.exclude(http_url__icontains=content)
-			elif 'content_type' in title:
-				qs = (
-					self.queryset
-					.exclude(content_type__icontains=content)
-				)
-			elif 'cname' in title:
-				qs = self.queryset.exclude(cname__icontains=content)
-			elif 'webserver' in title:
-				qs = self.queryset.exclude(webserver__icontains=content)
-			elif 'ip_addresses' in title:
-				qs = self.queryset.exclude(
-					ip_addresses__address__icontains=content)
-			elif 'port' in title:
-				qs = (
-					self.queryset
-					.exclude(ip_addresses__ports__number__icontains=content)
-					|
-					self.queryset
-					.exclude(ip_addresses__ports__service_name__icontains=content)
-					|
-					self.queryset
-					.exclude(ip_addresses__ports__description__icontains=content)
-				)
-			elif 'technology' in title:
-				qs = (
-					self.queryset
-					.exclude(technologies__name__icontains=content)
-				)
-			elif 'http_status' in title:
-				try:
-					int_http_status = int(content)
-					qs = self.queryset.exclude(http_status=int_http_status)
-				except Exception as e:
-					print(e)
-			elif 'content_length' in title:
-				try:
-					int_http_status = int(content)
-					qs = self.queryset.exclude(content_length=int_http_status)
-				except Exception as e:
-					print(e)
-
-		return qs
-
-
-class ListActivityLogsViewSet(viewsets.ModelViewSet):
-	serializer_class = CommandSerializer
-	queryset = Command.objects.none()
-	def get_queryset(self):
-		req = self.request
-		activity_id = req.query_params.get('activity_id')
-		self.queryset = Command.objects.filter(activity__id=activity_id)
-		return self.queryset
-
-
-class ListScanLogsViewSet(viewsets.ModelViewSet):
-	serializer_class = CommandSerializer
-	queryset = Command.objects.none()
-	def get_queryset(self):
-		req = self.request
-		scan_id = req.query_params.get('scan_id')
-		self.queryset = Command.objects.filter(scan_history__id=scan_id)
-		return self.queryset
-
-
-class ListEndpoints(APIView):
-	def get(self, request, format=None):
-		req = self.request
-
-		scan_id = req.query_params.get('scan_id')
-		target_id = req.query_params.get('target_id')
-		subdomain_name = req.query_params.get('subdomain_name')
-		pattern = req.query_params.get('pattern')
-
-		if scan_id:
-			endpoints = (
-				EndPoint.objects
-				.filter(scan_history__id=scan_id)
-			)
-		elif target_id:
-			endpoints = (
-				EndPoint.objects
-				.filter(target_domain__id=target_id)
-				.distinct()
-			)
-		else:
-			endpoints = EndPoint.objects.all()
-
-		if subdomain_name:
-			endpoints = endpoints.filter(subdomain__name=subdomain_name)
-
-		if pattern:
-			endpoints = endpoints.filter(matched_gf_patterns__icontains=pattern)
-
-		if 'only_urls' in req.query_params:
-			endpoints_serializer = EndpointOnlyURLsSerializer(endpoints, many=True)
-
-		else:
-			endpoints_serializer = EndpointSerializer(endpoints, many=True)
-
-		return Response({'endpoints': endpoints_serializer.data})
-
-
-class EndPointViewSet(viewsets.ModelViewSet):
-	queryset = EndPoint.objects.none()
-	serializer_class = EndpointSerializer
-
-	def get_queryset(self):
-		req = self.request
-
-		scan_id = req.query_params.get('scan_history')
-		target_id = req.query_params.get('target_id')
-		url_query = req.query_params.get('query_param')
-		subdomain_id = req.query_params.get('subdomain_id')
-		project = req.query_params.get('project')
-
-		endpoints_obj = EndPoint.objects.filter(scan_history__domain__project__slug=project)
-
-		gf_tag = req.query_params.get(
-			'gf_tag') if 'gf_tag' in req.query_params else None
-
-		if scan_id:
-			endpoints = (
-				endpoints_obj
-				.filter(scan_history__id=scan_id)
-				.distinct()
-			)
-		else:
-			endpoints = endpoints_obj.distinct()
-
-		if url_query:
-			endpoints = (
-				endpoints
-				.filter(Q(target_domain__name=url_query))
-				.distinct()
-			)
-
-		if gf_tag:
-			endpoints = endpoints.filter(matched_gf_patterns__icontains=gf_tag)
-
-		if target_id:
-			endpoints = endpoints.filter(target_domain__id=target_id)
-
-		if subdomain_id:
-			endpoints = endpoints.filter(subdomain__id=subdomain_id)
-
-		if 'only_urls' in req.query_params:
-			self.serializer_class = EndpointOnlyURLsSerializer
-
-		# Filter status code 404 and 0
-		# endpoints = (
-		# 	endpoints
-		# 	.exclude(http_status=0)
-		# 	.exclude(http_status=None)
-		# 	.exclude(http_status=404)
-		# )
-
-		self.queryset = endpoints
-
-		return self.queryset
-
-	def filter_queryset(self, qs):
-		qs = self.queryset.filter()
-		search_value = self.request.GET.get(u'search[value]', None)
-		_order_col = self.request.GET.get(u'order[0][column]', None)
-		_order_direction = self.request.GET.get(u'order[0][dir]', None)
-		if search_value or _order_col or _order_direction:
-			order_col = 'content_length'
-			if _order_col == '1':
-				order_col = 'http_url'
-			elif _order_col == '2':
-				order_col = 'http_status'
-			elif _order_col == '3':
-				order_col = 'page_title'
-			elif _order_col == '4':
-				order_col = 'matched_gf_patterns'
-			elif _order_col == '5':
-				order_col = 'content_type'
-			elif _order_col == '6':
-				order_col = 'content_length'
-			elif _order_col == '7':
-				order_col = 'techs'
-			elif _order_col == '8':
-				order_col = 'webserver'
-			elif _order_col == '9':
-				order_col = 'response_time'
-			if _order_direction == 'desc':
-				order_col = f'-{order_col}'
-			# if the search query is separated by = means, it is a specific lookup
-			# divide the search query into two half and lookup
-			if '=' in search_value or '&' in search_value or '|' in search_value or '>' in search_value or '<' in search_value or '!' in search_value:
-				if '&' in search_value:
-					complex_query = search_value.split('&')
-					for query in complex_query:
-						if query.strip():
-							qs = qs & self.special_lookup(query.strip())
-				elif '|' in search_value:
-					qs = Subdomain.objects.none()
-					complex_query = search_value.split('|')
-					for query in complex_query:
-						if query.strip():
-							qs = self.special_lookup(query.strip()) | qs
-				else:
-					qs = self.special_lookup(search_value)
-			else:
-				qs = self.general_lookup(search_value)
-			return qs.order_by(order_col)
-		return qs
-
-	def general_lookup(self, search_value):
-		return \
-			self.queryset.filter(Q(http_url__icontains=search_value) |
-								 Q(page_title__icontains=search_value) |
-								 Q(http_status__icontains=search_value) |
-								 Q(content_type__icontains=search_value) |
-								 Q(webserver__icontains=search_value) |
-								 Q(techs__name__icontains=search_value) |
-								 Q(content_type__icontains=search_value) |
-								 Q(matched_gf_patterns__icontains=search_value))
-
-	def special_lookup(self, search_value):
-		qs = self.queryset.filter()
-		if '=' in search_value:
-			search_param = search_value.split("=")
-			lookup_title = search_param[0].lower().strip()
-			lookup_content = search_param[1].lower().strip()
-			if 'http_url' in lookup_title:
-				qs = self.queryset.filter(http_url__icontains=lookup_content)
-			elif 'page_title' in lookup_title:
-				qs = (
-					self.queryset
-					.filter(page_title__icontains=lookup_content)
-				)
-			elif 'content_type' in lookup_title:
-				qs = (
-					self.queryset
-					.filter(content_type__icontains=lookup_content)
-				)
-			elif 'webserver' in lookup_title:
-				qs = self.queryset.filter(webserver__icontains=lookup_content)
-			elif 'technology' in lookup_title:
-				qs = (
-					self.queryset
-					.filter(techs__name__icontains=lookup_content)
-				)
-			elif 'gf_pattern' in lookup_title:
-				qs = (
-					self.queryset
-					.filter(matched_gf_patterns__icontains=lookup_content)
-				)
-			elif 'http_status' in lookup_title:
-				try:
-					int_http_status = int(lookup_content)
-					qs = self.queryset.filter(http_status=int_http_status)
-				except Exception as e:
-					print(e)
-			elif 'content_length' in lookup_title:
-				try:
-					int_http_status = int(lookup_content)
-					qs = self.queryset.filter(content_length=int_http_status)
-				except Exception as e:
-					print(e)
-		elif '>' in search_value:
-			search_param = search_value.split(">")
-			lookup_title = search_param[0].lower().strip()
-			lookup_content = search_param[1].lower().strip()
-			if 'http_status' in lookup_title:
-				try:
-					int_val = int(lookup_content)
-					qs = (
-						self.queryset
-						.filter(http_status__gt=int_val)
-					)
-				except Exception as e:
-					print(e)
-			elif 'content_length' in lookup_title:
-				try:
-					int_val = int(lookup_content)
-					qs = self.queryset.filter(content_length__gt=int_val)
-				except Exception as e:
-					print(e)
-		elif '<' in search_value:
-			search_param = search_value.split("<")
-			lookup_title = search_param[0].lower().strip()
-			lookup_content = search_param[1].lower().strip()
-			if 'http_status' in lookup_title:
-				try:
-					int_val = int(lookup_content)
-					qs = self.queryset.filter(http_status__lt=int_val)
-				except Exception as e:
-					print(e)
-			elif 'content_length' in lookup_title:
-				try:
-					int_val = int(lookup_content)
-					qs = self.queryset.filter(content_length__lt=int_val)
-				except Exception as e:
-					print(e)
-		elif '!' in search_value:
-			search_param = search_value.split("!")
-			lookup_title = search_param[0].lower().strip()
-			lookup_content = search_param[1].lower().strip()
-			if 'http_url' in lookup_title:
-				qs = (
-					self.queryset
-					.exclude(http_url__icontains=lookup_content)
-				)
-			elif 'page_title' in lookup_title:
-				qs = (
-					self.queryset
-					.exclude(page_title__icontains=lookup_content)
-				)
-			elif 'content_type' in lookup_title:
-				qs = (
-					self.queryset
-					.exclude(content_type__icontains=lookup_content)
-				)
-			elif 'webserver' in lookup_title:
-				qs = (
-					self.queryset
-					.exclude(webserver__icontains=lookup_content)
-				)
-			elif 'technology' in lookup_title:
-				qs = (
-					self.queryset
-					.exclude(techs__name__icontains=lookup_content)
-				)
-			elif 'gf_pattern' in lookup_title:
-				qs = (
-					self.queryset
-					.exclude(matched_gf_patterns__icontains=lookup_content)
-				)
-			elif 'http_status' in lookup_title:
-				try:
-					int_http_status = int(lookup_content)
-					qs = self.queryset.exclude(http_status=int_http_status)
-				except Exception as e:
-					print(e)
-			elif 'content_length' in lookup_title:
-				try:
-					int_http_status = int(lookup_content)
-					qs = self.queryset.exclude(content_length=int_http_status)
-				except Exception as e:
-					print(e)
-		return qs
-
-
-class DirectoryViewSet(viewsets.ModelViewSet):
-	queryset = DirectoryFile.objects.none()
-	serializer_class = DirectoryFileSerializer
-
-	def get_queryset(self):
-		req = self.request
-		scan_id = req.query_params.get('scan_history')
-		subdomain_id = req.query_params.get('subdomain_id')
-		subdomains = None
-		if not (scan_id or subdomain_id):
-			return Response({
-				'status': False,
-				'message': 'Scan id or subdomain id must be provided.'
-			})
-		elif scan_id:
-			subdomains = Subdomain.objects.filter(scan_history__id=scan_id)
-		elif subdomain_id:
-			subdomains = Subdomain.objects.filter(id=subdomain_id)
-		dirs_scans = DirectoryScan.objects.filter(directories__in=subdomains)
-		qs = (
-			DirectoryFile.objects
-			.filter(directory_files__in=dirs_scans)
-			.distinct()
-		)
-		self.queryset = qs
-		return self.queryset
-
-
-class VulnerabilityViewSet(viewsets.ModelViewSet):
-	queryset = Vulnerability.objects.none()
-	serializer_class = VulnerabilitySerializer
-
-	def get_queryset(self):
-		req = self.request
-		scan_id = req.query_params.get('scan_history')
-		target_id = req.query_params.get('target_id')
-		domain = req.query_params.get('domain')
-		severity = req.query_params.get('severity')
-		subdomain_id = req.query_params.get('subdomain_id')
-		subdomain_name = req.query_params.get('subdomain')
-		vulnerability_name = req.query_params.get('vulnerability_name')
-		slug = self.request.GET.get('project', None)
-
-		if slug:
-			vulnerabilities = Vulnerability.objects.filter(scan_history__domain__project__slug=slug)
-		else:
-			vulnerabilities = Vulnerability.objects.all()
-
-		if scan_id:
-			qs = (
-				vulnerabilities
-				.filter(scan_history__id=scan_id)
-				.distinct()
-			)
-		elif target_id:
-			qs = (
-				vulnerabilities
-				.filter(target_domain__id=target_id)
-				.distinct()
-			)
-		elif subdomain_name:
-			subdomains = Subdomain.objects.filter(name=subdomain_name)
-			qs = (
-				vulnerabilities
-				.filter(subdomain__in=subdomains)
-				.distinct()
-			)
-		else:
-			qs = vulnerabilities.distinct()
-
-		if domain:
-			qs = qs.filter(Q(target_domain__name=domain)).distinct()
-		if vulnerability_name:
-			qs = qs.filter(Q(name=vulnerability_name)).distinct()
-		if severity:
-			qs = qs.filter(severity=severity)
-		if subdomain_id:
-			qs = qs.filter(subdomain__id=subdomain_id)
-		self.queryset = qs
-		return self.queryset
-
-	def filter_queryset(self, qs):
-		qs = self.queryset.filter()
-		search_value = self.request.GET.get(u'search[value]', None)
-		_order_col = self.request.GET.get(u'order[0][column]', None)
-		_order_direction = self.request.GET.get(u'order[0][dir]', None)
-		if search_value or _order_col or _order_direction:
-			order_col = 'severity'
-			if _order_col == '1':
-				order_col = 'source'
-			elif _order_col == '3':
-				order_col = 'name'
-			elif _order_col == '7':
-				order_col = 'severity'
-			elif _order_col == '11':
-				order_col = 'http_url'
-			elif _order_col == '15':
-				order_col = 'open_status'
-
-			if _order_direction == 'desc':
-				order_col = f'-{order_col}'
-			# if the search query is separated by = means, it is a specific lookup
-			# divide the search query into two half and lookup
-			operators = ['=', '&', '|', '>', '<', '!']
-			if any(x in search_value for x in operators):
-				if '&' in search_value:
-					complex_query = search_value.split('&')
-					for query in complex_query:
-						if query.strip():
-							qs = qs & self.special_lookup(query.strip())
-				elif '|' in search_value:
-					qs = Subdomain.objects.none()
-					complex_query = search_value.split('|')
-					for query in complex_query:
-						if query.strip():
-							qs = self.special_lookup(query.strip()) | qs
-				else:
-					qs = self.special_lookup(search_value)
-			else:
-				qs = self.general_lookup(search_value)
-			return qs.order_by(order_col)
-		return qs.order_by('-severity')
-
-	def general_lookup(self, search_value):
-		qs = (
-			self.queryset
-			.filter(Q(http_url__icontains=search_value) |
-					Q(target_domain__name__icontains=search_value) |
-					Q(template__icontains=search_value) |
-					Q(template_id__icontains=search_value) |
-					Q(name__icontains=search_value) |
-					Q(severity__icontains=search_value) |
-					Q(description__icontains=search_value) |
-					Q(extracted_results__icontains=search_value) |
-					Q(references__url__icontains=search_value) |
-					Q(cve_ids__name__icontains=search_value) |
-					Q(cwe_ids__name__icontains=search_value) |
-					Q(cvss_metrics__icontains=search_value) |
-					Q(cvss_score__icontains=search_value) |
-					Q(type__icontains=search_value) |
-					Q(open_status__icontains=search_value) |
-					Q(hackerone_report_id__icontains=search_value) |
-					Q(tags__name__icontains=search_value))
-		)
-		return qs
-
-	def special_lookup(self, search_value):
-		qs = self.queryset.filter()
-		if '=' in search_value:
-			search_param = search_value.split("=")
-			lookup_title = search_param[0].lower().strip()
-			lookup_content = search_param[1].lower().strip()
-			if 'severity' in lookup_title:
-				severity_value = NUCLEI_SEVERITY_MAP.get(lookup_content, -1)
-				qs = (
-					self.queryset
-					.filter(severity=severity_value)
-				)
-			elif 'name' in lookup_title:
-				qs = (
-					self.queryset
-					.filter(name__icontains=lookup_content)
-				)
-			elif 'http_url' in lookup_title:
-				qs = (
-					self.queryset
-					.filter(http_url__icontains=lookup_content)
-				)
-			elif 'template' in lookup_title:
-				qs = (
-					self.queryset
-					.filter(template__icontains=lookup_content)
-				)
-			elif 'template_id' in lookup_title:
-				qs = (
-					self.queryset
-					.filter(template_id__icontains=lookup_content)
-				)
-			elif 'cve_id' in lookup_title or 'cve' in lookup_title:
-				qs = (
-					self.queryset
-					.filter(cve_ids__name__icontains=lookup_content)
-				)
-			elif 'cwe_id' in lookup_title or 'cwe' in lookup_title:
-				qs = (
-					self.queryset
-					.filter(cwe_ids__name__icontains=lookup_content)
-				)
-			elif 'cvss_metrics' in lookup_title:
-				qs = (
-					self.queryset
-					.filter(cvss_metrics__icontains=lookup_content)
-				)
-			elif 'cvss_score' in lookup_title:
-				qs = (
-					self.queryset
-					.filter(cvss_score__exact=lookup_content)
-				)
-			elif 'type' in lookup_title:
-				qs = (
-					self.queryset
-					.filter(type__icontains=lookup_content)
-				)
-			elif 'tag' in lookup_title:
-				qs = (
-					self.queryset
-					.filter(tags__name__icontains=lookup_content)
-				)
-			elif 'status' in lookup_title:
-				open_status = lookup_content == 'open'
-				qs = (
-					self.queryset
-					.filter(open_status=open_status)
-				)
-			elif 'description' in lookup_title:
-				qs = (
-					self.queryset
-					.filter(Q(description__icontains=lookup_content) |
-							Q(template__icontains=lookup_content) |
-							Q(extracted_results__icontains=lookup_content))
-				)
-		elif '!' in search_value:
-			search_param = search_value.split("!")
-			lookup_title = search_param[0].lower().strip()
-			lookup_content = search_param[1].lower().strip()
-			if 'severity' in lookup_title:
-				severity_value = NUCLEI_SEVERITY_MAP.get(lookup_title, -1)
-				qs = (
-					self.queryset
-					.exclude(severity=severity_value)
-				)
-			elif 'name' in lookup_title:
-				qs = (
-					self.queryset
-					.exclude(name__icontains=lookup_content)
-				)
-			elif 'http_url' in lookup_title:
-				qs = (
-					self.queryset
-					.exclude(http_url__icontains=lookup_content)
-				)
-			elif 'template' in lookup_title:
-				qs = (
-					self.queryset
-					.exclude(template__icontains=lookup_content)
-				)
-			elif 'template_id' in lookup_title:
-				qs = (
-					self.queryset
-					.exclude(template_id__icontains=lookup_content)
-				)
-			elif 'cve_id' in lookup_title or 'cve' in lookup_title:
-				qs = (
-					self.queryset
-					.exclude(cve_ids__icontains=lookup_content)
-				)
-			elif 'cwe_id' in lookup_title or 'cwe' in lookup_title:
-				qs = (
-					self.queryset
-					.exclude(cwe_ids__icontains=lookup_content)
-				)
-			elif 'cvss_metrics' in lookup_title:
-				qs = (
-					self.queryset
-					.exclude(cvss_metrics__icontains=lookup_content)
-				)
-			elif 'cvss_score' in lookup_title:
-				qs = (
-					self.queryset
-					.exclude(cvss_score__exact=lookup_content)
-				)
-			elif 'type' in lookup_title:
-				qs = (
-					self.queryset
-					.exclude(type__icontains=lookup_content)
-				)
-			elif 'tag' in lookup_title:
-				qs = (
-					self.queryset
-					.exclude(tags__icontains=lookup_content)
-				)
-			elif 'status' in lookup_title:
-				open_status = lookup_content == 'open'
-				qs = (
-					self.queryset
-					.exclude(open_status=open_status)
-				)
-			elif 'description' in lookup_title:
-				qs = (
-					self.queryset
-					.exclude(Q(description__icontains=lookup_content) |
-							 Q(template__icontains=lookup_content) |
-							 Q(extracted_results__icontains=lookup_content))
-				)
-
-		elif '>' in search_value:
-			search_param = search_value.split(">")
-			lookup_title = search_param[0].lower().strip()
-			lookup_content = search_param[1].lower().strip()
-			if 'cvss_score' in lookup_title:
-				try:
-					val = float(lookup_content)
-					qs = self.queryset.filter(cvss_score__gt=val)
-				except Exception as e:
-					print(e)
-
-		elif '<' in search_value:
-			search_param = search_value.split("<")
-			lookup_title = search_param[0].lower().strip()
-			lookup_content = search_param[1].lower().strip()
-			if 'cvss_score' in lookup_title:
-				try:
-					val = int(lookup_content)
-					qs = self.queryset.filter(cvss_score__lt=val)
-				except Exception as e:
-					print(e)
-
-		return qs
+import logging
+import re
+import os.path
+from pathlib import Path
+import socket
+import subprocess
+
+import requests
+import validators
+from dashboard.models import *
+from django.db.models import CharField, Count, F, Q, Value
+from django.shortcuts import get_object_or_404
+from django.utils import timezone
+from packaging import version
+from django.template.defaultfilters import slugify
+from rest_framework import viewsets
+from rest_framework.response import Response
+from rest_framework.views import APIView
+from rest_framework.status import HTTP_400_BAD_REQUEST
+
+from recon_note.models import *
+from reNgine.celery import app
+from reNgine.common_func import *
+from reNgine.definitions import ABORTED_TASK
+from reNgine.settings import RENGINE_CURRENT_VERSION
+from reNgine.settings import RENGINE_TOOL_PATH
+from reNgine.tasks import *
+from reNgine.gpt import GPTAttackSuggestionGenerator
+from reNgine.utilities import is_safe_path
+from scanEngine.models import *
+from startScan.models import *
+from startScan.models import EndPoint
+from targetApp.models import *
+
+from .serializers import *
+
+logger = logging.getLogger(__name__)
+
+
+class OllamaManager(APIView):
+	def get(self, request):
+		"""
+		API to download Ollama Models
+		sends a POST request to download the model
+		"""
+		req = self.request
+		model_name = req.query_params.get('model')
+		response = {
+			'status': False
+		}
+		try:
+			pull_model_api = f'{OLLAMA_INSTANCE}/api/pull'
+			_response = requests.post(
+				pull_model_api, 
+				json={
+					'name': model_name,
+					'stream': False
+				}
+			).json()
+			if _response.get('error'):
+				response['status'] = False
+				response['error'] = _response.get('error')
+			else:
+				response['status'] = True
+		except Exception as e:
+			response['error'] = str(e)		
+		return Response(response)
+	
+	def delete(self, request):
+		req = self.request
+		model_name = req.query_params.get('model')
+		delete_model_api = f'{OLLAMA_INSTANCE}/api/delete'
+		response = {
+			'status': False
+		}
+		try:
+			_response = requests.delete(
+				delete_model_api, 
+				json={
+					'name': model_name
+				}
+			).json()
+			if _response.get('error'):
+				response['status'] = False
+				response['error'] = _response.get('error')
+			else:
+				response['status'] = True
+		except Exception as e:
+			response['error'] = str(e)
+		return Response(response)
+	
+	def put(self, request):
+		req = self.request
+		model_name = req.query_params.get('model')
+		# check if model_name is in DEFAULT_GPT_MODELS
+		response = {
+			'status': False
+		}
+		use_ollama = True
+		if any(model['name'] == model_name for model in DEFAULT_GPT_MODELS):
+			use_ollama = False
+		try:
+			OllamaSettings.objects.update_or_create(
+				defaults={
+					'selected_model': model_name,
+					'use_ollama': use_ollama
+				},
+				id=1
+			)
+			response['status'] = True
+		except Exception as e:
+			response['error'] = str(e)
+		return Response(response)
+
+
+class GPTAttackSuggestion(APIView):
+	def get(self, request):
+		req = self.request
+		subdomain_id = req.query_params.get('subdomain_id')
+		if not subdomain_id:
+			return Response({
+				'status': False,
+				'error': 'Missing GET param Subdomain `subdomain_id`'
+			})
+		try:
+			subdomain = Subdomain.objects.get(id=subdomain_id)
+		except Exception as e:
+			return Response({
+				'status': False,
+				'error': 'Subdomain not found with id ' + subdomain_id
+			})
+		if subdomain.attack_surface:
+			return Response({
+				'status': True,
+				'subdomain_name': subdomain.name,
+				'description': subdomain.attack_surface
+			})
+		ip_addrs = subdomain.ip_addresses.all()
+		open_ports_str = ''
+		for ip in ip_addrs:
+			ports = ip.ports.all()
+			for port in ports:
+				open_ports_str += f'{port.number}/{port.service_name}, '
+		tech_used = ''
+		for tech in subdomain.technologies.all():
+			tech_used += f'{tech.name}, '
+		input = f'''
+			Subdomain Name: {subdomain.name}
+			Subdomain Page Title: {subdomain.page_title}
+			Open Ports: {open_ports_str}
+			HTTP Status: {subdomain.http_status}
+			Technologies Used: {tech_used}
+			Content type: {subdomain.content_type}
+			Web Server: {subdomain.webserver}
+			Page Content Length: {subdomain.content_length}
+		'''
+		gpt = GPTAttackSuggestionGenerator()
+		response = gpt.get_attack_suggestion(input)
+		response['subdomain_name'] = subdomain.name
+		if response.get('status'):
+			subdomain.attack_surface = response.get('description')
+			subdomain.save()
+		return Response(response)
+
+
+class GPTVulnerabilityReportGenerator(APIView):
+	def get(self, request):
+		req = self.request
+		vulnerability_id = req.query_params.get('id')
+		if not vulnerability_id:
+			return Response({
+				'status': False,
+				'error': 'Missing GET param Vulnerability `id`'
+			})
+		task = gpt_vulnerability_description.apply_async(args=(vulnerability_id,))
+		response = task.wait()
+		return Response(response)
+
+
+class CreateProjectApi(APIView):
+	def get(self, request):
+		req = self.request
+		project_name = req.query_params.get('name')
+		slug = slugify(project_name)
+		insert_date = timezone.now()
+
+		try:
+			project = Project.objects.create(
+				name=project_name,
+				slug=slug,
+				insert_date =insert_date
+			)
+			response = {
+				'status': True,
+				'project_name': project_name
+			}
+			return Response(response)
+		except Exception as e:
+			response = {
+				'status': False,
+				'error': str(e)
+			}
+			return Response(response, status=HTTP_400_BAD_REQUEST)
+
+
+
+class QueryInterestingSubdomains(APIView):
+	def get(self, request):
+		req = self.request
+		scan_id = req.query_params.get('scan_id')
+		domain_id = req.query_params.get('target_id')
+
+		if scan_id:
+			queryset = get_interesting_subdomains(scan_history=scan_id)
+		elif domain_id:
+			queryset = get_interesting_subdomains(domain_id=domain_id)
+		else:
+			queryset = get_interesting_subdomains()
+
+		queryset = queryset.distinct('name')
+
+		return Response(InterestingSubdomainSerializer(queryset, many=True).data)
+
+
+class ListTargetsDatatableViewSet(viewsets.ModelViewSet):
+	queryset = Domain.objects.all()
+	serializer_class = DomainSerializer
+
+	def get_queryset(self):
+		slug = self.request.GET.get('slug', None)
+		if slug:
+			self.queryset = self.queryset.filter(project__slug=slug)
+		return self.queryset
+
+	def filter_queryset(self, qs):
+		qs = self.queryset.filter()
+		search_value = self.request.GET.get(u'search[value]', None)
+		_order_col = self.request.GET.get(u'order[0][column]', None)
+		_order_direction = self.request.GET.get(u'order[0][dir]', None)
+		if search_value or _order_col or _order_direction:
+			order_col = 'id'
+			if _order_col == '2':
+				order_col = 'name'
+			elif _order_col == '4':
+				order_col = 'insert_date'
+			elif _order_col == '5':
+				order_col = 'start_scan_date'
+				if _order_direction == 'desc':
+					return qs.order_by(F('start_scan_date').desc(nulls_last=True))
+				return qs.order_by(F('start_scan_date').asc(nulls_last=True))
+
+
+			if _order_direction == 'desc':
+				order_col = f'-{order_col}'
+
+			qs = self.queryset.filter(
+				Q(name__icontains=search_value) |
+				Q(description__icontains=search_value) |
+				Q(domains__name__icontains=search_value)
+			)
+			return qs.order_by(order_col)
+
+		return qs.order_by('-id')
+
+
+
+class WafDetector(APIView):
+	def get(self, request):
+		req = self.request
+		url= req.query_params.get('url')
+		response = {}
+		response['status'] = False
+
+		wafw00f_command = f'wafw00f {url}'
+		output = subprocess.check_output(wafw00f_command, shell=True)
+		# use regex to get the waf
+		regex = "behind \\\\x1b\[1;96m(.*)\\\\x1b"
+		group = re.search(regex, str(output))
+
+		if group:
+			response['status'] = True
+			response['results'] = group.group(1)
+		else:
+			response['message'] = 'Could not detect any WAF!'
+
+		return Response(response)
+
+
+class SearchHistoryView(APIView):
+	def get(self, request):
+		req = self.request
+
+		response = {}
+		response['status'] = False
+
+		scan_history = SearchHistory.objects.all().order_by('-id')[:5]
+
+		if scan_history:
+			response['status'] = True
+			response['results'] = SearchHistorySerializer(scan_history, many=True).data
+
+		return Response(response)
+
+
+class UniversalSearch(APIView):
+	def get(self, request):
+		req = self.request
+		query = req.query_params.get('query')
+
+		response = {}
+		response['status'] = False
+
+		if not query:
+			response['message'] = 'No query parameter provided!'
+			return Response(response)
+
+		response['results'] = {}
+
+		# search history to be saved
+		SearchHistory.objects.get_or_create(
+			query=query
+		)
+
+		# lookup query in subdomain
+		subdomain = Subdomain.objects.filter(
+			Q(name__icontains=query) |
+			Q(cname__icontains=query) |
+			Q(page_title__icontains=query) |
+			Q(http_url__icontains=query)
+		).distinct('name')
+		subdomain_data = SubdomainSerializer(subdomain, many=True).data
+		response['results']['subdomains'] = subdomain_data
+
+		endpoint = EndPoint.objects.filter(
+			Q(http_url__icontains=query) |
+			Q(page_title__icontains=query)
+		).distinct('http_url')
+		endpoint_data = EndpointSerializer(endpoint, many=True).data
+		response['results']['endpoints'] = endpoint_data
+
+		vulnerability = Vulnerability.objects.filter(
+			Q(http_url__icontains=query) |
+			Q(name__icontains=query) |
+			Q(description__icontains=query)
+		).distinct()
+		vulnerability_data = VulnerabilitySerializer(vulnerability, many=True).data
+		response['results']['vulnerabilities'] = vulnerability_data
+
+		response['results']['others'] = {}
+
+		if subdomain_data or endpoint_data or vulnerability_data:
+			response['status'] = True
+
+		return Response(response)
+
+
+class FetchMostCommonVulnerability(APIView):
+	def post(self, request):
+		req = self.request
+		data = req.data
+
+		try:
+			limit = data.get('limit', 20)
+			project_slug = data.get('slug')
+			scan_history_id = data.get('scan_history_id')
+			target_id = data.get('target_id')
+			is_ignore_info = data.get('ignore_info', False)
+
+			response = {}
+			response['status'] = False
+
+			if project_slug:
+				project = Project.objects.get(slug=project_slug)
+				vulnerabilities = Vulnerability.objects.filter(target_domain__project=project)
+			else:
+				vulnerabilities = Vulnerability.objects.all()
+
+
+			if scan_history_id:
+				vuln_query = (
+					vulnerabilities
+					.filter(scan_history__id=scan_history_id)
+					.values("name", "severity")
+				)
+				if is_ignore_info:
+					most_common_vulnerabilities = (
+						vuln_query
+						.exclude(severity=0)
+						.annotate(count=Count('name'))
+						.order_by("-count")[:limit]
+					)
+				else:
+					most_common_vulnerabilities = (
+						vuln_query
+						.annotate(count=Count('name'))
+						.order_by("-count")[:limit]
+					)
+
+			elif target_id:
+				vuln_query = vulnerabilities.filter(target_domain__id=target_id).values("name", "severity")
+				if is_ignore_info:
+					most_common_vulnerabilities = (
+						vuln_query
+						.exclude(severity=0)
+						.annotate(count=Count('name'))
+						.order_by("-count")[:limit]
+					)
+				else:
+					most_common_vulnerabilities = (
+						vuln_query
+						.annotate(count=Count('name'))
+						.order_by("-count")[:limit]
+					)
+
+			else:
+				vuln_query = vulnerabilities.values("name", "severity")
+				if is_ignore_info:
+					most_common_vulnerabilities = (
+						vuln_query.exclude(severity=0)
+						.annotate(count=Count('name'))
+						.order_by("-count")[:limit]
+					)
+				else:
+					most_common_vulnerabilities = (
+						vuln_query.annotate(count=Count('name'))
+						.order_by("-count")[:limit]
+					)
+
+
+			most_common_vulnerabilities = [vuln for vuln in most_common_vulnerabilities]
+
+			if most_common_vulnerabilities:
+				response['status'] = True
+				response['result'] = most_common_vulnerabilities
+		except Exception as e:
+			print(str(e))
+			response = {}
+
+		return Response(response)
+
+
+class FetchMostVulnerable(APIView):
+	def post(self, request):
+		req = self.request
+		data = req.data
+
+		project_slug = data.get('slug')
+		scan_history_id = data.get('scan_history_id')
+		target_id = data.get('target_id')
+		limit = data.get('limit', 20)
+		is_ignore_info = data.get('ignore_info', False)
+
+		response = {}
+		response['status'] = False
+
+		if project_slug:
+			project = Project.objects.get(slug=project_slug)
+			subdomains = Subdomain.objects.filter(target_domain__project=project)
+			domains = Domain.objects.filter(project=project)
+		else:
+			subdomains = Subdomain.objects.all()
+			domains = Domain.objects.all()
+
+		if scan_history_id:
+			subdomain_query = subdomains.filter(scan_history__id=scan_history_id)
+			if is_ignore_info:
+				most_vulnerable_subdomains = (
+					subdomain_query
+					.annotate(
+						vuln_count=Count('vulnerability__name', filter=~Q(vulnerability__severity=0))
+					)
+					.order_by('-vuln_count')
+					.exclude(vuln_count=0)[:limit]
+				)
+			else:
+				most_vulnerable_subdomains = (
+					subdomain_query
+					.annotate(vuln_count=Count('vulnerability__name'))
+					.order_by('-vuln_count')
+					.exclude(vuln_count=0)[:limit]
+				)
+
+				if most_vulnerable_subdomains:
+					response['status'] = True
+					response['result'] = (
+						SubdomainSerializer(
+							most_vulnerable_subdomains,
+							many=True)
+						.data
+					)
+
+		elif target_id:
+			subdomain_query = subdomains.filter(target_domain__id=target_id)
+			if is_ignore_info:
+				most_vulnerable_subdomains = (
+					subdomain_query
+					.annotate(vuln_count=Count('vulnerability__name', filter=~Q(vulnerability__severity=0)))
+					.order_by('-vuln_count')
+					.exclude(vuln_count=0)[:limit]
+				)
+			else:
+				most_vulnerable_subdomains = (
+					subdomain_query
+					.annotate(vuln_count=Count('vulnerability__name'))
+					.order_by('-vuln_count')
+					.exclude(vuln_count=0)[:limit]
+				)
+
+			if most_vulnerable_subdomains:
+				response['status'] = True
+				response['result'] = (
+					SubdomainSerializer(
+						most_vulnerable_subdomains,
+						many=True)
+					.data
+				)
+		else:
+			if is_ignore_info:
+				most_vulnerable_targets = (
+					domains
+					.annotate(vuln_count=Count('subdomain__vulnerability__name', filter=~Q(subdomain__vulnerability__severity=0)))
+					.order_by('-vuln_count')
+					.exclude(vuln_count=0)[:limit]
+				)
+			else:
+				most_vulnerable_targets = (
+					domains
+					.annotate(vuln_count=Count('subdomain__vulnerability__name'))
+					.order_by('-vuln_count')
+					.exclude(vuln_count=0)[:limit]
+				)
+
+			if most_vulnerable_targets:
+				response['status'] = True
+				response['result'] = (
+					DomainSerializer(
+						most_vulnerable_targets,
+						many=True)
+					.data
+				)
+
+		return Response(response)
+
+
+class CVEDetails(APIView):
+	def get(self, request):
+		req = self.request
+
+		cve_id = req.query_params.get('cve_id')
+
+		if not cve_id:
+			return Response({'status': False, 'message': 'CVE ID not provided'})
+
+		response = requests.get('https://cve.circl.lu/api/cve/' + cve_id)
+
+		if response.status_code != 200:
+			return  Response({'status': False, 'message': 'Unknown Error Occured!'})
+
+		if not response.json():
+			return  Response({'status': False, 'message': 'CVE ID does not exists.'})
+
+		return Response({'status': True, 'result': response.json()})
+
+
+class AddReconNote(APIView):
+	def post(self, request):
+		req = self.request
+		data = req.data
+
+		subdomain_id = data.get('subdomain_id')
+		scan_history_id = data.get('scan_history_id')
+		title = data.get('title')
+		description = data.get('description')
+		project = data.get('project')
+
+		try:
+			project = Project.objects.get(slug=project)
+			note = TodoNote()
+			note.title = title
+			note.description = description
+
+			if scan_history_id:
+				scan_history = ScanHistory.objects.get(id=scan_history_id)
+				note.scan_history = scan_history
+
+			# get scan history for subdomain_id
+			if subdomain_id:
+				subdomain = Subdomain.objects.get(id=subdomain_id)
+				note.subdomain = subdomain
+
+				# also get scan history
+				scan_history_id = subdomain.scan_history.id
+				scan_history = ScanHistory.objects.get(id=scan_history_id)
+				note.scan_history = scan_history
+
+			note.project = project
+			note.save()
+			response = {'status': True}
+		except Exception as e:
+			response = {'status': False, 'message': str(e)}
+
+		return Response(response)
+
+
+class ToggleSubdomainImportantStatus(APIView):
+	def post(self, request):
+		req = self.request
+		data = req.data
+
+		subdomain_id = data.get('subdomain_id')
+
+		response = {'status': False, 'message': 'No subdomain_id provided'}
+
+		name = Subdomain.objects.get(id=subdomain_id)
+		name.is_important = not name.is_important
+		name.save()
+
+		response = {'status': True}
+
+		return Response(response)
+
+
+class AddTarget(APIView):
+	def post(self, request):
+		req = self.request
+		data = req.data
+		h1_team_handle = data.get('h1_team_handle')
+		description = data.get('description')
+		domain_name = data.get('domain_name')
+		organization_name = data.get('organization')
+		slug = data.get('slug')
+
+		# Validate domain name
+		if not validators.domain(domain_name):
+			return Response({'status': False, 'message': 'Invalid domain or IP'})
+
+		project = Project.objects.get(slug=slug)
+
+		# Create domain object in DB
+		domain, _ = Domain.objects.get_or_create(name=domain_name)
+		domain.project = project
+		domain.h1_team_handle = h1_team_handle
+		domain.description = description
+		if not domain.insert_date:
+			domain.insert_date = timezone.now()
+		domain.save()
+
+		# Create org object in DB
+		if organization_name:
+			organization_obj = None
+			organization_query = Organization.objects.filter(name=organization_name)
+			if organization_query.exists():
+				organization_obj = organization_query[0]
+			else:
+				organization_obj = Organization.objects.create(
+					name=organization_name,
+					project=project,
+					insert_date=timezone.now())
+			organization_obj.domains.add(domain)
+
+		return Response({
+			'status': True,
+			'message': 'Domain successfully added as target !',
+			'domain_name': domain_name,
+			'domain_id': domain.id
+		})
+
+
+class FetchSubscanResults(APIView):
+	def get(self, request):
+		req = self.request
+		# data = req.data
+		subscan_id = req.query_params.get('subscan_id')
+		subscan = SubScan.objects.filter(id=subscan_id)
+		if not subscan.exists():
+			return Response({
+				'status': False,
+				'error': f'Subscan {subscan_id} does not exist'
+			})
+
+		subscan_data = SubScanResultSerializer(subscan.first(), many=False).data
+		task_name = subscan_data['type']
+		subscan_results = []
+
+		if task_name == 'port_scan':
+			ips_in_subscan = IpAddress.objects.filter(ip_subscan_ids__in=subscan)
+			subscan_results = IpSerializer(ips_in_subscan, many=True).data
+
+		elif task_name == 'vulnerability_scan':
+			vulns_in_subscan = Vulnerability.objects.filter(vuln_subscan_ids__in=subscan)
+			subscan_results = VulnerabilitySerializer(vulns_in_subscan, many=True).data
+
+		elif task_name == 'fetch_url':
+			endpoints_in_subscan = EndPoint.objects.filter(endpoint_subscan_ids__in=subscan)
+			subscan_results = EndpointSerializer(endpoints_in_subscan, many=True).data
+
+		elif task_name == 'dir_file_fuzz':
+			dirs_in_subscan = DirectoryScan.objects.filter(dir_subscan_ids__in=subscan)
+			subscan_results = DirectoryScanSerializer(dirs_in_subscan, many=True).data
+
+		elif task_name == 'subdomain_discovery':
+			subdomains_in_subscan = Subdomain.objects.filter(subdomain_subscan_ids__in=subscan)
+			subscan_results = SubdomainSerializer(subdomains_in_subscan, many=True).data
+
+		elif task_name == 'screenshot':
+			subdomains_in_subscan = Subdomain.objects.filter(subdomain_subscan_ids__in=subscan, screenshot_path__isnull=False)
+			subscan_results = SubdomainSerializer(subdomains_in_subscan, many=True).data
+
+		logger.info(subscan_data)
+		logger.info(subscan_results)
+
+		return Response({'subscan': subscan_data, 'result': subscan_results})
+
+
+class ListSubScans(APIView):
+	def post(self, request):
+		req = self.request
+		data = req.data
+		subdomain_id = data.get('subdomain_id', None)
+		scan_history = data.get('scan_history_id', None)
+		domain_id = data.get('domain_id', None)
+		response = {}
+		response['status'] = False
+
+		if subdomain_id:
+			subscans = (
+				SubScan.objects
+				.filter(subdomain__id=subdomain_id)
+				.order_by('-stop_scan_date')
+			)
+			results = SubScanSerializer(subscans, many=True).data
+			if subscans:
+				response['status'] = True
+				response['results'] = results
+
+		elif scan_history:
+			subscans = (
+				SubScan.objects
+				.filter(scan_history__id=scan_history)
+				.order_by('-stop_scan_date')
+			)
+			results = SubScanSerializer(subscans, many=True).data
+			if subscans:
+				response['status'] = True
+				response['results'] = results
+
+		elif domain_id:
+			scan_history = ScanHistory.objects.filter(domain__id=domain_id)
+			subscans = (
+				SubScan.objects
+				.filter(scan_history__in=scan_history)
+				.order_by('-stop_scan_date')
+			)
+			results = SubScanSerializer(subscans, many=True).data
+			if subscans:
+				response['status'] = True
+				response['results'] = results
+
+		return Response(response)
+
+
+class DeleteMultipleRows(APIView):
+	def post(self, request):
+		req = self.request
+		data = req.data
+
+		try:
+			if data['type'] == 'subscan':
+				for row in data['rows']:
+					SubScan.objects.get(id=row).delete()
+			response = True
+		except Exception as e:
+			response = False
+
+		return Response({'status': response})
+
+
+class StopScan(APIView):
+	def post(self, request):
+		req = self.request
+		data = req.data
+		scan_id = data.get('scan_id')
+		subscan_id = data.get('subscan_id')
+		response = {}
+		task_ids = []
+		scan = None
+		subscan = None
+		if subscan_id:
+			try:
+				subscan = get_object_or_404(SubScan, id=subscan_id)
+				scan = subscan.scan_history
+				task_ids = subscan.celery_ids
+				subscan.status = ABORTED_TASK
+				subscan.stop_scan_date = timezone.now()
+				subscan.save()
+				create_scan_activity(
+					subscan.scan_history.id,
+					f'Subscan {subscan_id} aborted',
+					SUCCESS_TASK)
+				response['status'] = True
+			except Exception as e:
+				logging.error(e)
+				response = {'status': False, 'message': str(e)}
+		elif scan_id:
+			try:
+				scan = get_object_or_404(ScanHistory, id=scan_id)
+				task_ids = scan.celery_ids
+				scan.scan_status = ABORTED_TASK
+				scan.stop_scan_date = timezone.now()
+				scan.aborted_by = request.user
+				scan.save()
+				create_scan_activity(
+					scan.id,
+					"Scan aborted",
+					SUCCESS_TASK)
+				response['status'] = True
+			except Exception as e:
+				logging.error(e)
+				response = {'status': False, 'message': str(e)}
+
+		logger.warning(f'Revoking tasks {task_ids}')
+		for task_id in task_ids:
+			app.control.revoke(task_id, terminate=True, signal='SIGKILL')
+
+		# Abort running tasks
+		tasks = (
+			ScanActivity.objects
+			.filter(scan_of=scan)
+			.filter(status=RUNNING_TASK)
+			.order_by('-pk')
+		)
+		if tasks.exists():
+			for task in tasks:
+				if subscan_id and task.id not in subscan.celery_ids:
+					continue
+				task.status = ABORTED_TASK
+				task.time = timezone.now()
+				task.save()
+
+		return Response(response)
+
+
+class InitiateSubTask(APIView):
+	def post(self, request):
+		req = self.request
+		data = req.data
+		engine_id = data.get('engine_id')
+		scan_types = data['tasks']
+		for subdomain_id in data['subdomain_ids']:
+			logger.info(f'Running subscans {scan_types} on subdomain "{subdomain_id}" ...')
+			for stype in scan_types:
+				ctx = {
+					'scan_history_id': None,
+					'subdomain_id': subdomain_id,
+					'scan_type': stype,
+					'engine_id': engine_id
+				}
+				initiate_subscan.apply_async(kwargs=ctx)
+		return Response({'status': True})
+
+
+class DeleteSubdomain(APIView):
+	def post(self, request):
+		req = self.request
+		for id in req.data['subdomain_ids']:
+			Subdomain.objects.get(id=id).delete()
+		return Response({'status': True})
+
+
+class DeleteVulnerability(APIView):
+	def post(self, request):
+		req = self.request
+		for id in req.data['vulnerability_ids']:
+			Vulnerability.objects.get(id=id).delete()
+		return Response({'status': True})
+
+
+class ListInterestingKeywords(APIView):
+	def get(self, request, format=None):
+		req = self.request
+		keywords = get_lookup_keywords()
+		return Response(keywords)
+
+
+class RengineUpdateCheck(APIView):
+	def get(self, request):
+		req = self.request
+		github_api = \
+			'https://api.github.com/repos/Security-Tools-Alliance/rengine-ng/releases'
+		response = requests.get(github_api).json()
+		if 'message' in response:
+			return Response({'status': False, 'message': 'RateLimited'})
+
+		return_response = {}
+
+		# get current version_number
+		# remove quotes from current_version
+		current_version = (RENGINE_CURRENT_VERSION[1:] if RENGINE_CURRENT_VERSION[0] == 'v' else RENGINE_CURRENT_VERSION).replace("'", "")
+		
+		# for consistency remove v from both if exists
+		latest_version = re.search(r'v(\d+\.)?(\d+\.)?(\*|\d+)',
+								   ((response[0]['name'
+								   ])[1:] if response[0]['name'][0] == 'v'
+									else response[0]['name']))
+
+		latest_version = latest_version.group(0) if latest_version else None
+
+		if not latest_version:
+			latest_version = re.search(r'(\d+\.)?(\d+\.)?(\*|\d+)',
+										((response[0]['name'
+										])[1:] if response[0]['name'][0]
+										== 'v' else response[0]['name']))
+			if latest_version:
+				latest_version = latest_version.group(0)
+
+		return_response['status'] = True
+		return_response['latest_version'] = latest_version
+		return_response['current_version'] = current_version
+		return_response['update_available'] = version.parse(current_version) < version.parse(latest_version)
+		if version.parse(current_version) < version.parse(latest_version):
+			return_response['changelog'] = response[0]['body']
+
+		return Response(return_response)
+
+
+class UninstallTool(APIView):
+	def get(self, request):
+		req = self.request
+		tool_id = req.query_params.get('tool_id')
+		tool_name = req.query_params.get('name')
+
+		if tool_id:
+			tool = InstalledExternalTool.objects.get(id=tool_id)
+		elif tool_name:
+			tool = InstalledExternalTool.objects.get(name=tool_name)
+
+
+		if tool.is_default:
+			return Response({'status': False, 'message': 'Default tools can not be uninstalled'})
+
+		# check install instructions, if it is installed using go, then remove from go bin path,
+		# else try to remove from github clone path
+
+		# getting tool name is tricky!
+
+		if 'go install' in tool.install_command:
+			tool_name = tool.install_command.split('/')[-1].split('@')[0]
+			uninstall_command = 'rm /go/bin/' + tool_name
+		elif 'git clone' in tool.install_command:
+			tool_name = tool.install_command[:-1] if tool.install_command[-1] == '/' else tool.install_command
+			tool_name = tool_name.split('/')[-1]
+			uninstall_command = 'rm -rf ' + tool.github_clone_path
+		else:
+			return Response({'status': False, 'message': 'Cannot uninstall tool!'})
+
+		run_command(uninstall_command)
+		run_command.apply_async(args=(uninstall_command,))
+
+		tool.delete()
+
+		return Response({'status': True, 'message': 'Uninstall Tool Success'})
+
+
+class UpdateTool(APIView):
+	def get(self, request):
+		req = self.request
+		tool_id = req.query_params.get('tool_id')
+		tool_name = req.query_params.get('name')
+
+		if tool_id:
+			tool = InstalledExternalTool.objects.get(id=tool_id)
+		elif tool_name:
+			tool = InstalledExternalTool.objects.get(name=tool_name)
+
+		# if git clone was used for installation, then we must use git pull inside project directory,
+		# otherwise use the same command as given
+
+		update_command = tool.update_command.lower()
+
+		if not update_command:
+			return Response({'status': False, 'message': tool.name + 'has missing update command! Cannot update the tool.'})
+		elif update_command == 'git pull':
+			tool_name = tool.install_command[:-1] if tool.install_command[-1] == '/' else tool.install_command
+			tool_name = tool_name.split('/')[-1]
+			update_command = 'cd ' + str(Path(RENGINE_TOOL_GITHUB_PATH) / tool_name) + ' && git pull && cd -'
+
+		run_command(update_command)
+		run_command.apply_async(args=(update_command,))
+		return Response({'status': True, 'message': tool.name + ' updated successfully.'})
+
+
+class GetExternalToolCurrentVersion(APIView):
+	def get(self, request):
+		req = self.request
+		# toolname is also the command
+		tool_id = req.query_params.get('tool_id')
+		tool_name = req.query_params.get('name')
+		# can supply either tool id or tool_name
+
+		tool = None
+
+		if tool_id:
+			if not InstalledExternalTool.objects.filter(id=tool_id).exists():
+				return Response({'status': False, 'message': 'Tool Not found'})
+			tool = InstalledExternalTool.objects.get(id=tool_id)
+		elif tool_name:
+			if not InstalledExternalTool.objects.filter(name=tool_name).exists():
+				return Response({'status': False, 'message': 'Tool Not found'})
+			tool = InstalledExternalTool.objects.get(name=tool_name)
+
+		if not tool.version_lookup_command:
+			return Response({'status': False, 'message': 'Version Lookup command not provided.'})
+
+		version_number = None
+		_, stdout = run_command(tool.version_lookup_command)
+		version_number = re.search(re.compile(tool.version_match_regex), str(stdout))
+		if not version_number:
+			return Response({'status': False, 'message': 'Invalid version lookup command.'})
+
+		return Response({'status': True, 'version_number': version_number.group(0), 'tool_name': tool.name})
+
+
+
+class GithubToolCheckGetLatestRelease(APIView):
+	def get(self, request):
+		req = self.request
+
+		tool_id = req.query_params.get('tool_id')
+		tool_name = req.query_params.get('name')
+
+		if not InstalledExternalTool.objects.filter(id=tool_id).exists():
+			return Response({'status': False, 'message': 'Tool Not found'})
+
+		if tool_id:
+			tool = InstalledExternalTool.objects.get(id=tool_id)
+		elif tool_name:
+			tool = InstalledExternalTool.objects.get(name=tool_name)
+
+		if not tool.github_url:
+			return Response({'status': False, 'message': 'Github URL is not provided, Cannot check updates'})
+
+		# if tool_github_url has https://github.com/ remove and also remove trailing /
+		tool_github_url = tool.github_url.replace('http://github.com/', '').replace('https://github.com/', '')
+		tool_github_url = remove_lead_and_trail_slash(tool_github_url)
+		github_api = f'https://api.github.com/repos/{tool_github_url}/releases'
+		response = requests.get(github_api).json()
+		# check if api rate limit exceeded
+		if 'message' in response and response['message'] == 'RateLimited':
+			return Response({'status': False, 'message': 'RateLimited'})
+		elif 'message' in response and response['message'] == 'Not Found':
+			return Response({'status': False, 'message': 'Not Found'})
+		elif not response:
+			return Response({'status': False, 'message': 'Not Found'})
+
+		# only send latest release
+		response = response[0]
+
+		api_response = {
+			'status': True,
+			'url': response['url'],
+			'id': response['id'],
+			'name': response['name'],
+			'changelog': response['body'],
+		}
+		return Response(api_response)
+
+
+class ScanStatus(APIView):
+	def get(self, request):
+		req = self.request
+		slug = self.request.GET.get('project', None)
+		# main tasks
+		recently_completed_scans = (
+			ScanHistory.objects
+			.filter(domain__project__slug=slug)
+			.order_by('-start_scan_date')
+			.filter(Q(scan_status=0) | Q(scan_status=2) | Q(scan_status=3))[:10]
+		)
+		current_scans = (
+			ScanHistory.objects
+			.filter(domain__project__slug=slug)
+			.order_by('-start_scan_date')
+			.filter(scan_status=1)
+		)
+		pending_scans = (
+			ScanHistory.objects
+			.filter(domain__project__slug=slug)
+			.filter(scan_status=-1)
+		)
+
+		# subtasks
+		recently_completed_tasks = (
+			SubScan.objects
+			.filter(scan_history__domain__project__slug=slug)
+			.order_by('-start_scan_date')
+			.filter(Q(status=0) | Q(status=2) | Q(status=3))[:15]
+		)
+		current_tasks = (
+			SubScan.objects
+			.filter(scan_history__domain__project__slug=slug)
+			.order_by('-start_scan_date')
+			.filter(status=1)
+		)
+		pending_tasks = (
+			SubScan.objects
+			.filter(scan_history__domain__project__slug=slug)
+			.filter(status=-1)
+		)
+		response = {
+			'scans': {
+				'pending': ScanHistorySerializer(pending_scans, many=True).data,
+				'scanning': ScanHistorySerializer(current_scans, many=True).data,
+				'completed': ScanHistorySerializer(recently_completed_scans, many=True).data
+			},
+			'tasks': {
+				'pending': SubScanSerializer(pending_tasks, many=True).data,
+				'running': SubScanSerializer(current_tasks, many=True).data,
+				'completed': SubScanSerializer(recently_completed_tasks, many=True).data
+			}
+		}
+		return Response(response)
+
+
+class Whois(APIView):
+	def get(self, request):
+		req = self.request
+		ip_domain = req.query_params.get('ip_domain')
+		if not (validators.domain(ip_domain) or validators.ipv4(ip_domain) or validators.ipv6(ip_domain)):
+			print(f'Ip address or domain "{ip_domain}" did not pass validator.')
+			return Response({'status': False, 'message': 'Invalid domain or IP'})
+		is_force_update = req.query_params.get('is_reload')
+		is_force_update = True if is_force_update and 'true' == is_force_update.lower() else False
+		task = query_whois.apply_async(args=(ip_domain,is_force_update))
+		response = task.wait()
+		return Response(response)
+
+
+class ReverseWhois(APIView):
+	def get(self, request):
+		req = self.request
+		lookup_keyword = req.query_params.get('lookup_keyword')
+		task = query_reverse_whois.apply_async(args=(lookup_keyword,))
+		response = task.wait()
+		return Response(response)
+
+
+class DomainIPHistory(APIView):
+	def get(self, request):
+		req = self.request
+		domain = req.query_params.get('domain')
+		task = query_ip_history.apply_async(args=(domain,))
+		response = task.wait()
+		return Response(response)
+
+
+class CMSDetector(APIView):
+	def get(self, request):
+		req = self.request
+		url = req.query_params.get('url')
+		#save_db = True if 'save_db' in req.query_params else False
+		response = {'status': False}
+		try:
+			response = {}
+			cms_detector_command = f'cmseek'
+			cms_detector_command += ' --random-agent --batch --follow-redirect'
+			cms_detector_command += f' -u {url}'
+
+			_, output = run_command(cms_detector_command, remove_ansi_sequence=True)
+
+			response['message'] = 'Could not detect CMS!'
+
+			parsed_url = urlparse(url)
+
+			domain_name = parsed_url.hostname
+			port = parsed_url.port
+
+			find_dir = domain_name
+
+			if port:
+				find_dir += '_{}'.format(port)
+			# look for result path in output
+			path_regex = r"Result: (\/usr\/src[^\"\s]*)"
+			match = re.search(path_regex, output)
+			if match:
+				cms_json_path = match.group(1)
+				if os.path.isfile(cms_json_path):
+					cms_file_content = json.loads(open(cms_json_path, 'r').read())
+					if not cms_file_content.get('cms_id'):
+						return response
+					response = {}
+					response = cms_file_content
+					response['status'] = True
+					try:
+						# remove results
+						cms_dir_path = os.path.dirname(cms_json_path)
+						shutil.rmtree(cms_dir_path)
+					except Exception as e:
+						logger.error(e)
+					return Response(response)
+			return Response(response)
+		except Exception as e:
+			response = {'status': False, 'message': str(e)}
+			return Response(response)
+
+
+class IPToDomain(APIView):
+	def get(self, request):
+		req = self.request
+		ip_address = req.query_params.get('ip_address')
+		if not ip_address:
+			return Response({
+				'status': False,
+				'message': 'IP Address Required'
+			})
+		try:
+			logger.info(f'Resolving IP address {ip_address} ...')
+			domain, domains, ips = socket.gethostbyaddr(ip_address)
+			response = {
+				'status': True,
+				'ip_address': ip_address,
+				'domains': domains or [domain],
+				'resolves_to': domain
+			}
+		except socket.herror: # ip does not have a PTR record
+			logger.info(f'No PTR record for {ip_address}')
+			response = {
+				'status': True,
+				'ip_address': ip_address,
+				'domains': [ip_address],
+				'resolves_to': ip_address
+			}
+		except Exception as e:
+			logger.exception(e)
+			response = {
+				'status': False,
+				'ip_address': ip_address,
+				'message': f'Exception {e}'
+			}
+		finally:
+			return Response(response)
+
+
+class VulnerabilityReport(APIView):
+	def get(self, request):
+		req = self.request
+		vulnerability_id = req.query_params.get('vulnerability_id')
+		return Response({"status": send_hackerone_report(vulnerability_id)})
+
+
+class GetFileContents(APIView):
+	def get(self, request, format=None):
+		req = self.request
+		name = req.query_params.get('name')
+
+		response = {}
+		response['status'] = False
+
+		if 'nuclei_config' in req.query_params:
+			path = str(Path.home() / ".config" / "nuclei" / "config.yaml")
+			if not os.path.exists(path):
+				run_command(f'touch {path}')
+				response['message'] = 'File Created!'
+			f = open(path, "r")
+			response['status'] = True
+			response['content'] = f.read()
+			return Response(response)
+
+		if 'subfinder_config' in req.query_params:
+			path = str(Path.home() / ".config" / "subfinder" /" config.yaml")
+			if not os.path.exists(path):
+				run_command(f'touch {path}')
+				response['message'] = 'File Created!'
+			f = open(path, "r")
+			response['status'] = True
+			response['content'] = f.read()
+			return Response(response)
+
+		if 'naabu_config' in req.query_params:
+			path = str(Path.home() / ".config" / "naabu" / "config.yaml")
+			if not os.path.exists(path):
+				run_command(f'touch {path}')
+				response['message'] = 'File Created!'
+			f = open(path, "r")
+			response['status'] = True
+			response['content'] = f.read()
+			return Response(response)
+
+		if 'theharvester_config' in req.query_params:
+			path = str(Path(RENGINE_TOOL_PATH) / 'theHarvester' / 'api-keys.yaml')
+			if not os.path.exists(path):
+				run_command(f'touch {path}')
+				response['message'] = 'File Created!'
+			f = open(path, "r")
+			response['status'] = True
+			response['content'] = f.read()
+			return Response(response)
+
+		if 'amass_config' in req.query_params:
+			path = str(Path.home() / ".config" / "amass.ini")
+			if not os.path.exists(path):
+				run_command(f'touch {path}')
+				response['message'] = 'File Created!'
+			f = open(path, "r")
+			response['status'] = True
+			response['content'] = f.read()
+			return Response(response)
+
+		if 'gf_pattern' in req.query_params:
+			basedir = str(Path.home() / '.gf')
+			path = str(Path.home() / '.gf' / f'{name}.json')
+			if is_safe_path(basedir, path) and os.path.exists(path):
+				content = open(path, "r").read()
+				response['status'] = True
+				response['content'] = content
+			else:
+				response['message'] = "Invalid path!"
+				response['status'] = False
+			return Response(response)
+
+
+		if 'nuclei_template' in req.query_params:
+			safe_dir = str(Path.home() / 'nuclei-templates')
+			path = str(Path.home() / 'nuclei-templates' / f'{name}')
+			if is_safe_path(safe_dir, path) and os.path.exists(path):
+				content = open(path.format(name), "r").read()
+				response['status'] = True
+				response['content'] = content
+			else:
+				response['message'] = 'Invalid Path!'
+				response['status'] = False
+			return Response(response)
+
+		response['message'] = 'Invalid Query Params'
+		return Response(response)
+
+
+class ListTodoNotes(APIView):
+	def get(self, request, format=None):
+		req = self.request
+		notes = TodoNote.objects.all().order_by('-id')
+		scan_id = req.query_params.get('scan_id')
+		project = req.query_params.get('project')
+		if project:
+			notes = notes.filter(project__slug=project)
+		target_id = req.query_params.get('target_id')
+		todo_id = req.query_params.get('todo_id')
+		subdomain_id = req.query_params.get('subdomain_id')
+		if target_id:
+			notes = notes.filter(scan_history__in=ScanHistory.objects.filter(domain__id=target_id))
+		elif scan_id:
+			notes = notes.filter(scan_history__id=scan_id)
+		if todo_id:
+			notes = notes.filter(id=todo_id)
+		if subdomain_id:
+			notes = notes.filter(subdomain__id=subdomain_id)
+		notes = ReconNoteSerializer(notes, many=True)
+		return Response({'notes': notes.data})
+
+
+class ListScanHistory(APIView):
+	def get(self, request, format=None):
+		req = self.request
+		scan_history = ScanHistory.objects.all().order_by('-start_scan_date')
+		project = req.query_params.get('project')
+		if project:
+			scan_history = scan_history.filter(domain__project__slug=project)
+		scan_history = ScanHistorySerializer(scan_history, many=True)
+		return Response(scan_history.data)
+
+
+class ListEngines(APIView):
+	def get(self, request, format=None):
+		req = self.request
+		engines = EngineType.objects.order_by('engine_name').all()
+		engine_serializer = EngineSerializer(engines, many=True)
+		return Response({'engines': engine_serializer.data})
+
+
+class ListOrganizations(APIView):
+	def get(self, request, format=None):
+		req = self.request
+		organizations = Organization.objects.all()
+		organization_serializer = OrganizationSerializer(organizations, many=True)
+		return Response({'organizations': organization_serializer.data})
+
+
+class ListTargetsInOrganization(APIView):
+	def get(self, request, format=None):
+		req = self.request
+		organization_id = req.query_params.get('organization_id')
+		organization = Organization.objects.filter(id=organization_id)
+		targets = Domain.objects.filter(domains__in=organization)
+		organization_serializer = OrganizationSerializer(organization, many=True)
+		targets_serializer = OrganizationTargetsSerializer(targets, many=True)
+		return Response({'organization': organization_serializer.data, 'domains': targets_serializer.data})
+
+
+class ListTargetsWithoutOrganization(APIView):
+	def get(self, request, format=None):
+		req = self.request
+		targets = Domain.objects.exclude(domains__in=Organization.objects.all())
+		targets_serializer = OrganizationTargetsSerializer(targets, many=True)
+		return Response({'domains': targets_serializer.data})
+
+
+class VisualiseData(APIView):
+	def get(self, request, format=None):
+		req = self.request
+		scan_id = req.query_params.get('scan_id')
+		if scan_id:
+			mitch_data = ScanHistory.objects.filter(id=scan_id)
+			serializer = VisualiseDataSerializer(mitch_data, many=True)
+			return Response(serializer.data)
+		else:
+			return Response()
+
+
+class ListTechnology(APIView):
+	def get(self, request, format=None):
+		req = self.request
+		scan_id = req.query_params.get('scan_id')
+		target_id = req.query_params.get('target_id')
+
+		if target_id:
+			tech = Technology.objects.filter(
+				technologies__in=Subdomain.objects.filter(
+					target_domain__id=target_id)).annotate(
+				count=Count('name')).order_by('-count')
+			serializer = TechnologyCountSerializer(tech, many=True)
+			return Response({"technologies": serializer.data})
+		elif scan_id:
+			tech = Technology.objects.filter(
+				technologies__in=Subdomain.objects.filter(
+					scan_history__id=scan_id)).annotate(
+				count=Count('name')).order_by('-count')
+			serializer = TechnologyCountSerializer(tech, many=True)
+			return Response({"technologies": serializer.data})
+		else:
+			tech = Technology.objects.filter(
+				technologies__in=Subdomain.objects.all()).annotate(
+				count=Count('name')).order_by('-count')
+			serializer = TechnologyCountSerializer(tech, many=True)
+			return Response({"technologies": serializer.data})
+
+
+class ListDorkTypes(APIView):
+	def get(self, request, format=None):
+		req = self.request
+		scan_id = req.query_params.get('scan_id')
+		if scan_id:
+			dork = Dork.objects.filter(
+				dorks__in=ScanHistory.objects.filter(id=scan_id)
+			).values('type').annotate(count=Count('type')).order_by('-count')
+			serializer = DorkCountSerializer(dork, many=True)
+			return Response({"dorks": serializer.data})
+		else:
+			dork = Dork.objects.filter(
+				dorks__in=ScanHistory.objects.all()
+			).values('type').annotate(count=Count('type')).order_by('-count')
+			serializer = DorkCountSerializer(dork, many=True)
+			return Response({"dorks": serializer.data})
+
+
+class ListEmails(APIView):
+	def get(self, request, format=None):
+		req = self.request
+		scan_id = req.query_params.get('scan_id')
+		if scan_id:
+			email = Email.objects.filter(
+				emails__in=ScanHistory.objects.filter(id=scan_id)).order_by('password')
+			serializer = EmailSerializer(email, many=True)
+			return Response({"emails": serializer.data})
+
+
+class ListDorks(APIView):
+	def get(self, request, format=None):
+		req = self.request
+		scan_id = req.query_params.get('scan_id')
+		type = req.query_params.get('type')
+		if scan_id:
+			dork = Dork.objects.filter(
+				dorks__in=ScanHistory.objects.filter(id=scan_id))
+		else:
+			dork = Dork.objects.filter(
+				dorks__in=ScanHistory.objects.all())
+		if scan_id and type:
+			dork = dork.filter(type=type)
+		serializer = DorkSerializer(dork, many=True)
+		grouped_res = {}
+		for item in serializer.data:
+			item_type = item['type']
+			if item_type not in grouped_res:
+				grouped_res[item_type] = []
+			grouped_res[item_type].append(item)
+		return Response({"dorks": grouped_res})
+
+
+class ListEmployees(APIView):
+	def get(self, request, format=None):
+		req = self.request
+		scan_id = req.query_params.get('scan_id')
+		if scan_id:
+			employee = Employee.objects.filter(
+				employees__in=ScanHistory.objects.filter(id=scan_id))
+			serializer = EmployeeSerializer(employee, many=True)
+			return Response({"employees": serializer.data})
+
+
+class ListPorts(APIView):
+	def get(self, request, format=None):
+		req = self.request
+		scan_id = req.query_params.get('scan_id')
+		target_id = req.query_params.get('target_id')
+		ip_address = req.query_params.get('ip_address')
+
+		if target_id:
+			port = Port.objects.filter(
+				ports__in=IpAddress.objects.filter(
+					ip_addresses__in=Subdomain.objects.filter(
+						target_domain__id=target_id))).distinct()
+		elif scan_id:
+			port = Port.objects.filter(
+				ports__in=IpAddress.objects.filter(
+					ip_addresses__in=Subdomain.objects.filter(
+						scan_history__id=scan_id))).distinct()
+		else:
+			port = Port.objects.filter(
+				ports__in=IpAddress.objects.filter(
+					ip_addresses__in=Subdomain.objects.all())).distinct()
+
+		if ip_address:
+			port = port.filter(ports__address=ip_address).distinct()
+
+		serializer = PortSerializer(port, many=True)
+		return Response({"ports": serializer.data})
+
+
+class ListSubdomains(APIView):
+	def get(self, request, format=None):
+		req = self.request
+		scan_id = req.query_params.get('scan_id')
+		project = req.query_params.get('project')
+		target_id = req.query_params.get('target_id')
+		ip_address = req.query_params.get('ip_address')
+		port = req.query_params.get('port')
+		tech = req.query_params.get('tech')
+
+		subdomains = Subdomain.objects.filter(target_domain__project__slug=project) if project else Subdomain.objects.all()
+
+		if scan_id:
+			subdomain_query = subdomains.filter(scan_history__id=scan_id).distinct('name')
+		elif target_id:
+			subdomain_query = subdomains.filter(target_domain__id=target_id).distinct('name')
+		else:
+			subdomain_query = subdomains.all().distinct('name')
+
+		if ip_address:
+			subdomain_query = subdomain_query.filter(ip_addresses__address=ip_address)
+
+		if tech:
+			subdomain_query = subdomain_query.filter(technologies__name=tech)
+
+		if port:
+			subdomain_query = subdomain_query.filter(
+				ip_addresses__in=IpAddress.objects.filter(
+					ports__in=Port.objects.filter(
+						number=port)))
+
+		if 'only_important' in req.query_params:
+			subdomain_query = subdomain_query.filter(is_important=True)
+
+
+		if 'no_lookup_interesting' in req.query_params:
+			serializer = OnlySubdomainNameSerializer(subdomain_query, many=True)
+		else:
+			serializer = SubdomainSerializer(subdomain_query, many=True)
+		return Response({"subdomains": serializer.data})
+
+	def post(self, req):
+		req = self.request
+		data = req.data
+
+		subdomain_ids = data.get('subdomain_ids')
+
+		subdomain_names = []
+
+		for id in subdomain_ids:
+			subdomain_names.append(Subdomain.objects.get(id=id).name)
+
+		if subdomain_names:
+			return Response({'status': True, "results": subdomain_names})
+
+		return Response({'status': False})
+
+
+
+class ListOsintUsers(APIView):
+	def get(self, request, format=None):
+		req = self.request
+		scan_id = req.query_params.get('scan_id')
+		if scan_id:
+			documents = MetaFinderDocument.objects.filter(scan_history__id=scan_id).exclude(author__isnull=True).values('author').distinct()
+			serializer = MetafinderUserSerializer(documents, many=True)
+			return Response({"users": serializer.data})
+
+
+class ListMetadata(APIView):
+	def get(self, request, format=None):
+		req = self.request
+		scan_id = req.query_params.get('scan_id')
+		if scan_id:
+			documents = MetaFinderDocument.objects.filter(scan_history__id=scan_id).distinct()
+			serializer = MetafinderDocumentSerializer(documents, many=True)
+			return Response({"metadata": serializer.data})
+
+
+class ListIPs(APIView):
+	def get(self, request, format=None):
+		req = self.request
+		scan_id = req.query_params.get('scan_id')
+		target_id = req.query_params.get('target_id')
+
+		port = req.query_params.get('port')
+
+		if target_id:
+			ips = IpAddress.objects.filter(
+				ip_addresses__in=Subdomain.objects.filter(
+					target_domain__id=target_id)).distinct()
+		elif scan_id:
+			ips = IpAddress.objects.filter(
+				ip_addresses__in=Subdomain.objects.filter(
+					scan_history__id=scan_id)).distinct()
+		else:
+			ips = IpAddress.objects.filter(
+				ip_addresses__in=Subdomain.objects.all()).distinct()
+
+		if port:
+			ips = ips.filter(
+				ports__in=Port.objects.filter(
+					number=port)).distinct()
+
+
+		serializer = IpSerializer(ips, many=True)
+		return Response({"ips": serializer.data})
+
+
+class IpAddressViewSet(viewsets.ModelViewSet):
+	queryset = Subdomain.objects.none()
+	serializer_class = IpSubdomainSerializer
+
+	def get_queryset(self):
+		req = self.request
+		scan_id = req.query_params.get('scan_id')
+
+		if scan_id:
+			self.queryset = Subdomain.objects.filter(
+				scan_history__id=scan_id).exclude(
+				ip_addresses__isnull=True).distinct()
+		else:
+			self.serializer_class = IpSerializer
+			self.queryset = IpAddress.objects.all()
+		return self.queryset
+
+	def paginate_queryset(self, queryset, view=None):
+		if 'no_page' in self.request.query_params:
+			return None
+		return self.paginator.paginate_queryset(
+			queryset, self.request, view=self)
+
+
+class SubdomainsViewSet(viewsets.ModelViewSet):
+	queryset = Subdomain.objects.none()
+	serializer_class = SubdomainSerializer
+
+	def get_queryset(self):
+		req = self.request
+		scan_id = req.query_params.get('scan_id')
+		if scan_id:
+			if 'only_screenshot' in self.request.query_params:
+				return (
+					Subdomain.objects
+					.filter(scan_history__id=scan_id)
+					.exclude(screenshot_path__isnull=True))
+			return Subdomain.objects.filter(scan_history=scan_id)
+
+	def paginate_queryset(self, queryset, view=None):
+		if 'no_page' in self.request.query_params:
+			return None
+		return self.paginator.paginate_queryset(
+			queryset, self.request, view=self)
+
+
+class SubdomainChangesViewSet(viewsets.ModelViewSet):
+	'''
+		This viewset will return the Subdomain changes
+		To get the new subdomains, we will look for ScanHistory with
+		subdomain_discovery = True and the status of the last scan has to be
+		successful and calculate difference
+	'''
+	queryset = Subdomain.objects.none()
+	serializer_class = SubdomainChangesSerializer
+
+	def get_queryset(self):
+		req = self.request
+		scan_id = req.query_params.get('scan_id')
+		changes = req.query_params.get('changes')
+		domain_id = ScanHistory.objects.filter(id=scan_id)[0].domain.id
+		scan_history_query = (
+			ScanHistory.objects
+			.filter(domain=domain_id)
+			.filter(tasks__overlap=['subdomain_discovery'])
+			.filter(id__lte=scan_id)
+			.exclude(Q(scan_status=-1) | Q(scan_status=1))
+		)
+		if scan_history_query.count() > 1:
+			last_scan = scan_history_query.order_by('-start_scan_date')[1]
+			scanned_host_q1 = (
+				Subdomain.objects
+				.filter(scan_history__id=scan_id)
+				.values('name')
+			)
+			scanned_host_q2 = (
+				Subdomain.objects
+				.filter(scan_history__id=last_scan.id)
+				.values('name')
+			)
+			added_subdomain = scanned_host_q1.difference(scanned_host_q2)
+			removed_subdomains = scanned_host_q2.difference(scanned_host_q1)
+			if changes == 'added':
+				return (
+					Subdomain.objects
+					.filter(scan_history=scan_id)
+					.filter(name__in=added_subdomain)
+					.annotate(
+						change=Value('added', output_field=CharField())
+					)
+				)
+			elif changes == 'removed':
+				return (
+					Subdomain.objects
+					.filter(scan_history=last_scan)
+					.filter(name__in=removed_subdomains)
+					.annotate(
+						change=Value('removed', output_field=CharField())
+					)
+				)
+			else:
+				added_subdomain = (
+					Subdomain.objects
+					.filter(scan_history=scan_id)
+					.filter(name__in=added_subdomain)
+					.annotate(
+						change=Value('added', output_field=CharField())
+					)
+				)
+				removed_subdomains = (
+					Subdomain.objects
+					.filter(scan_history=last_scan)
+					.filter(name__in=removed_subdomains)
+					.annotate(
+						change=Value('removed', output_field=CharField())
+					)
+				)
+				changes = added_subdomain.union(removed_subdomains)
+				return changes
+		return self.queryset
+
+	def paginate_queryset(self, queryset, view=None):
+		if 'no_page' in self.request.query_params:
+			return None
+		return self.paginator.paginate_queryset(
+			queryset, self.request, view=self)
+
+
+class EndPointChangesViewSet(viewsets.ModelViewSet):
+	'''
+		This viewset will return the EndPoint changes
+	'''
+	queryset = EndPoint.objects.none()
+	serializer_class = EndPointChangesSerializer
+
+	def get_queryset(self):
+		req = self.request
+		scan_id = req.query_params.get('scan_id')
+		changes = req.query_params.get('changes')
+		domain_id = ScanHistory.objects.filter(id=scan_id).first().domain.id
+		scan_history = (
+			ScanHistory.objects
+			.filter(domain=domain_id)
+			.filter(tasks__overlap=['fetch_url'])
+			.filter(id__lte=scan_id)
+			.filter(scan_status=2)
+		)
+		if scan_history.count() > 1:
+			last_scan = scan_history.order_by('-start_scan_date')[1]
+			scanned_host_q1 = (
+				EndPoint.objects
+				.filter(scan_history__id=scan_id)
+				.values('http_url')
+			)
+			scanned_host_q2 = (
+				EndPoint.objects
+				.filter(scan_history__id=last_scan.id)
+				.values('http_url')
+			)
+			added_endpoints = scanned_host_q1.difference(scanned_host_q2)
+			removed_endpoints = scanned_host_q2.difference(scanned_host_q1)
+			if changes == 'added':
+				return (
+					EndPoint.objects
+					.filter(scan_history=scan_id)
+					.filter(http_url__in=added_endpoints)
+					.annotate(change=Value('added', output_field=CharField()))
+				)
+			elif changes == 'removed':
+				return (
+					EndPoint.objects
+					.filter(scan_history=last_scan)
+					.filter(http_url__in=removed_endpoints)
+					.annotate(change=Value('removed', output_field=CharField()))
+				)
+			else:
+				added_endpoints = (
+					EndPoint.objects
+					.filter(scan_history=scan_id)
+					.filter(http_url__in=added_endpoints)
+					.annotate(change=Value('added', output_field=CharField()))
+				)
+				removed_endpoints = (
+					EndPoint.objects
+					.filter(scan_history=last_scan)
+					.filter(http_url__in=removed_endpoints)
+					.annotate(change=Value('removed', output_field=CharField()))
+				)
+				changes = added_endpoints.union(removed_endpoints)
+				return changes
+		return self.queryset
+
+	def paginate_queryset(self, queryset, view=None):
+		if 'no_page' in self.request.query_params:
+			return None
+		return self.paginator.paginate_queryset(
+			queryset, self.request, view=self)
+
+
+class InterestingSubdomainViewSet(viewsets.ModelViewSet):
+	queryset = Subdomain.objects.none()
+	serializer_class = SubdomainSerializer
+
+	def get_queryset(self):
+		req = self.request
+		scan_id = req.query_params.get('scan_id')
+		domain_id = req.query_params.get('target_id')
+
+		if 'only_subdomains' in self.request.query_params:
+			self.serializer_class = InterestingSubdomainSerializer
+
+		if scan_id:
+			self.queryset = get_interesting_subdomains(scan_history=scan_id)
+		elif domain_id:
+			self.queryset = get_interesting_subdomains(domain_id=domain_id)
+		else:
+			self.queryset = get_interesting_subdomains()
+
+		return self.queryset
+
+	def filter_queryset(self, qs):
+		qs = self.queryset.filter()
+		search_value = self.request.GET.get(u'search[value]', None)
+		_order_col = self.request.GET.get(u'order[0][column]', None)
+		_order_direction = self.request.GET.get(u'order[0][dir]', None)
+		order_col = 'content_length'
+		if _order_col == '0':
+			order_col = 'name'
+		elif _order_col == '1':
+			order_col = 'page_title'
+		elif _order_col == '2':
+			order_col = 'http_status'
+		elif _order_col == '3':
+			order_col = 'content_length'
+
+		if _order_direction == 'desc':
+			order_col = f'-{order_col}'
+
+		if search_value:
+			qs = self.queryset.filter(
+				Q(name__icontains=search_value) |
+				Q(page_title__icontains=search_value) |
+				Q(http_status__icontains=search_value)
+			)
+		return qs.order_by(order_col)
+
+	def paginate_queryset(self, queryset, view=None):
+		if 'no_page' in self.request.query_params:
+			return None
+		return self.paginator.paginate_queryset(
+			queryset, self.request, view=self)
+
+
+class InterestingEndpointViewSet(viewsets.ModelViewSet):
+	queryset = EndPoint.objects.none()
+	serializer_class = EndpointSerializer
+
+	def get_queryset(self):
+		req = self.request
+		scan_id = req.query_params.get('scan_id')
+		target_id = req.query_params.get('target_id')
+		if 'only_endpoints' in self.request.query_params:
+			self.serializer_class = InterestingEndPointSerializer
+		if scan_id:
+			return get_interesting_endpoints(scan_history=scan_id)
+		elif target_id:
+			return get_interesting_endpoints(target=target_id)
+		else:
+			return get_interesting_endpoints()
+
+	def paginate_queryset(self, queryset, view=None):
+		if 'no_page' in self.request.query_params:
+			return None
+		return self.paginator.paginate_queryset(
+			queryset, self.request, view=self)
+
+
+class SubdomainDatatableViewSet(viewsets.ModelViewSet):
+	queryset = Subdomain.objects.none()
+	serializer_class = SubdomainSerializer
+
+	def get_queryset(self):
+		req = self.request
+		scan_id = req.query_params.get('scan_id')
+		target_id = req.query_params.get('target_id')
+		url_query = req.query_params.get('query_param')
+		ip_address = req.query_params.get('ip_address')
+		name = req.query_params.get('name')
+		project = req.query_params.get('project')
+
+		subdomains = Subdomain.objects.filter(target_domain__project__slug=project)
+
+		if 'is_important' in req.query_params:
+			subdomains = subdomains.filter(is_important=True)
+
+		if target_id:
+			self.queryset = (
+				subdomains
+				.filter(target_domain__id=target_id)
+				.distinct()
+			)
+		elif url_query:
+			self.queryset = (
+				subdomains
+				.filter(Q(target_domain__name=url_query))
+				.distinct()
+			)
+		elif scan_id:
+			self.queryset = (
+				subdomains
+				.filter(scan_history__id=scan_id)
+				.distinct()
+			)
+		else:
+			self.queryset = subdomains.distinct()
+
+		if 'only_directory' in req.query_params:
+			self.queryset = self.queryset.exclude(directories__isnull=True)
+
+		if ip_address:
+			self.queryset = self.queryset.filter(ip_addresses__address__icontains=ip_address)
+
+		if name:
+			self.queryset = self.queryset.filter(name=name)
+
+		return self.queryset
+
+	def filter_queryset(self, qs):
+		qs = self.queryset.filter()
+		search_value = self.request.GET.get(u'search[value]', None)
+		_order_col = self.request.GET.get(u'order[0][column]', None)
+		_order_direction = self.request.GET.get(u'order[0][dir]', None)
+		order_col = 'content_length'
+		if _order_col == '0':
+			order_col = 'checked'
+		elif _order_col == '1':
+			order_col = 'name'
+		elif _order_col == '4':
+			order_col = 'http_status'
+		elif _order_col == '5':
+			order_col = 'page_title'
+		elif _order_col == '8':
+			order_col = 'content_length'
+		elif _order_col == '10':
+			order_col = 'response_time'
+		if _order_direction == 'desc':
+			order_col = f'-{order_col}'
+		# if the search query is separated by = means, it is a specific lookup
+		# divide the search query into two half and lookup
+		if search_value:
+			operators = ['=', '&', '|', '>', '<', '!']
+			if any(x in search_value for x in operators):
+				if '&' in search_value:
+					complex_query = search_value.split('&')
+					for query in complex_query:
+						if query.strip():
+							qs = qs & self.special_lookup(query.strip())
+				elif '|' in search_value:
+					qs = Subdomain.objects.none()
+					complex_query = search_value.split('|')
+					for query in complex_query:
+						if query.strip():
+							qs = self.special_lookup(query.strip()) | qs
+				else:
+					qs = self.special_lookup(search_value)
+			else:
+				qs = self.general_lookup(search_value)
+		return qs.order_by(order_col)
+
+	def general_lookup(self, search_value):
+		qs = self.queryset.filter(
+			Q(name__icontains=search_value) |
+			Q(cname__icontains=search_value) |
+			Q(http_status__icontains=search_value) |
+			Q(page_title__icontains=search_value) |
+			Q(http_url__icontains=search_value) |
+			Q(technologies__name__icontains=search_value) |
+			Q(webserver__icontains=search_value) |
+			Q(ip_addresses__address__icontains=search_value) |
+			Q(ip_addresses__ports__number__icontains=search_value) |
+			Q(ip_addresses__ports__service_name__icontains=search_value) |
+			Q(ip_addresses__ports__description__icontains=search_value)
+		)
+
+		if 'only_directory' in self.request.query_params:
+			qs = qs | self.queryset.filter(
+				Q(directories__directory_files__name__icontains=search_value)
+			)
+
+		return qs
+
+	def special_lookup(self, search_value):
+		qs = self.queryset.filter()
+		if '=' in search_value:
+			search_param = search_value.split("=")
+			title = search_param[0].lower().strip()
+			content = search_param[1].lower().strip()
+			if 'name' in title:
+				qs = self.queryset.filter(name__icontains=content)
+			elif 'page_title' in title:
+				qs = self.queryset.filter(page_title__icontains=content)
+			elif 'http_url' in title:
+				qs = self.queryset.filter(http_url__icontains=content)
+			elif 'content_type' in title:
+				qs = self.queryset.filter(content_type__icontains=content)
+			elif 'cname' in title:
+				qs = self.queryset.filter(cname__icontains=content)
+			elif 'webserver' in title:
+				qs = self.queryset.filter(webserver__icontains=content)
+			elif 'ip_addresses' in title:
+				qs = self.queryset.filter(
+					ip_addresses__address__icontains=content)
+			elif 'is_important' in title:
+				if 'true' in content.lower():
+					qs = self.queryset.filter(is_important=True)
+				else:
+					qs = self.queryset.filter(is_important=False)
+			elif 'port' in title:
+				qs = (
+					self.queryset
+					.filter(ip_addresses__ports__number__icontains=content)
+					|
+					self.queryset
+					.filter(ip_addresses__ports__service_name__icontains=content)
+					|
+					self.queryset
+					.filter(ip_addresses__ports__description__icontains=content)
+				)
+			elif 'technology' in title:
+				qs = (
+					self.queryset
+					.filter(technologies__name__icontains=content)
+				)
+			elif 'http_status' in title:
+				try:
+					int_http_status = int(content)
+					qs = self.queryset.filter(http_status=int_http_status)
+				except Exception as e:
+					print(e)
+			elif 'content_length' in title:
+				try:
+					int_http_status = int(content)
+					qs = self.queryset.filter(content_length=int_http_status)
+				except Exception as e:
+					print(e)
+
+		elif '>' in search_value:
+			search_param = search_value.split(">")
+			title = search_param[0].lower().strip()
+			content = search_param[1].lower().strip()
+			if 'http_status' in title:
+				try:
+					int_val = int(content)
+					qs = self.queryset.filter(http_status__gt=int_val)
+				except Exception as e:
+					print(e)
+			elif 'content_length' in title:
+				try:
+					int_val = int(content)
+					qs = self.queryset.filter(content_length__gt=int_val)
+				except Exception as e:
+					print(e)
+
+		elif '<' in search_value:
+			search_param = search_value.split("<")
+			title = search_param[0].lower().strip()
+			content = search_param[1].lower().strip()
+			if 'http_status' in title:
+				try:
+					int_val = int(content)
+					qs = self.queryset.filter(http_status__lt=int_val)
+				except Exception as e:
+					print(e)
+			elif 'content_length' in title:
+				try:
+					int_val = int(content)
+					qs = self.queryset.filter(content_length__lt=int_val)
+				except Exception as e:
+					print(e)
+
+		elif '!' in search_value:
+			search_param = search_value.split("!")
+			title = search_param[0].lower().strip()
+			content = search_param[1].lower().strip()
+			if 'name' in title:
+				qs = self.queryset.exclude(name__icontains=content)
+			elif 'page_title' in title:
+				qs = self.queryset.exclude(page_title__icontains=content)
+			elif 'http_url' in title:
+				qs = self.queryset.exclude(http_url__icontains=content)
+			elif 'content_type' in title:
+				qs = (
+					self.queryset
+					.exclude(content_type__icontains=content)
+				)
+			elif 'cname' in title:
+				qs = self.queryset.exclude(cname__icontains=content)
+			elif 'webserver' in title:
+				qs = self.queryset.exclude(webserver__icontains=content)
+			elif 'ip_addresses' in title:
+				qs = self.queryset.exclude(
+					ip_addresses__address__icontains=content)
+			elif 'port' in title:
+				qs = (
+					self.queryset
+					.exclude(ip_addresses__ports__number__icontains=content)
+					|
+					self.queryset
+					.exclude(ip_addresses__ports__service_name__icontains=content)
+					|
+					self.queryset
+					.exclude(ip_addresses__ports__description__icontains=content)
+				)
+			elif 'technology' in title:
+				qs = (
+					self.queryset
+					.exclude(technologies__name__icontains=content)
+				)
+			elif 'http_status' in title:
+				try:
+					int_http_status = int(content)
+					qs = self.queryset.exclude(http_status=int_http_status)
+				except Exception as e:
+					print(e)
+			elif 'content_length' in title:
+				try:
+					int_http_status = int(content)
+					qs = self.queryset.exclude(content_length=int_http_status)
+				except Exception as e:
+					print(e)
+
+		return qs
+
+
+class ListActivityLogsViewSet(viewsets.ModelViewSet):
+	serializer_class = CommandSerializer
+	queryset = Command.objects.none()
+	def get_queryset(self):
+		req = self.request
+		activity_id = req.query_params.get('activity_id')
+		self.queryset = Command.objects.filter(activity__id=activity_id)
+		return self.queryset
+
+
+class ListScanLogsViewSet(viewsets.ModelViewSet):
+	serializer_class = CommandSerializer
+	queryset = Command.objects.none()
+	def get_queryset(self):
+		req = self.request
+		scan_id = req.query_params.get('scan_id')
+		self.queryset = Command.objects.filter(scan_history__id=scan_id)
+		return self.queryset
+
+
+class ListEndpoints(APIView):
+	def get(self, request, format=None):
+		req = self.request
+
+		scan_id = req.query_params.get('scan_id')
+		target_id = req.query_params.get('target_id')
+		subdomain_name = req.query_params.get('subdomain_name')
+		pattern = req.query_params.get('pattern')
+
+		if scan_id:
+			endpoints = (
+				EndPoint.objects
+				.filter(scan_history__id=scan_id)
+			)
+		elif target_id:
+			endpoints = (
+				EndPoint.objects
+				.filter(target_domain__id=target_id)
+				.distinct()
+			)
+		else:
+			endpoints = EndPoint.objects.all()
+
+		if subdomain_name:
+			endpoints = endpoints.filter(subdomain__name=subdomain_name)
+
+		if pattern:
+			endpoints = endpoints.filter(matched_gf_patterns__icontains=pattern)
+
+		if 'only_urls' in req.query_params:
+			endpoints_serializer = EndpointOnlyURLsSerializer(endpoints, many=True)
+
+		else:
+			endpoints_serializer = EndpointSerializer(endpoints, many=True)
+
+		return Response({'endpoints': endpoints_serializer.data})
+
+
+class EndPointViewSet(viewsets.ModelViewSet):
+	queryset = EndPoint.objects.none()
+	serializer_class = EndpointSerializer
+
+	def get_queryset(self):
+		req = self.request
+
+		scan_id = req.query_params.get('scan_history')
+		target_id = req.query_params.get('target_id')
+		url_query = req.query_params.get('query_param')
+		subdomain_id = req.query_params.get('subdomain_id')
+		project = req.query_params.get('project')
+
+		endpoints_obj = EndPoint.objects.filter(scan_history__domain__project__slug=project)
+
+		gf_tag = req.query_params.get(
+			'gf_tag') if 'gf_tag' in req.query_params else None
+
+		if scan_id:
+			endpoints = (
+				endpoints_obj
+				.filter(scan_history__id=scan_id)
+				.distinct()
+			)
+		else:
+			endpoints = endpoints_obj.distinct()
+
+		if url_query:
+			endpoints = (
+				endpoints
+				.filter(Q(target_domain__name=url_query))
+				.distinct()
+			)
+
+		if gf_tag:
+			endpoints = endpoints.filter(matched_gf_patterns__icontains=gf_tag)
+
+		if target_id:
+			endpoints = endpoints.filter(target_domain__id=target_id)
+
+		if subdomain_id:
+			endpoints = endpoints.filter(subdomain__id=subdomain_id)
+
+		if 'only_urls' in req.query_params:
+			self.serializer_class = EndpointOnlyURLsSerializer
+
+		# Filter status code 404 and 0
+		# endpoints = (
+		# 	endpoints
+		# 	.exclude(http_status=0)
+		# 	.exclude(http_status=None)
+		# 	.exclude(http_status=404)
+		# )
+
+		self.queryset = endpoints
+
+		return self.queryset
+
+	def filter_queryset(self, qs):
+		qs = self.queryset.filter()
+		search_value = self.request.GET.get(u'search[value]', None)
+		_order_col = self.request.GET.get(u'order[0][column]', None)
+		_order_direction = self.request.GET.get(u'order[0][dir]', None)
+		if search_value or _order_col or _order_direction:
+			order_col = 'content_length'
+			if _order_col == '1':
+				order_col = 'http_url'
+			elif _order_col == '2':
+				order_col = 'http_status'
+			elif _order_col == '3':
+				order_col = 'page_title'
+			elif _order_col == '4':
+				order_col = 'matched_gf_patterns'
+			elif _order_col == '5':
+				order_col = 'content_type'
+			elif _order_col == '6':
+				order_col = 'content_length'
+			elif _order_col == '7':
+				order_col = 'techs'
+			elif _order_col == '8':
+				order_col = 'webserver'
+			elif _order_col == '9':
+				order_col = 'response_time'
+			if _order_direction == 'desc':
+				order_col = f'-{order_col}'
+			# if the search query is separated by = means, it is a specific lookup
+			# divide the search query into two half and lookup
+			if '=' in search_value or '&' in search_value or '|' in search_value or '>' in search_value or '<' in search_value or '!' in search_value:
+				if '&' in search_value:
+					complex_query = search_value.split('&')
+					for query in complex_query:
+						if query.strip():
+							qs = qs & self.special_lookup(query.strip())
+				elif '|' in search_value:
+					qs = Subdomain.objects.none()
+					complex_query = search_value.split('|')
+					for query in complex_query:
+						if query.strip():
+							qs = self.special_lookup(query.strip()) | qs
+				else:
+					qs = self.special_lookup(search_value)
+			else:
+				qs = self.general_lookup(search_value)
+			return qs.order_by(order_col)
+		return qs
+
+	def general_lookup(self, search_value):
+		return \
+			self.queryset.filter(Q(http_url__icontains=search_value) |
+								 Q(page_title__icontains=search_value) |
+								 Q(http_status__icontains=search_value) |
+								 Q(content_type__icontains=search_value) |
+								 Q(webserver__icontains=search_value) |
+								 Q(techs__name__icontains=search_value) |
+								 Q(content_type__icontains=search_value) |
+								 Q(matched_gf_patterns__icontains=search_value))
+
+	def special_lookup(self, search_value):
+		qs = self.queryset.filter()
+		if '=' in search_value:
+			search_param = search_value.split("=")
+			lookup_title = search_param[0].lower().strip()
+			lookup_content = search_param[1].lower().strip()
+			if 'http_url' in lookup_title:
+				qs = self.queryset.filter(http_url__icontains=lookup_content)
+			elif 'page_title' in lookup_title:
+				qs = (
+					self.queryset
+					.filter(page_title__icontains=lookup_content)
+				)
+			elif 'content_type' in lookup_title:
+				qs = (
+					self.queryset
+					.filter(content_type__icontains=lookup_content)
+				)
+			elif 'webserver' in lookup_title:
+				qs = self.queryset.filter(webserver__icontains=lookup_content)
+			elif 'technology' in lookup_title:
+				qs = (
+					self.queryset
+					.filter(techs__name__icontains=lookup_content)
+				)
+			elif 'gf_pattern' in lookup_title:
+				qs = (
+					self.queryset
+					.filter(matched_gf_patterns__icontains=lookup_content)
+				)
+			elif 'http_status' in lookup_title:
+				try:
+					int_http_status = int(lookup_content)
+					qs = self.queryset.filter(http_status=int_http_status)
+				except Exception as e:
+					print(e)
+			elif 'content_length' in lookup_title:
+				try:
+					int_http_status = int(lookup_content)
+					qs = self.queryset.filter(content_length=int_http_status)
+				except Exception as e:
+					print(e)
+		elif '>' in search_value:
+			search_param = search_value.split(">")
+			lookup_title = search_param[0].lower().strip()
+			lookup_content = search_param[1].lower().strip()
+			if 'http_status' in lookup_title:
+				try:
+					int_val = int(lookup_content)
+					qs = (
+						self.queryset
+						.filter(http_status__gt=int_val)
+					)
+				except Exception as e:
+					print(e)
+			elif 'content_length' in lookup_title:
+				try:
+					int_val = int(lookup_content)
+					qs = self.queryset.filter(content_length__gt=int_val)
+				except Exception as e:
+					print(e)
+		elif '<' in search_value:
+			search_param = search_value.split("<")
+			lookup_title = search_param[0].lower().strip()
+			lookup_content = search_param[1].lower().strip()
+			if 'http_status' in lookup_title:
+				try:
+					int_val = int(lookup_content)
+					qs = self.queryset.filter(http_status__lt=int_val)
+				except Exception as e:
+					print(e)
+			elif 'content_length' in lookup_title:
+				try:
+					int_val = int(lookup_content)
+					qs = self.queryset.filter(content_length__lt=int_val)
+				except Exception as e:
+					print(e)
+		elif '!' in search_value:
+			search_param = search_value.split("!")
+			lookup_title = search_param[0].lower().strip()
+			lookup_content = search_param[1].lower().strip()
+			if 'http_url' in lookup_title:
+				qs = (
+					self.queryset
+					.exclude(http_url__icontains=lookup_content)
+				)
+			elif 'page_title' in lookup_title:
+				qs = (
+					self.queryset
+					.exclude(page_title__icontains=lookup_content)
+				)
+			elif 'content_type' in lookup_title:
+				qs = (
+					self.queryset
+					.exclude(content_type__icontains=lookup_content)
+				)
+			elif 'webserver' in lookup_title:
+				qs = (
+					self.queryset
+					.exclude(webserver__icontains=lookup_content)
+				)
+			elif 'technology' in lookup_title:
+				qs = (
+					self.queryset
+					.exclude(techs__name__icontains=lookup_content)
+				)
+			elif 'gf_pattern' in lookup_title:
+				qs = (
+					self.queryset
+					.exclude(matched_gf_patterns__icontains=lookup_content)
+				)
+			elif 'http_status' in lookup_title:
+				try:
+					int_http_status = int(lookup_content)
+					qs = self.queryset.exclude(http_status=int_http_status)
+				except Exception as e:
+					print(e)
+			elif 'content_length' in lookup_title:
+				try:
+					int_http_status = int(lookup_content)
+					qs = self.queryset.exclude(content_length=int_http_status)
+				except Exception as e:
+					print(e)
+		return qs
+
+
+class DirectoryViewSet(viewsets.ModelViewSet):
+	queryset = DirectoryFile.objects.none()
+	serializer_class = DirectoryFileSerializer
+
+	def get_queryset(self):
+		req = self.request
+		scan_id = req.query_params.get('scan_history')
+		subdomain_id = req.query_params.get('subdomain_id')
+		subdomains = None
+		if not (scan_id or subdomain_id):
+			return Response({
+				'status': False,
+				'message': 'Scan id or subdomain id must be provided.'
+			})
+		elif scan_id:
+			subdomains = Subdomain.objects.filter(scan_history__id=scan_id)
+		elif subdomain_id:
+			subdomains = Subdomain.objects.filter(id=subdomain_id)
+		dirs_scans = DirectoryScan.objects.filter(directories__in=subdomains)
+		qs = (
+			DirectoryFile.objects
+			.filter(directory_files__in=dirs_scans)
+			.distinct()
+		)
+		self.queryset = qs
+		return self.queryset
+
+
+class VulnerabilityViewSet(viewsets.ModelViewSet):
+	queryset = Vulnerability.objects.none()
+	serializer_class = VulnerabilitySerializer
+
+	def get_queryset(self):
+		req = self.request
+		scan_id = req.query_params.get('scan_history')
+		target_id = req.query_params.get('target_id')
+		domain = req.query_params.get('domain')
+		severity = req.query_params.get('severity')
+		subdomain_id = req.query_params.get('subdomain_id')
+		subdomain_name = req.query_params.get('subdomain')
+		vulnerability_name = req.query_params.get('vulnerability_name')
+		slug = self.request.GET.get('project', None)
+
+		if slug:
+			vulnerabilities = Vulnerability.objects.filter(scan_history__domain__project__slug=slug)
+		else:
+			vulnerabilities = Vulnerability.objects.all()
+
+		if scan_id:
+			qs = (
+				vulnerabilities
+				.filter(scan_history__id=scan_id)
+				.distinct()
+			)
+		elif target_id:
+			qs = (
+				vulnerabilities
+				.filter(target_domain__id=target_id)
+				.distinct()
+			)
+		elif subdomain_name:
+			subdomains = Subdomain.objects.filter(name=subdomain_name)
+			qs = (
+				vulnerabilities
+				.filter(subdomain__in=subdomains)
+				.distinct()
+			)
+		else:
+			qs = vulnerabilities.distinct()
+
+		if domain:
+			qs = qs.filter(Q(target_domain__name=domain)).distinct()
+		if vulnerability_name:
+			qs = qs.filter(Q(name=vulnerability_name)).distinct()
+		if severity:
+			qs = qs.filter(severity=severity)
+		if subdomain_id:
+			qs = qs.filter(subdomain__id=subdomain_id)
+		self.queryset = qs
+		return self.queryset
+
+	def filter_queryset(self, qs):
+		qs = self.queryset.filter()
+		search_value = self.request.GET.get(u'search[value]', None)
+		_order_col = self.request.GET.get(u'order[0][column]', None)
+		_order_direction = self.request.GET.get(u'order[0][dir]', None)
+		if search_value or _order_col or _order_direction:
+			order_col = 'severity'
+			if _order_col == '1':
+				order_col = 'source'
+			elif _order_col == '3':
+				order_col = 'name'
+			elif _order_col == '7':
+				order_col = 'severity'
+			elif _order_col == '11':
+				order_col = 'http_url'
+			elif _order_col == '15':
+				order_col = 'open_status'
+
+			if _order_direction == 'desc':
+				order_col = f'-{order_col}'
+			# if the search query is separated by = means, it is a specific lookup
+			# divide the search query into two half and lookup
+			operators = ['=', '&', '|', '>', '<', '!']
+			if any(x in search_value for x in operators):
+				if '&' in search_value:
+					complex_query = search_value.split('&')
+					for query in complex_query:
+						if query.strip():
+							qs = qs & self.special_lookup(query.strip())
+				elif '|' in search_value:
+					qs = Subdomain.objects.none()
+					complex_query = search_value.split('|')
+					for query in complex_query:
+						if query.strip():
+							qs = self.special_lookup(query.strip()) | qs
+				else:
+					qs = self.special_lookup(search_value)
+			else:
+				qs = self.general_lookup(search_value)
+			return qs.order_by(order_col)
+		return qs.order_by('-severity')
+
+	def general_lookup(self, search_value):
+		qs = (
+			self.queryset
+			.filter(Q(http_url__icontains=search_value) |
+					Q(target_domain__name__icontains=search_value) |
+					Q(template__icontains=search_value) |
+					Q(template_id__icontains=search_value) |
+					Q(name__icontains=search_value) |
+					Q(severity__icontains=search_value) |
+					Q(description__icontains=search_value) |
+					Q(extracted_results__icontains=search_value) |
+					Q(references__url__icontains=search_value) |
+					Q(cve_ids__name__icontains=search_value) |
+					Q(cwe_ids__name__icontains=search_value) |
+					Q(cvss_metrics__icontains=search_value) |
+					Q(cvss_score__icontains=search_value) |
+					Q(type__icontains=search_value) |
+					Q(open_status__icontains=search_value) |
+					Q(hackerone_report_id__icontains=search_value) |
+					Q(tags__name__icontains=search_value))
+		)
+		return qs
+
+	def special_lookup(self, search_value):
+		qs = self.queryset.filter()
+		if '=' in search_value:
+			search_param = search_value.split("=")
+			lookup_title = search_param[0].lower().strip()
+			lookup_content = search_param[1].lower().strip()
+			if 'severity' in lookup_title:
+				severity_value = NUCLEI_SEVERITY_MAP.get(lookup_content, -1)
+				qs = (
+					self.queryset
+					.filter(severity=severity_value)
+				)
+			elif 'name' in lookup_title:
+				qs = (
+					self.queryset
+					.filter(name__icontains=lookup_content)
+				)
+			elif 'http_url' in lookup_title:
+				qs = (
+					self.queryset
+					.filter(http_url__icontains=lookup_content)
+				)
+			elif 'template' in lookup_title:
+				qs = (
+					self.queryset
+					.filter(template__icontains=lookup_content)
+				)
+			elif 'template_id' in lookup_title:
+				qs = (
+					self.queryset
+					.filter(template_id__icontains=lookup_content)
+				)
+			elif 'cve_id' in lookup_title or 'cve' in lookup_title:
+				qs = (
+					self.queryset
+					.filter(cve_ids__name__icontains=lookup_content)
+				)
+			elif 'cwe_id' in lookup_title or 'cwe' in lookup_title:
+				qs = (
+					self.queryset
+					.filter(cwe_ids__name__icontains=lookup_content)
+				)
+			elif 'cvss_metrics' in lookup_title:
+				qs = (
+					self.queryset
+					.filter(cvss_metrics__icontains=lookup_content)
+				)
+			elif 'cvss_score' in lookup_title:
+				qs = (
+					self.queryset
+					.filter(cvss_score__exact=lookup_content)
+				)
+			elif 'type' in lookup_title:
+				qs = (
+					self.queryset
+					.filter(type__icontains=lookup_content)
+				)
+			elif 'tag' in lookup_title:
+				qs = (
+					self.queryset
+					.filter(tags__name__icontains=lookup_content)
+				)
+			elif 'status' in lookup_title:
+				open_status = lookup_content == 'open'
+				qs = (
+					self.queryset
+					.filter(open_status=open_status)
+				)
+			elif 'description' in lookup_title:
+				qs = (
+					self.queryset
+					.filter(Q(description__icontains=lookup_content) |
+							Q(template__icontains=lookup_content) |
+							Q(extracted_results__icontains=lookup_content))
+				)
+		elif '!' in search_value:
+			search_param = search_value.split("!")
+			lookup_title = search_param[0].lower().strip()
+			lookup_content = search_param[1].lower().strip()
+			if 'severity' in lookup_title:
+				severity_value = NUCLEI_SEVERITY_MAP.get(lookup_title, -1)
+				qs = (
+					self.queryset
+					.exclude(severity=severity_value)
+				)
+			elif 'name' in lookup_title:
+				qs = (
+					self.queryset
+					.exclude(name__icontains=lookup_content)
+				)
+			elif 'http_url' in lookup_title:
+				qs = (
+					self.queryset
+					.exclude(http_url__icontains=lookup_content)
+				)
+			elif 'template' in lookup_title:
+				qs = (
+					self.queryset
+					.exclude(template__icontains=lookup_content)
+				)
+			elif 'template_id' in lookup_title:
+				qs = (
+					self.queryset
+					.exclude(template_id__icontains=lookup_content)
+				)
+			elif 'cve_id' in lookup_title or 'cve' in lookup_title:
+				qs = (
+					self.queryset
+					.exclude(cve_ids__icontains=lookup_content)
+				)
+			elif 'cwe_id' in lookup_title or 'cwe' in lookup_title:
+				qs = (
+					self.queryset
+					.exclude(cwe_ids__icontains=lookup_content)
+				)
+			elif 'cvss_metrics' in lookup_title:
+				qs = (
+					self.queryset
+					.exclude(cvss_metrics__icontains=lookup_content)
+				)
+			elif 'cvss_score' in lookup_title:
+				qs = (
+					self.queryset
+					.exclude(cvss_score__exact=lookup_content)
+				)
+			elif 'type' in lookup_title:
+				qs = (
+					self.queryset
+					.exclude(type__icontains=lookup_content)
+				)
+			elif 'tag' in lookup_title:
+				qs = (
+					self.queryset
+					.exclude(tags__icontains=lookup_content)
+				)
+			elif 'status' in lookup_title:
+				open_status = lookup_content == 'open'
+				qs = (
+					self.queryset
+					.exclude(open_status=open_status)
+				)
+			elif 'description' in lookup_title:
+				qs = (
+					self.queryset
+					.exclude(Q(description__icontains=lookup_content) |
+							 Q(template__icontains=lookup_content) |
+							 Q(extracted_results__icontains=lookup_content))
+				)
+
+		elif '>' in search_value:
+			search_param = search_value.split(">")
+			lookup_title = search_param[0].lower().strip()
+			lookup_content = search_param[1].lower().strip()
+			if 'cvss_score' in lookup_title:
+				try:
+					val = float(lookup_content)
+					qs = self.queryset.filter(cvss_score__gt=val)
+				except Exception as e:
+					print(e)
+
+		elif '<' in search_value:
+			search_param = search_value.split("<")
+			lookup_title = search_param[0].lower().strip()
+			lookup_content = search_param[1].lower().strip()
+			if 'cvss_score' in lookup_title:
+				try:
+					val = int(lookup_content)
+					qs = self.queryset.filter(cvss_score__lt=val)
+				except Exception as e:
+					print(e)
+
+		return qs