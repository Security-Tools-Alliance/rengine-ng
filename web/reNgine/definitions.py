#!/usr/bin/python
import logging
import re
from pathlib import Path
from .settings import RENGINE_WORDLISTS
import os

###############################################################################
# TOOLS DEFINITIONS
###############################################################################
logger = logging.getLogger('django')

###############################################################################
# TOOLS DEFINITIONS
###############################################################################

EMAIL_REGEX = re.compile(r'[a-z0-9\.\-+_]+@[a-z0-9\.\-+_]+\.[a-z]+')

###############################################################################
# YAML CONFIG DEFINITIONS
###############################################################################

ALL = 'all'
AMASS_WORDLIST = 'amass_wordlist'
AUTO_CALIBRATION = 'auto_calibration'
CUSTOM_HEADER = 'custom_header'
FETCH_LLM_REPORT = 'fetch_llm_report'
RUN_NUCLEI = 'run_nuclei'
RUN_CRLFUZZ = 'run_crlfuzz'
RUN_DALFOX = 'run_dalfox'
RUN_S3SCANNER = 'run_s3scanner'
DIR_FILE_FUZZ = 'dir_file_fuzz'
FOLLOW_REDIRECT = 'follow_redirect'
EXTENSIONS = 'extensions'
EXCLUDED_SUBDOMAINS = 'exclude_subdomains'
EXCLUDE_EXTENSIONS = 'exclude_extensions'
EXCLUDE_TEXT = 'exclude_text'
FETCH_URL = 'fetch_url'
GF_PATTERNS = 'gf_patterns'
HTTP_CRAWL = 'http_crawl'
IGNORE_FILE_EXTENSION = 'ignore_file_extensions'
INTENSITY = 'intensity'
MATCH_HTTP_STATUS = 'match_http_status'
MAX_TIME = 'max_time'
NAABU_EXCLUDE_PORTS = 'exclude_ports'
NAABU_EXCLUDE_SUBDOMAINS = 'exclude_subdomains'
ENABLE_NMAP = 'enable_nmap'
NMAP_COMMAND = 'nmap_cmd'
NMAP_SCRIPT = 'nmap_script'
NMAP_SCRIPT_ARGS = 'nmap_script_args'
NAABU_PASSIVE = 'passive'
NAABU_RATE = 'rate'
NUCLEI_CUSTOM_TEMPLATE = 'custom_templates'
NUCLEI_TAGS = 'tags'
NUCLEI_TEMPLATE = 'templates'
NUCLEI_SEVERITY = 'severities'
NUCLEI_CONCURRENCY = 'concurrency'
OSINT = 'osint'
OSINT_DOCUMENTS_LIMIT = 'documents_limit'
OSINT_DISCOVER = 'discover'
OSINT_DORK = 'dorks'
OSINT_CUSTOM_DORK = 'custom_dorks'
PORT = 'port'
PORTS = 'ports'
RECURSIVE = 'recursive'
RECURSIVE_LEVEL = 'recursive_level'
PORT_SCAN = 'port_scan'
RATE_LIMIT = 'rate_limit'
RETRIES = 'retries'
SCREENSHOT = 'screenshot'
SUBDOMAIN_DISCOVERY = 'subdomain_discovery'
STOP_ON_ERROR = 'stop_on_error'
ENABLE_HTTP_CRAWL = 'enable_http_crawl'
THREADS = 'threads'
TIMEOUT = 'timeout'
USE_AMASS_CONFIG = 'use_amass_config'
USE_NAABU_CONFIG = 'use_naabu_config'
USE_NUCLEI_CONFIG = 'use_nuclei_config'
USE_SUBFINDER_CONFIG = 'use_subfinder_config'
USES_TOOLS = 'uses_tools'
VULNERABILITY_SCAN = 'vulnerability_scan'
WAF_DETECTION = 'waf_detection'
WORDLIST = 'wordlist_name'
REMOVE_DUPLICATE_ENDPOINTS = 'remove_duplicate_endpoints'
DUPLICATE_REMOVAL_FIELDS = 'duplicate_fields'
DALFOX = 'dalfox'
S3SCANNER = 's3scanner'
NUCLEI = 'nuclei'
NMAP = 'nmap'
CRLFUZZ = 'crlfuzz'
WAF_EVASION = 'waf_evasion'
BLIND_XSS_SERVER = 'blind_xss_server'
USER_AGENT = 'user_agent'
DELAY = 'delay'
PROVIDERS = 'providers'

###############################################################################
# Scan DEFAULTS
###############################################################################

LIVE_SCAN = 1
SCHEDULED_SCAN = 0

DEFAULT_SCAN_INTENSITY = 'normal'

###############################################################################
# Tools DEFAULTS
###############################################################################

# amass
AMASS_DEFAULT_WORDLIST_NAME = 'deepmagic.com-prefixes-top50000'
AMASS_DEFAULT_WORDLIST_PATH = str(Path(RENGINE_WORDLISTS))

# dorks
DORKS_DEFAULT_NAMES = [
    'stackoverflow',
    '3rdparty',
    'social_media',
    'project_management',
    'code_sharing',
    'config_files',
    'jenkins',
    'cloud_buckets',
    'php_error',
    'exposed_documents',
    'struts_rce',
    'db_files',
    'traefik',
    'git_exposed'
]

# ffuf
FFUF_DEFAULT_WORDLIST_NAME = 'fuzz-Bo0oM'
FFUF_DEFAULT_WORDLIST_PATH = str(Path(RENGINE_WORDLISTS))
FFUF_DEFAULT_MATCH_HTTP_STATUS = [200, 204]
FFUF_DEFAULT_RECURSIVE_LEVEL = 0
FFUF_DEFAULT_FOLLOW_REDIRECT = False

# naabu
NAABU_DEFAULT_PORTS = ['top-100']

# nuclei
NUCLEI_DEFAULT_TEMPLATES_PATH = str(Path.home() / 'nuclei-templates')
NUCLEI_SEVERITY_MAP = {
    'info': 0,
    'low': 1,
    'medium': 2,
    'high': 3,
    'critical': 4,
    'unknown': -1,
}
NUCLEI_REVERSE_SEVERITY_MAP = {v: k for k, v in NUCLEI_SEVERITY_MAP.items()}
NUCLEI_DEFAULT_SEVERITIES = list(NUCLEI_SEVERITY_MAP.keys())

# s3scanner
S3SCANNER_DEFAULT_PROVIDERS = ['gcp', 'aws', 'digitalocean', 'dreamhost', 'linode']

# dalfox
DALFOX_SEVERITY_MAP = {
    'Low': 1,
    'Medium': 2,
    'High': 3,
    'unknown': -1,
}

# osint
OSINT_DEFAULT_LOOKUPS = ['emails', 'metainfo', 'employees']
OSINT_DEFAULT_DORKS = [
    'stackoverflow',
    '3rdparty',
    'social_media',
    'project_management',
    'code_sharing',
    'config_files',
    'jenkins',
    'wordpress_files',
    'cloud_buckets',
    'php_error',
    'exposed_documents',
    'struts_rce',
    'db_files',
    'traefik',
    'git_exposed',
]
OSINT_DEFAULT_CONFIG = {
    'discover': OSINT_DEFAULT_LOOKUPS,
    'dork': OSINT_DEFAULT_DORKS
}

# subdomain scan
SUBDOMAIN_SCAN_DEFAULT_TOOLS = ['subfinder', 'ctfr', 'sublist3r', 'tlsx']

# endpoints scan
ENDPOINT_SCAN_DEFAULT_TOOLS = ['gospider']
ENDPOINT_SCAN_DEFAULT_DUPLICATE_FIELDS = ['content_length', 'page_title']


###############################################################################
# Logger DEFINITIONS
###############################################################################

CONFIG_FILE_NOT_FOUND = 'Config file not found'

###############################################################################
# Preferences DEFINITIONS
###############################################################################

SMALL = '100px'
MEDIM = '200px'
LARGE = '400px'
XLARGE = '500px'

# Discord message colors
DISCORD_INFO_COLOR = '0xfbbc00' # yellow
DISCORD_WARNING_COLOR = '0xf75b00' # orange
DISCORD_ERROR_COLOR = '0xf70000'
DISCORD_SUCCESS_COLOR = '0x00ff78'
DISCORD_SEVERITY_COLORS = {
    'info': DISCORD_INFO_COLOR,
    'warning': DISCORD_WARNING_COLOR,
    'error': DISCORD_ERROR_COLOR,
    'aborted': DISCORD_ERROR_COLOR,
    'success': DISCORD_SUCCESS_COLOR
}

STATUS_TO_SEVERITIES = {
    'RUNNING': 'info',
    'SUCCESS': 'success',
    'FAILED': 'error',
    'ABORTED': 'error'
}

###############################################################################
# Interesting Subdomain DEFINITIONS
###############################################################################
MATCHED_SUBDOMAIN = 'Subdomain'
MATCHED_PAGE_TITLE = 'Page Title'

###############################################################################
# Celery Task Status CODES
###############################################################################
INITIATED_TASK = -1
FAILED_TASK = 0
RUNNING_TASK = 1
SUCCESS_TASK = 2
ABORTED_TASK = 3

CELERY_TASK_STATUS_MAP = {
    INITIATED_TASK: 'INITITATED',
    FAILED_TASK: 'FAILED',
    RUNNING_TASK: 'RUNNING',
    SUCCESS_TASK: 'SUCCESS',
    ABORTED_TASK: 'ABORTED'
}

CELERY_TASK_STATUSES = (
    (INITIATED_TASK, INITIATED_TASK),
    (FAILED_TASK, FAILED_TASK),
    (RUNNING_TASK, RUNNING_TASK),
    (SUCCESS_TASK, SUCCESS_TASK),
    (ABORTED_TASK, ABORTED_TASK)
)
DYNAMIC_ID = -1

###############################################################################
# Uncommon Ports
# Source: https://github.com/six2dez/reconftw/blob/main/reconftw.cfg
###############################################################################
UNCOMMON_WEB_PORTS = [
    81, 82, 83, 84, 85, 86, 87, 88, 89,
    300,
    591,
    593,
    832,
    981,
    1010,
    1099,
    1311,
    2082, 2083, 2086, 2087, 2095, 2096,
    2480,
    3000, 3001, 3002, 3003, 3004, 3005,
    3128,
    3333,
    4000, 4001, 4002, 4003, 4004, 4005,
    4200,
    4243,
    4443, 4444, 4445, 4446, 4447, 4448, 4449,
    4567,
    4711,
    4712,
    4993,
    5000, 5001, 5002, 5003, 5004, 5005,
    5104,
    5108,
    5280,
    5281,
    5601,
    5800,
    6543,
    7000, 7001, 7002,
    7396,
    7474,
    8000, 8001, 8002, 8003, 8004, 8005, 8006, 8007, 8008, 8009,
    8014,
    8042,
    8060,
    8069,
    8080, 8081, 8082, 8083, 8084, 8085, 8086, 8087, 8088, 8089,
    8090, 8091, 8092, 8093, 8094, 8095, 8096, 8097, 8098, 8099,
    8100,
    8118,
    8123,
    8172,
    8180, 8181, 8182, 8183, 8184, 8185, 8186, 8187, 8188, 8189,
    8222,
    8243,
    8280,
    8281,
    8333,
    8337,
    8443, 8444, 8445, 8446, 8447, 8448, 8449,
    8500,
    8800,
    8834,
    8880,
    8888,
    8889,
    8983,
    9000, 9001, 9002, 9003, 9004, 9005,
    9043,
    9060,
    9080,
    9090, 9091, 9092, 9093, 9094, 9095,
    9200,
    9443, 9444, 9445, 9446, 9447, 9448, 9449,
    9502,
    9800,
    9981,
    10000, 10001, 10002, 10003, 10004,
    10250,
    10443,
    11371,
    12443,
    15672,
    16080,
    17778,
    18091,
    18092,
    20000,
    20720,
    32000,
    55440,
    55672
]

###############################################################################
# WHOIS DEFINITIONS
# IGNORE_WHOIS_RELATED_KEYWORD: To ignore and disable finding generic related domains
###############################################################################

IGNORE_WHOIS_RELATED_KEYWORD = [
    'Registration Private',
    'Domains By Proxy Llc',
    'Redacted For Privacy',
    'Digital Privacy Corporation',
    'Private Registrant',
    'Domain Administrator',
    'Administrator',
]


# Default FETCH URL params
DEFAULT_IGNORE_FILE_EXTENSIONS = [
    'png',
    'jpg',
    'jpeg',
    'gif',
    'mp4',
    'mpeg',
    'mp3',
]

DEFAULT_GF_PATTERNS = [
    'debug_logic',
    'idor',
    'interestingEXT',
    'interestingparams',
    'interestingsubs',
    'lfi',
    'rce',
    'redirect',
    'sqli',
    'ssrf',
    'ssti',
    'xss'
]


# Default Dir File Fuzz Params
DEFAULT_DIR_FILE_FUZZ_EXTENSIONS =  [
    '.html',
    '.php',
    '.git',
    '.yaml',
    '.conf',
    '.cnf',
    '.config',
    '.gz',
    '.env',
    '.log',
    '.db',
    '.mysql',
    '.bak',
    '.asp',
    '.aspx',
    '.txt',
    '.conf',
    '.sql',
    '.json',
    '.yml',
    '.pdf',
]

# Roles and Permissions
PERM_MODIFY_SYSTEM_CONFIGURATIONS = 'modify_system_configurations'
PERM_MODIFY_SCAN_CONFIGURATIONS = 'modify_scan_configurations'
PERM_MODIFY_TARGETS = 'modify_targets'
PERM_MODIFY_SCAN_RESULTS = 'modify_scan_results'
PERM_MODIFY_WORDLISTS = 'modify_wordlists'
PERM_MODIFY_INTERESTING_LOOKUP = 'modify_interesting_lookup'
PERM_MODIFY_SCAN_REPORT = 'modify_scan_report'
PERM_INITATE_SCANS_SUBSCANS = 'initiate_scans_subscans'

# 404 page url
FOUR_OH_FOUR_URL = '/404/'

# OSINT GooFuzz Path
GOFUZZ_EXEC_PATH = 'GooFuzz'

###############################################################################
# LLM DEFINITIONS
###############################################################################

# Default Ollama instance URL if not set in environment
DEFAULT_OLLAMA_INSTANCE = 'http://ollama:11434'

<<<<<<< HEAD
# Get Ollama instance URL from environment or use default
OLLAMA_INSTANCE = os.getenv('OLLAMA_INSTANCE', DEFAULT_OLLAMA_INSTANCE)
=======

# GPT Vulnerability Report Generator
VULNERABILITY_DESCRIPTION_SYSTEM_MESSAGE = """
    You are a highly skilled penetration tester who has recently completed a penetration testing.
    You will be given with a
        - Vulnerability title
        - Vulnerable URL
        - and some description about the vulnerability.
    Your job is to write a detailed technical penetration testing report based on the given Vulnerability details.
    The purpose of this report is to provide an in-depth analysis of the vulnerabilities discovered during the penetration testing engagement.

    The penetration testing report must contain all separated by \n\n

    - Vulnerability description
        Include a detailed vulnerability description, include any known CVE IDs, any known existing vulnerabilities.
    - Impact
        Include what this vulnerability can impact for web applications.
    - Remediation
        Include steps to remediate this vulnerability. Separate each new remediations by - and a new line \n
    - References
        Include any references URL about this vulnerability, any existing CVE ID, or news articles etc. Separate each new references by - and a new line \n. Only include http urls

    Do not write 'Penetration Testing Report:' on the title.
"""


ATTACK_SUGGESTION_GPT_SYSTEM_PROMPT = """
    You are a highly skilled penetration tester who has recently completed a reconnaissance on a target.
    As a penetration tester, I've conducted a thorough reconnaissance on a specific subdomain.
    Based on my reconnaissance you will be given with a
        - Subdomain Name
        - Subdomain Page Title
        - Open Ports if any detected
        - HTTP Status
        - Technologies Detected
        - Content Type
        - Web Server
        - Page Content Length
    I'm seeking insights into potential technical web application attacks that could be executed on this subdomain, along with explanations for why these attacks are feasible given the discovered information.
    Please provide a detailed list of these attack types and their underlying technical rationales on every attacks you suggested.
    Also suggest if any CVE ID, known exploits, existing vulnerabilities, any news articles URL related to the information provided to you.
"""


# OSINT GooFuzz Path
GOFUZZ_EXEC_PATH = 'GooFuzz'

###############################################################################
# SCAN ENGINES DEFINITIONS
###############################################################################

ENGINE_DISPLAY_NAMES = [
    ('subdomain_discovery', 'Subdomain Discovery'),
    ('port_scan', 'Port Scan'),
    ('fetch_url', 'Fetch URLs'),
    ('dir_file_fuzz', 'Directory and File Fuzzing'),
    ('vulnerability_scan', 'Vulnerability Scan'),
    ('osint', 'Open-Source Intelligence'),
    ('screenshot', 'Screenshot'),
    ('waf_detection', 'WAF Detection')
]

# Engine names for internal use
ENGINE_NAMES = [engine[0] for engine in ENGINE_DISPLAY_NAMES]
>>>>>>> 144fa015
<|MERGE_RESOLUTION|>--- conflicted
+++ resolved
@@ -444,56 +444,8 @@
 # Default Ollama instance URL if not set in environment
 DEFAULT_OLLAMA_INSTANCE = 'http://ollama:11434'
 
-<<<<<<< HEAD
 # Get Ollama instance URL from environment or use default
 OLLAMA_INSTANCE = os.getenv('OLLAMA_INSTANCE', DEFAULT_OLLAMA_INSTANCE)
-=======
-
-# GPT Vulnerability Report Generator
-VULNERABILITY_DESCRIPTION_SYSTEM_MESSAGE = """
-    You are a highly skilled penetration tester who has recently completed a penetration testing.
-    You will be given with a
-        - Vulnerability title
-        - Vulnerable URL
-        - and some description about the vulnerability.
-    Your job is to write a detailed technical penetration testing report based on the given Vulnerability details.
-    The purpose of this report is to provide an in-depth analysis of the vulnerabilities discovered during the penetration testing engagement.
-
-    The penetration testing report must contain all separated by \n\n
-
-    - Vulnerability description
-        Include a detailed vulnerability description, include any known CVE IDs, any known existing vulnerabilities.
-    - Impact
-        Include what this vulnerability can impact for web applications.
-    - Remediation
-        Include steps to remediate this vulnerability. Separate each new remediations by - and a new line \n
-    - References
-        Include any references URL about this vulnerability, any existing CVE ID, or news articles etc. Separate each new references by - and a new line \n. Only include http urls
-
-    Do not write 'Penetration Testing Report:' on the title.
-"""
-
-
-ATTACK_SUGGESTION_GPT_SYSTEM_PROMPT = """
-    You are a highly skilled penetration tester who has recently completed a reconnaissance on a target.
-    As a penetration tester, I've conducted a thorough reconnaissance on a specific subdomain.
-    Based on my reconnaissance you will be given with a
-        - Subdomain Name
-        - Subdomain Page Title
-        - Open Ports if any detected
-        - HTTP Status
-        - Technologies Detected
-        - Content Type
-        - Web Server
-        - Page Content Length
-    I'm seeking insights into potential technical web application attacks that could be executed on this subdomain, along with explanations for why these attacks are feasible given the discovered information.
-    Please provide a detailed list of these attack types and their underlying technical rationales on every attacks you suggested.
-    Also suggest if any CVE ID, known exploits, existing vulnerabilities, any news articles URL related to the information provided to you.
-"""
-
-
-# OSINT GooFuzz Path
-GOFUZZ_EXEC_PATH = 'GooFuzz'
 
 ###############################################################################
 # SCAN ENGINES DEFINITIONS
@@ -511,5 +463,4 @@
 ]
 
 # Engine names for internal use
-ENGINE_NAMES = [engine[0] for engine in ENGINE_DISPLAY_NAMES]
->>>>>>> 144fa015
+ENGINE_NAMES = [engine[0] for engine in ENGINE_DISPLAY_NAMES]