import csv
import json
import os
import pprint
import subprocess
import time
import validators
import whatportis
import xmltodict
import yaml
import tldextract
import concurrent.futures
import base64
import uuid
import shutil
from pathlib import Path

from datetime import datetime
from urllib.parse import urlparse
from api.serializers import SubdomainSerializer
from celery import chain, chord, group
from celery.result import allow_join_result
from celery.utils.log import get_task_logger
from django.db.models import Count
from dotted_dict import DottedDict
from django.utils import timezone, html
from pycvesearch import CVESearch
from metafinder.extractor import extract_metadata_from_google_search

from reNgine.celery import app
from reNgine.gpt import GPTVulnerabilityReportGenerator
from reNgine.celery_custom_task import RengineTask
from reNgine.common_func import *
from reNgine.definitions import *
from reNgine.settings import *
from reNgine.gpt import *
from reNgine.utilities import *
from scanEngine.models import (EngineType, InstalledExternalTool, Notification, Proxy)
from startScan.models import *
from startScan.models import EndPoint, Subdomain, Vulnerability
from targetApp.models import Domain
if CELERY_REMOTE_DEBUG:
    import debugpy

"""
Celery tasks.
"""

logger = get_task_logger(__name__)


#----------------------#
# Scan / Subscan tasks #
#----------------------#


@app.task(name='initiate_scan', bind=False, queue='initiate_scan_queue')
def initiate_scan(
        scan_history_id,
        domain_id,
        engine_id=None,
        scan_type=LIVE_SCAN,
        results_dir=RENGINE_RESULTS,
        imported_subdomains=[],
        out_of_scope_subdomains=[],
        url_filter=''):
    """Initiate a new scan.

    Args:
        scan_history_id (int): ScanHistory id.
        domain_id (int): Domain id.
        engine_id (int): Engine ID.
        scan_type (int): Scan type (periodic, live).
        results_dir (str): Results directory.
        imported_subdomains (list): Imported subdomains.
        out_of_scope_subdomains (list): Out-of-scope subdomains.
        url_filter (str): URL path. Default: ''
    """

    if CELERY_REMOTE_DEBUG:
        debug()

    # Get scan history
    scan = ScanHistory.objects.get(pk=scan_history_id)

    # Get scan engine
    engine_id = engine_id or scan.scan_type.id # scan history engine_id
    engine = EngineType.objects.get(pk=engine_id)

    # Get YAML config
    config = yaml.safe_load(engine.yaml_configuration)
    enable_http_crawl = config.get(ENABLE_HTTP_CRAWL, DEFAULT_ENABLE_HTTP_CRAWL)
    gf_patterns = config.get(GF_PATTERNS, [])

    # Get domain and set last_scan_date
    domain = Domain.objects.get(pk=domain_id)
    domain.last_scan_date = timezone.now()
    domain.save()

    # Get path filter
    url_filter = url_filter.rstrip('/')

    # Get or create ScanHistory() object
    if scan_type == LIVE_SCAN: # immediate
        scan = ScanHistory.objects.get(pk=scan_history_id)
        scan.scan_status = RUNNING_TASK
    elif scan_type == SCHEDULED_SCAN: # scheduled
        scan = ScanHistory()
        scan.scan_status = INITIATED_TASK
    scan.scan_type = engine
    scan.celery_ids = [initiate_scan.request.id]
    scan.domain = domain
    scan.start_scan_date = timezone.now()
    scan.tasks = engine.tasks
    uuid_scan = uuid.uuid1()
    scan.results_dir = f'{results_dir}/{domain.name}/scans/{uuid_scan}'
    add_gf_patterns = gf_patterns and 'fetch_url' in engine.tasks
    if add_gf_patterns and is_iterable(gf_patterns):
        scan.used_gf_patterns = ','.join(gf_patterns)
    scan.save()

    try:
        os.makedirs(scan.results_dir, exist_ok=True)
    except:
        import traceback

        traceback.print_exc()
        raise

    # Build task context
    ctx = {
        'scan_history_id': scan_history_id,
        'engine_id': engine_id,
        'domain_id': domain.id,
        'results_dir': scan.results_dir,
        'url_filter': url_filter,
        'yaml_configuration': config,
        'out_of_scope_subdomains': out_of_scope_subdomains
    }
    ctx_str = json.dumps(ctx, indent=2)

    # Send start notif
    logger.warning(f'Starting scan {scan_history_id} with context:\n{ctx_str}')
    send_scan_notif.delay(
        scan_history_id,
        subscan_id=None,
        engine_id=engine_id,
        status=CELERY_TASK_STATUS_MAP[scan.scan_status])

    # Save imported subdomains in DB
    save_imported_subdomains(imported_subdomains, ctx=ctx)

    # Create initial subdomain in DB: make a copy of domain as a subdomain so
    # that other tasks using subdomains can use it.
    subdomain_name = domain.name
    subdomain, _ = save_subdomain(subdomain_name, ctx=ctx)

    # If enable_http_crawl is set, create an initial root HTTP endpoint so that
    # HTTP crawling can start somewhere
    http_url = f'{domain.name}{url_filter}' if url_filter else domain.name
    endpoint, _ = save_endpoint(
        http_url,
        ctx=ctx,
        crawl=enable_http_crawl,
        is_default=True,
        subdomain=subdomain
    )
    save_subdomain_metadata(subdomain, endpoint)

    # Build Celery tasks, crafted according to the dependency graph below:
    # subdomain_discovery --> port_scan --> fetch_url --> dir_file_fuzz
    # osint								             	  vulnerability_scan
    # osint								             	  dalfox xss scan
    #						 	   		         	  	  screenshot
    #													  waf_detection
    workflow = chain(
        group(
            subdomain_discovery.si(ctx=ctx, description='Subdomain discovery'),
            osint.si(ctx=ctx, description='OS Intelligence')
        ),
        port_scan.si(ctx=ctx, description='Port scan'),
        fetch_url.si(ctx=ctx, description='Fetch URL'),
        group(
            dir_file_fuzz.si(ctx=ctx, description='Directories & files fuzz'),
            vulnerability_scan.si(ctx=ctx, description='Vulnerability scan'),
            screenshot.si(ctx=ctx, description='Screenshot'),
            waf_detection.si(ctx=ctx, description='WAF detection')
        )
    )

    # Build callback
    callback = report.si(ctx=ctx).set(link_error=[report.si(ctx=ctx)])

    # Run Celery chord
    logger.info(f'Running Celery workflow with {len(workflow.tasks) + 1} tasks')
    task = chain(workflow, callback).on_error(callback).delay()
    scan.celery_ids.append(task.id)
    scan.save()

    return {
        'success': True,
        'task_id': task.id
    }


@app.task(name='initiate_subscan', bind=False, queue='subscan_queue')
def initiate_subscan(
        scan_history_id,
        subdomain_id,
        engine_id=None,
        scan_type=None,
        results_dir=RENGINE_RESULTS,
        url_filter=''):
    """Initiate a new subscan.

    Args:
        scan_history_id (int): ScanHistory id.
        subdomain_id (int): Subdomain id.
        engine_id (int): Engine ID.
        scan_type (int): Scan type (periodic, live).
        results_dir (str): Results directory.
        url_filter (str): URL path. Default: ''
    """

    if CELERY_REMOTE_DEBUG:
        debug()

    # Get Subdomain, Domain and ScanHistory
    subdomain = Subdomain.objects.get(pk=subdomain_id)
    scan = ScanHistory.objects.get(pk=subdomain.scan_history.id)
    domain = Domain.objects.get(pk=subdomain.target_domain.id)

    # Get EngineType
    engine_id = engine_id or scan.scan_type.id
    engine = EngineType.objects.get(pk=engine_id)

    # Get YAML config
    config = yaml.safe_load(engine.yaml_configuration)
    enable_http_crawl = config.get(ENABLE_HTTP_CRAWL, DEFAULT_ENABLE_HTTP_CRAWL)

    # Create scan activity of SubScan Model
    subscan = SubScan(
        start_scan_date=timezone.now(),
        celery_ids=[initiate_subscan.request.id],
        scan_history=scan,
        subdomain=subdomain,
        type=scan_type,
        status=RUNNING_TASK,
        engine=engine)
    subscan.save()

    # Get YAML configuration
    config = yaml.safe_load(engine.yaml_configuration)

    # Create results directory
    uuid_scan = uuid.uuid1()
    results_dir = f'{results_dir}/{domain.name}/subscans/{uuid_scan}'
    os.makedirs(results_dir, exist_ok=True)

    # Run task
    method = globals().get(scan_type)
    if not method:
        logger.warning(f'Task {scan_type} is not supported by reNgine. Skipping')
        return
    scan.tasks.append(scan_type)
    scan.save()

    # Send start notif
    send_scan_notif.delay(
        scan.id,
        subscan_id=subscan.id,
        engine_id=engine_id,
        status='RUNNING')

    # Build context
    ctx = {
        'scan_history_id': scan.id,
        'subscan_id': subscan.id,
        'engine_id': engine_id,
        'domain_id': domain.id,
        'subdomain_id': subdomain.id,
        'yaml_configuration': config,
        'results_dir': results_dir,
        'url_filter': url_filter
    }

    # Build header + callback
    workflow = method.si(ctx=ctx)
    callback = report.si(ctx=ctx).set(link_error=[report.si(ctx=ctx)])

    # Run Celery tasks
    task = chain(workflow, callback).on_error(callback).delay()
    subscan.celery_ids.append(task.id)
    subscan.save()

    return {
        'success': True,
        'task_id': task.id
    }


@app.task(name='report', bind=False, queue='report_queue')
def report(ctx={}, description=None):
    """Report task running after all other tasks.
    Mark ScanHistory or SubScan object as completed and update with final
    status, log run details and send notification.

    Args:
        description (str, optional): Task description shown in UI.
    """
    # Get objects
    subscan_id = ctx.get('subscan_id')
    scan_id = ctx.get('scan_history_id')
    engine_id = ctx.get('engine_id')
    scan = ScanHistory.objects.filter(pk=scan_id).first()
    subscan = SubScan.objects.filter(pk=subscan_id).first()

    # Get failed tasks
    tasks = ScanActivity.objects.filter(scan_of=scan).all()
    if subscan:
        tasks = tasks.filter(celery_id__in=subscan.celery_ids)
    failed_tasks = tasks.filter(status=FAILED_TASK)

    # Get task status
    failed_count = failed_tasks.count()
    status = SUCCESS_TASK if failed_count == 0 else FAILED_TASK
    status_h = 'SUCCESS' if failed_count == 0 else 'FAILED'

    # Update scan / subscan status
    if subscan:
        subscan.stop_scan_date = timezone.now()
        subscan.status = status
        subscan.save()
    else:
        scan.scan_status = status
    scan.stop_scan_date = timezone.now()
    scan.save()

    # Send scan status notif
    send_scan_notif.delay(
        scan_history_id=scan_id,
        subscan_id=subscan_id,
        engine_id=engine_id,
        status=status_h)


#------------------------- #
# Tracked reNgine tasks    #
#--------------------------#

@app.task(name='subdomain_discovery', queue='main_scan_queue', base=RengineTask, bind=True)
def subdomain_discovery(
        self,
        host=None,
        ctx=None,
        description=None):
    """Uses a set of tools (see SUBDOMAIN_SCAN_DEFAULT_TOOLS) to scan all
    subdomains associated with a domain.

    Args:
        host (str): Hostname to scan.

    Returns:
        subdomains (list): List of subdomain names.
    """
    if not host:
        host = self.subdomain.name if self.subdomain else self.domain.name

    if self.url_filter:
        logger.warning(f'Ignoring subdomains scan as an URL path filter was passed ({self.url_filter}).')
        return

    # Config
    config = self.yaml_configuration.get(SUBDOMAIN_DISCOVERY) or {}
    enable_http_crawl = config.get(ENABLE_HTTP_CRAWL) or self.yaml_configuration.get(ENABLE_HTTP_CRAWL, DEFAULT_ENABLE_HTTP_CRAWL)
    threads = config.get(THREADS) or self.yaml_configuration.get(THREADS, DEFAULT_THREADS)
    timeout = config.get(TIMEOUT) or self.yaml_configuration.get(TIMEOUT, DEFAULT_HTTP_TIMEOUT)
    tools = config.get(USES_TOOLS, SUBDOMAIN_SCAN_DEFAULT_TOOLS)
    default_subdomain_tools = [tool.name.lower() for tool in InstalledExternalTool.objects.filter(is_default=True).filter(is_subdomain_gathering=True)]
    custom_subdomain_tools = [tool.name.lower() for tool in InstalledExternalTool.objects.filter(is_default=False).filter(is_subdomain_gathering=True)]
    send_subdomain_changes, send_interesting = False, False
    notif = Notification.objects.first()
    if notif:
        send_subdomain_changes = notif.send_subdomain_changes_notif
        send_interesting = notif.send_interesting_notif

    # Gather tools to run for subdomain scan
    if ALL in tools:
        tools = SUBDOMAIN_SCAN_DEFAULT_TOOLS + custom_subdomain_tools
    tools = [t.lower() for t in tools]

    # Make exception for amass since tool name is amass, but command is amass-active/passive
    default_subdomain_tools.append('amass-passive')
    default_subdomain_tools.append('amass-active')

    # Run tools
    for tool in tools:
        cmd = None
        logger.info(f'Scanning subdomains for {host} with {tool}')
        proxy = get_random_proxy()
        if tool in default_subdomain_tools:
            if tool == 'amass-passive':
                use_amass_config = config.get(USE_AMASS_CONFIG, False)
                cmd = f'amass enum -passive -d {host} -o ' + str(Path(self.results_dir) / 'subdomains_amass.txt')
                cmd += (' -config ' + str(Path.home() / '.config' / 'amass.ini')) if use_amass_config else ''

            elif tool == 'amass-active':
                use_amass_config = config.get(USE_AMASS_CONFIG, False)
                amass_wordlist_name = config.get(AMASS_WORDLIST, 'deepmagic.com-prefixes-top50000')
                wordlist_path = str(Path(RENGINE_WORDLISTS) / f'{amass_wordlist_name}.txt')
                cmd = f'amass enum -active -d {host} -o ' + str(Path(self.results_dir) / 'subdomains_amass_active.txt')
                cmd += (' -config ' + str(Path.home() / '.config' / 'amass.ini')) if use_amass_config else ''
                cmd += f' -brute -w {wordlist_path}'

            elif tool == 'sublist3r':
                cmd = f'sublist3r -d {host} -t {threads} -o ' + str(Path(self.results_dir) / 'subdomains_sublister.txt')

            elif tool == 'subfinder':
                cmd = f'subfinder -d {host} -o ' + str(Path(self.results_dir) / 'subdomains_subfinder.txt')
                use_subfinder_config = config.get(USE_SUBFINDER_CONFIG, False)
                cmd += (' -config ' + str(Path.home() / '.config' / 'subfinder' / 'config.yaml')) if use_subfinder_config else ''
                cmd += f' -proxy {proxy}' if proxy else ''
                cmd += f' -timeout {timeout}' if timeout else ''
                cmd += f' -t {threads}' if threads else ''
                cmd += f' -silent'

            elif tool == 'oneforall':
                cmd = f'oneforall --target {host} run'
                cmd_extract = f'cut -d\',\' -f6 ' + str(Path(RENGINE_TOOL_GITHUB_PATH) / 'OneForAll' / 'results' / f'{host}.csv') + ' > ' + str(Path(self.results_dir) / 'subdomains_oneforall.txt')
                cmd_rm = f'rm -rf ' + str(Path(RENGINE_TOOL_GITHUB_PATH) / 'OneForAll' / 'results'/ f'{host}.csv')
                cmd += f' && {cmd_extract} && {cmd_rm}'

            elif tool == 'ctfr':
                results_file = str(Path(self.results_dir) / 'subdomains_ctfr.txt')
                cmd = f'ctfr -d {host} -o {results_file}'
                cmd_extract = f"cat {results_file} | sed 's/\*.//g' | tail -n +12 | uniq | sort > {results_file}"
                cmd += f' && {cmd_extract}'

            elif tool == 'tlsx':
                results_file = str(Path(self.results_dir) / 'subdomains_tlsx.txt')
                cmd = f'tlsx -san -cn -silent -ro -host {host}'
                cmd += f" | sed -n '/^\([a-zA-Z0-9]\([-a-zA-Z0-9]*[a-zA-Z0-9]\)\?\.\)\+{host}$/p' | uniq | sort"
                cmd += f' > {results_file}'

            elif tool == 'netlas':
                results_file = str(Path(self.results_dir) / 'subdomains_netlas.txt')
                cmd = f'netlas search -d domain -i domain domain:"*.{host}" -f json'
                netlas_key = get_netlas_key()
                cmd += f' -a {netlas_key}' if netlas_key else ''
                cmd_extract = f"grep -oE '([a-zA-Z0-9]([-a-zA-Z0-9]*[a-zA-Z0-9])?\.)+{host}'"
                cmd += f' | {cmd_extract} > {results_file}'

        elif tool in custom_subdomain_tools:
            tool_query = InstalledExternalTool.objects.filter(name__icontains=tool.lower())
            if not tool_query.exists():
                logger.error(f'{tool} configuration does not exists. Skipping.')
                continue
            custom_tool = tool_query.first()
            cmd = custom_tool.subdomain_gathering_command
            if '{TARGET}' not in cmd:
                logger.error(f'Missing {{TARGET}} placeholders in {tool} configuration. Skipping.')
                continue
            if '{OUTPUT}' not in cmd:
                logger.error(f'Missing {{OUTPUT}} placeholders in {tool} configuration. Skipping.')
                continue

            
            cmd = cmd.replace('{TARGET}', host)
            cmd = cmd.replace('{OUTPUT}', str(Path(self.results_dir) / f'subdomains_{tool}.txt'))
            cmd = cmd.replace('{PATH}', custom_tool.github_clone_path) if '{PATH}' in cmd else cmd
        else:
            logger.warning(
                f'Subdomain discovery tool "{tool}" is not supported by reNgine. Skipping.')
            continue

        # Run tool
        try:
            run_command(
                cmd,
                shell=True,
                history_file=self.history_file,
                scan_id=self.scan_id,
                activity_id=self.activity_id)
        except Exception as e:
            logger.error(
                f'Subdomain discovery tool "{tool}" raised an exception')
            logger.exception(e)

    # Gather all the tools' results in one single file. Write subdomains into
    # separate files, and sort all subdomains.
    run_command(
        f'cat ' + str(Path(self.results_dir) / 'subdomains_*.txt') + f' > {self.output_path}',
        shell=True,
        history_file=self.history_file,
        scan_id=self.scan_id,
        activity_id=self.activity_id)
    run_command(
        f'sort -u {self.output_path} -o {self.output_path}',
        shell=True,
        history_file=self.history_file,
        scan_id=self.scan_id,
        activity_id=self.activity_id)

    with open(self.output_path) as f:
        lines = f.readlines()

    # Parse the output_file file and store Subdomain and EndPoint objects found
    # in db.
    subdomain_count = 0
    subdomains = []
    urls = []
    for line in lines:
        subdomain_name = line.strip()
        valid_url = bool(validators.url(subdomain_name))
        valid_domain = (
            bool(validators.domain(subdomain_name)) or
            bool(validators.ipv4(subdomain_name)) or
            bool(validators.ipv6(subdomain_name)) or
            valid_url
        )
        if not valid_domain:
            logger.error(f'Subdomain {subdomain_name} is not a valid domain, IP or URL. Skipping.')
            continue

        if valid_url:
            subdomain_name = urlparse(subdomain_name).netloc

        if subdomain_name in self.out_of_scope_subdomains:
            logger.error(f'Subdomain {subdomain_name} is out of scope. Skipping.')
            continue

        # Add subdomain
        subdomain, _ = save_subdomain(subdomain_name, ctx=ctx)
        if not isinstance(subdomain, Subdomain):
            logger.error(f"Invalid subdomain encountered: {subdomain}")
            continue
        subdomain_count += 1
        subdomains.append(subdomain)
        urls.append(subdomain.name)

    # Bulk crawl subdomains
    if enable_http_crawl:
        ctx['track'] = True
        http_crawl(urls, ctx=ctx, update_subdomain_metadatas=True)
    else:
        url_filter = ctx.get('url_filter')
        enable_http_crawl = config.get(ENABLE_HTTP_CRAWL, DEFAULT_ENABLE_HTTP_CRAWL)
        # Find root subdomain endpoints
        for subdomain in subdomains:
            subdomain_name = subdomain.strip()
            # Create base endpoint (for scan)
            http_url = f'{subdomain.name}{url_filter}' if url_filter else subdomain.name
            endpoint, _ = save_endpoint(
                http_url,
                ctx=ctx,
                is_default=True,
                subdomain=subdomain
            )
            save_subdomain_metadata(subdomain, endpoint)

    # Send notifications
    subdomains_str = '\n'.join([f'• `{subdomain.name}`' for subdomain in subdomains])
    self.notify(fields={
        'Subdomain count': len(subdomains),
        'Subdomains': subdomains_str,
    })
    if send_subdomain_changes and self.scan_id and self.domain_id:
        added = get_new_added_subdomain(self.scan_id, self.domain_id)
        removed = get_removed_subdomain(self.scan_id, self.domain_id)

        if added:
            subdomains_str = '\n'.join([f'• `{subdomain}`' for subdomain in added])
            self.notify(fields={'Added subdomains': subdomains_str})

        if removed:
            subdomains_str = '\n'.join([f'• `{subdomain}`' for subdomain in removed])
            self.notify(fields={'Removed subdomains': subdomains_str})

    if send_interesting and self.scan_id and self.domain_id:
        interesting_subdomains = get_interesting_subdomains(self.scan_id, self.domain_id)
        if interesting_subdomains:
            subdomains_str = '\n'.join([f'• `{subdomain}`' for subdomain in interesting_subdomains])
            self.notify(fields={'Interesting subdomains': subdomains_str})

    return SubdomainSerializer(subdomains, many=True).data


@app.task(name='osint', queue='main_scan_queue', base=RengineTask, bind=True)
def osint(self, host=None, ctx={}, description=None):
    """Run Open-Source Intelligence tools on selected domain.

    Args:
        host (str): Hostname to scan.

    Returns:
        dict: Results from osint discovery and dorking.
    """
    config = self.yaml_configuration.get(OSINT) or OSINT_DEFAULT_CONFIG
    results = {}

    grouped_tasks = []

    if 'discover' in config:
        logger.info('Starting OSINT Discovery')
        ctx['track'] = False
        _task = osint_discovery.si(
            config=config,
            host=self.scan.domain.name,
            scan_history_id=self.scan.id,
            activity_id=self.activity_id,
            results_dir=self.results_dir,
            ctx=ctx
        )
        grouped_tasks.append(_task)

    if OSINT_DORK in config or OSINT_CUSTOM_DORK in config:
        logger.info('Starting OSINT Dorking')
        _task = dorking.si(
            config=config,
            host=self.scan.domain.name,
            scan_history_id=self.scan.id,
            results_dir=self.results_dir
        )
        grouped_tasks.append(_task)

    celery_group = group(grouped_tasks)
    job = celery_group.apply_async()
    while not job.ready():
        # wait for all jobs to complete
        time.sleep(5)

    logger.info('OSINT Tasks finished...')

@app.task(name='osint_discovery', queue='osint_discovery_queue', bind=False)
def osint_discovery(config, host, scan_history_id, activity_id, results_dir, ctx={}):
    """Run OSINT discovery.

    Args:
        config (dict): yaml_configuration
        host (str): target name
        scan_history_id (startScan.ScanHistory): Scan History ID
        results_dir (str): Path to store scan results

    Returns:
        dict: osint metadat and theHarvester and h8mail results.
    """
    scan_history = ScanHistory.objects.get(pk=scan_history_id)
    osint_lookup = config.get(OSINT_DISCOVER, [])
    osint_intensity = config.get(INTENSITY, 'normal')
    documents_limit = config.get(OSINT_DOCUMENTS_LIMIT, 50)
    results = {}
    meta_info = []
    emails = []
    creds = []

    # Get and save meta info
    if 'metainfo' in osint_lookup:
        logger.info('Saving Metainfo')
        if osint_intensity == 'normal':
            meta_dict = DottedDict({
                'osint_target': host,
                'domain': host,
                'scan_id': scan_history_id,
                'documents_limit': documents_limit
            })
            meta_info.append(save_metadata_info(meta_dict))

        # TODO: disabled for now
        # elif osint_intensity == 'deep':
        # 	subdomains = Subdomain.objects
        # 	if self.scan:
        # 		subdomains = subdomains.filter(scan_history=self.scan)
        # 	for subdomain in subdomains:
        # 		meta_dict = DottedDict({
        # 			'osint_target': subdomain.name,
        # 			'domain': self.domain,
        # 			'scan_id': self.scan_id,
        # 			'documents_limit': documents_limit
        # 		})
        # 		meta_info.append(save_metadata_info(meta_dict))

    grouped_tasks = []

    if 'emails' in osint_lookup:
        logger.info('Lookup for emails')
        _task = h8mail.si(
            config=config,
            host=host,
            scan_history_id=scan_history_id,
            activity_id=activity_id,
            results_dir=results_dir,
            ctx=ctx
        )
        grouped_tasks.append(_task)

    if 'employees' in osint_lookup:
        logger.info('Lookup for employees')
        ctx['track'] = False
        _task = theHarvester.si(
            config=config,
            host=host,
            scan_history_id=scan_history_id,
            activity_id=activity_id,
            results_dir=results_dir,
            ctx=ctx
        )
        grouped_tasks.append(_task)

    celery_group = group(grouped_tasks)
    job = celery_group.apply_async()
    while not job.ready():
        # wait for all jobs to complete
        time.sleep(5)

    # results['emails'] = results.get('emails', []) + emails
    # results['creds'] = creds
    # results['meta_info'] = meta_info
    return results


@app.task(name='dorking', bind=False, queue='dorking_queue')
def dorking(config, host, scan_history_id, results_dir):
    """Run Google dorks.

    Args:
        config (dict): yaml_configuration
        host (str): target name
        scan_history_id (startScan.ScanHistory): Scan History ID
        results_dir (str): Path to store scan results

    Returns:
        list: Dorking results for each dork ran.
    """
    # Some dork sources: https://github.com/six2dez/degoogle_hunter/blob/master/degoogle_hunter.sh
    scan_history = ScanHistory.objects.get(pk=scan_history_id)
    dorks = config.get(OSINT_DORK, [])
    custom_dorks = config.get(OSINT_CUSTOM_DORK, [])
    results = []
    # custom dorking has higher priority
    try:
        for custom_dork in custom_dorks:
            lookup_target = custom_dork.get('lookup_site')
            # replace with original host if _target_
            lookup_target = host if lookup_target == '_target_' else lookup_target
            if 'lookup_extensions' in custom_dork:
                results = get_and_save_dork_results(
                    lookup_target=lookup_target,
                    results_dir=results_dir,
                    type='custom_dork',
                    lookup_extensions=custom_dork.get('lookup_extensions'),
                    scan_history=scan_history
                )
            elif 'lookup_keywords' in custom_dork:
                results = get_and_save_dork_results(
                    lookup_target=lookup_target,
                    results_dir=results_dir,
                    type='custom_dork',
                    lookup_keywords=custom_dork.get('lookup_keywords'),
                    scan_history=scan_history
                )
    except Exception as e:
        logger.exception(e)

    # default dorking
    try:
        for dork in dorks:
            logger.info(f'Getting dork information for {dork}')
            if dork == 'stackoverflow':
                results = get_and_save_dork_results(
                    lookup_target='stackoverflow.com',
                    results_dir=results_dir,
                    type=dork,
                    lookup_keywords=host,
                    scan_history=scan_history
                )

            elif dork == 'login_pages':
                results = get_and_save_dork_results(
                    lookup_target=host,
                    results_dir=results_dir,
                    type=dork,
                    lookup_keywords='/login/,login.html',
                    page_count=5,
                    scan_history=scan_history
                )

            elif dork == 'admin_panels':
                results = get_and_save_dork_results(
                    lookup_target=host,
                    results_dir=results_dir,
                    type=dork,
                    lookup_keywords='/admin/,admin.html',
                    page_count=5,
                    scan_history=scan_history
                )

            elif dork == 'dashboard_pages':
                results = get_and_save_dork_results(
                    lookup_target=host,
                    results_dir=results_dir,
                    type=dork,
                    lookup_keywords='/dashboard/,dashboard.html',
                    page_count=5,
                    scan_history=scan_history
                )

            elif dork == 'social_media' :
                social_websites = [
                    'tiktok.com',
                    'facebook.com',
                    'twitter.com',
                    'youtube.com',
                    'reddit.com'
                ]
                for site in social_websites:
                    results = get_and_save_dork_results(
                        lookup_target=site,
                        results_dir=results_dir,
                        type=dork,
                        lookup_keywords=host,
                        scan_history=scan_history
                    )

            elif dork == 'project_management' :
                project_websites = [
                    'trello.com',
                    'atlassian.net'
                ]
                for site in project_websites:
                    results = get_and_save_dork_results(
                        lookup_target=site,
                        results_dir=results_dir,
                        type=dork,
                        lookup_keywords=host,
                        scan_history=scan_history
                    )

            elif dork == 'code_sharing' :
                project_websites = [
                    'github.com',
                    'gitlab.com',
                    'bitbucket.org'
                ]
                for site in project_websites:
                    results = get_and_save_dork_results(
                        lookup_target=site,
                        results_dir=results_dir,
                        type=dork,
                        lookup_keywords=host,
                        scan_history=scan_history
                    )

            elif dork == 'config_files' :
                config_file_exts = [
                    'env',
                    'xml',
                    'conf',
                    'toml',
                    'yml',
                    'yaml',
                    'cnf',
                    'inf',
                    'rdp',
                    'ora',
                    'txt',
                    'cfg',
                    'ini'
                ]
                results = get_and_save_dork_results(
                    lookup_target=host,
                    results_dir=results_dir,
                    type=dork,
                    lookup_extensions=','.join(config_file_exts),
                    page_count=4,
                    scan_history=scan_history
                )

            elif dork == 'jenkins' :
                lookup_keyword = 'Jenkins'
                results = get_and_save_dork_results(
                    lookup_target=host,
                    results_dir=results_dir,
                    type=dork,
                    lookup_keywords=lookup_keyword,
                    page_count=1,
                    scan_history=scan_history
                )

            elif dork == 'wordpress_files' :
                lookup_keywords = [
                    '/wp-content/',
                    '/wp-includes/'
                ]
                results = get_and_save_dork_results(
                    lookup_target=host,
                    results_dir=results_dir,
                    type=dork,
                    lookup_keywords=','.join(lookup_keywords),
                    page_count=5,
                    scan_history=scan_history
                )

            elif dork == 'php_error' :
                lookup_keywords = [
                    'PHP Parse error',
                    'PHP Warning',
                    'PHP Error'
                ]
                results = get_and_save_dork_results(
                    lookup_target=host,
                    results_dir=results_dir,
                    type=dork,
                    lookup_keywords=','.join(lookup_keywords),
                    page_count=5,
                    scan_history=scan_history
                )

            elif dork == 'jenkins' :
                lookup_keywords = [
                    'PHP Parse error',
                    'PHP Warning',
                    'PHP Error'
                ]
                results = get_and_save_dork_results(
                    lookup_target=host,
                    results_dir=results_dir,
                    type=dork,
                    lookup_keywords=','.join(lookup_keywords),
                    page_count=5,
                    scan_history=scan_history
                )

            elif dork == 'exposed_documents' :
                docs_file_ext = [
                    'doc',
                    'docx',
                    'odt',
                    'pdf',
                    'rtf',
                    'sxw',
                    'psw',
                    'ppt',
                    'pptx',
                    'pps',
                    'csv'
                ]
                results = get_and_save_dork_results(
                    lookup_target=host,
                    results_dir=results_dir,
                    type=dork,
                    lookup_extensions=','.join(docs_file_ext),
                    page_count=7,
                    scan_history=scan_history
                )

            elif dork == 'db_files' :
                file_ext = [
                    'sql',
                    'db',
                    'dbf',
                    'mdb'
                ]
                results = get_and_save_dork_results(
                    lookup_target=host,
                    results_dir=results_dir,
                    type=dork,
                    lookup_extensions=','.join(file_ext),
                    page_count=1,
                    scan_history=scan_history
                )

            elif dork == 'git_exposed' :
                file_ext = [
                    'git',
                ]
                results = get_and_save_dork_results(
                    lookup_target=host,
                    results_dir=results_dir,
                    type=dork,
                    lookup_extensions=','.join(file_ext),
                    page_count=1,
                    scan_history=scan_history
                )

    except Exception as e:
        logger.exception(e)
    return results


@app.task(name='theHarvester', queue='theHarvester_queue', bind=False)
def theHarvester(config, host, scan_history_id, activity_id, results_dir, ctx={}):
    """Run theHarvester to get save emails, hosts, employees found in domain.

    Args:
        config (dict): yaml_configuration
        host (str): target name
        scan_history_id (startScan.ScanHistory): Scan History ID
        activity_id: ScanActivity ID
        results_dir (str): Path to store scan results
        ctx (dict): context of scan

    Returns:
        dict: Dict of emails, employees, hosts and ips found during crawling.
    """
    scan_history = ScanHistory.objects.get(pk=scan_history_id)
    enable_http_crawl = config.get(ENABLE_HTTP_CRAWL, DEFAULT_ENABLE_HTTP_CRAWL)
    output_path_json = str(Path(results_dir) / 'theHarvester.json')
    theHarvester_dir = str(Path.home() / ".config"  / 'theHarvester')
    history_file = str(Path(results_dir) / 'commands.txt')
    cmd  = f'theHarvester -d {host} -b all -f {output_path_json}'

    # Update proxies.yaml
    proxy_query = Proxy.objects.all()
    if proxy_query.exists():
        proxy = proxy_query.first()
        if proxy.use_proxy:
            proxy_list = proxy.proxies.splitlines()
            yaml_data = {'http' : proxy_list}
            with open(Path(theHarvester_dir) / 'proxies.yaml', 'w') as file:
                yaml.dump(yaml_data, file)

    # Run cmd
    run_command(
        cmd,
        shell=False,
        cwd=theHarvester_dir,
        history_file=history_file,
        scan_id=scan_history_id,
        activity_id=activity_id)

    # Get file location
    if not os.path.isfile(output_path_json):
        logger.error(f'Could not open {output_path_json}')
        return {}

    # Load theHarvester results
    with open(output_path_json, 'r') as f:
        data = json.load(f)

    # Re-indent theHarvester JSON
    with open(output_path_json, 'w') as f:
        json.dump(data, f, indent=4)

    emails = data.get('emails', [])
    for email_address in emails:
        email, _ = save_email(email_address, scan_history=scan_history)
        # if email:
        # 	self.notify(fields={'Emails': f'• `{email.address}`'})

    linkedin_people = data.get('linkedin_people', [])
    for people in linkedin_people:
        employee, _ = save_employee(
            people,
            designation='linkedin',
            scan_history=scan_history)
        # if employee:
        # 	self.notify(fields={'LinkedIn people': f'• {employee.name}'})

    twitter_people = data.get('twitter_people', [])
    for people in twitter_people:
        employee, _ = save_employee(
            people,
            designation='twitter',
            scan_history=scan_history)
        # if employee:
        # 	self.notify(fields={'Twitter people': f'• {employee.name}'})

    hosts = data.get('hosts', [])
    urls = []
    for host in hosts:
        split = tuple(host.split(':'))
        http_url = split[0]
        subdomain_name = get_subdomain_from_url(http_url)
        subdomain, _ = save_subdomain(subdomain_name, ctx=ctx)
        if not isinstance(subdomain, Subdomain):
            logger.error(f"Invalid subdomain encountered: {subdomain}")
            continue
        endpoint, _ = save_endpoint(
            http_url,
            crawl=False,
            ctx=ctx,
            subdomain=subdomain)
        # if endpoint:
        # 	urls.append(endpoint.http_url)
            # self.notify(fields={'Hosts': f'• {endpoint.http_url}'})

    # if enable_http_crawl:
    # 	ctx['track'] = False
    # 	http_crawl(urls, ctx=ctx)

    # TODO: Lots of ips unrelated with our domain are found, disabling
    # this for now.
    # ips = data.get('ips', [])
    # for ip_address in ips:
    # 	ip, created = save_ip_address(
    # 		ip_address,
    # 		subscan=subscan)
    # 	if ip:
    # 		send_task_notif.delay(
    # 			'osint',
    # 			scan_history_id=scan_history_id,
    # 			subscan_id=subscan_id,
    # 			severity='success',
    # 			update_fields={'IPs': f'{ip.address}'})
    return data


@app.task(name='h8mail', queue='h8mail_queue', bind=False)
def h8mail(config, host, scan_history_id, activity_id, results_dir, ctx={}):
    """Run h8mail.

    Args:
        config (dict): yaml_configuration
        host (str): target name
        scan_history_id (startScan.ScanHistory): Scan History ID
        activity_id: ScanActivity ID
        results_dir (str): Path to store scan results
        ctx (dict): context of scan

    Returns:
        list[dict]: List of credentials info.
    """
    logger.warning('Getting leaked credentials')
    scan_history = ScanHistory.objects.get(pk=scan_history_id)
    input_path = str(Path(results_dir) / 'emails.txt')
    output_file = str(Path(results_dir) / 'h8mail.json')

    cmd = f'h8mail -t {input_path} --json {output_file}'
    history_file = str(Path(results_dir) / 'commands.txt')

    run_command(
        cmd,
        history_file=history_file,
        scan_id=scan_history_id,
        activity_id=activity_id)

    with open(output_file) as f:
        data = json.load(f)
        creds = data.get('targets', [])

    # TODO: go through h8mail output and save emails to DB
    for cred in creds:
        logger.warning(cred)
        email_address = cred['target']
        pwn_num = cred['pwn_num']
        pwn_data = cred.get('data', [])
        email, created = save_email(email_address, scan_history=scan)
        # if email:
        # 	self.notify(fields={'Emails': f'• `{email.address}`'})
    return creds


@app.task(name='screenshot', queue='main_scan_queue', base=RengineTask, bind=True)
def screenshot(self, ctx={}, description=None):
    """Uses EyeWitness to gather screenshot of a domain and/or url.

    Args:
        description (str, optional): Task description shown in UI.
    """

    # Config
    screenshots_path = str(Path(self.results_dir) / 'screenshots')
    output_path = str(Path(self.results_dir) / 'screenshots' / self.filename)
    alive_endpoints_file = str(Path(self.results_dir) / 'endpoints_alive.txt')
    config = self.yaml_configuration.get(SCREENSHOT) or {}
    enable_http_crawl = config.get(ENABLE_HTTP_CRAWL, DEFAULT_ENABLE_HTTP_CRAWL)
    intensity = config.get(INTENSITY) or self.yaml_configuration.get(INTENSITY, DEFAULT_SCAN_INTENSITY)
    timeout = config.get(TIMEOUT) or self.yaml_configuration.get(TIMEOUT, DEFAULT_HTTP_TIMEOUT + 5)
    threads = config.get(THREADS) or self.yaml_configuration.get(THREADS, DEFAULT_THREADS)

    # If intensity is normal, grab only the root endpoints of each subdomain
    strict = True if intensity == 'normal' else False

    # Get URLs to take screenshot of
    get_http_urls(
        is_alive=enable_http_crawl,
        strict=strict,
        write_filepath=alive_endpoints_file,
        get_only_default_urls=True,
        ctx=ctx
    )

    # Send start notif
    notification = Notification.objects.first()
    send_output_file = notification.send_scan_output_file if notification else False

    # Run cmd
    cmd = f'EyeWitness -f {alive_endpoints_file} -d {screenshots_path} --no-prompt'
    cmd += f' --timeout {timeout}' if timeout > 0 else ''
    cmd += f' --threads {threads}' if threads > 0 else ''
    run_command(
        cmd,
        shell=False,
        history_file=self.history_file,
        scan_id=self.scan_id,
        activity_id=self.activity_id)
    if not os.path.isfile(output_path):
        logger.error(f'Could not load EyeWitness results at {output_path} for {self.domain.name}.')
        return

    # Loop through results and save objects in DB
    screenshot_paths = []
    with open(output_path, 'r') as file:
        reader = csv.reader(file)
        header = next(reader)  # Skip header row
        indices = [header.index(col) for col in ["Protocol", "Port", "Domain", "Request Status", "Screenshot Path", " Source Path"]]
        for row in reader:
            protocol, port, subdomain_name, status, screenshot_path, source_path = extract_columns(row, indices)
            logger.info(f'{protocol}:{port}:{subdomain_name}:{status}')
            subdomain_query = Subdomain.objects.filter(name=subdomain_name)
            if self.scan:
                subdomain_query = subdomain_query.filter(scan_history=self.scan)
            if status == 'Successful' and subdomain_query.exists():
                subdomain = subdomain_query.first()
                screenshot_paths.append(screenshot_path)
                subdomain.screenshot_path = screenshot_path.replace(RENGINE_RESULTS, '')
                subdomain.save()
                logger.warning(f'Added screenshot for {subdomain.name} to DB')

    # Remove all db, html extra files in screenshot results
    run_command(
        f'rm -rf {screenshots_path}/*.csv {screenshots_path}/*.db {screenshots_path}/*.js {screenshots_path}/*.html {screenshots_path}/*.css',
        shell=True,
        history_file=self.history_file,
        scan_id=self.scan_id,
        activity_id=self.activity_id)
    run_command(
        f'rm -rf ' + str(Path(screenshots_path) / 'source'),
        shell=True,
        history_file=self.history_file,
        scan_id=self.scan_id,
        activity_id=self.activity_id)

    # Send finish notifs
    screenshots_str = '• ' + '\n• '.join([f'`{path}`' for path in screenshot_paths])
    self.notify(fields={'Screenshots': screenshots_str})
    if send_output_file:
        for path in screenshot_paths:
            title = get_output_file_name(
                self.scan_id,
                self.subscan_id,
                self.filename)
            send_file_to_discord.delay(path, title)


@app.task(name='port_scan', queue='main_scan_queue', base=RengineTask, bind=True)
def port_scan(self, hosts=[], ctx={}, description=None):
    """Run port scan.

    Args:
        hosts (list, optional): Hosts to run port scan on.
        description (str, optional): Task description shown in UI.

    Returns:
        list: List of open ports (dict).
    """
    input_file = str(Path(self.results_dir) / 'input_subdomains_port_scan.txt')
    proxy = get_random_proxy()

    # Config
    config = self.yaml_configuration.get(PORT_SCAN) or {}
    enable_http_crawl = config.get(ENABLE_HTTP_CRAWL, DEFAULT_ENABLE_HTTP_CRAWL)
    timeout = config.get(TIMEOUT) or self.yaml_configuration.get(TIMEOUT, DEFAULT_HTTP_TIMEOUT)
    exclude_ports = config.get(NAABU_EXCLUDE_PORTS, [])
    exclude_subdomains = config.get(NAABU_EXCLUDE_SUBDOMAINS, False)
    ports = config.get(PORTS, NAABU_DEFAULT_PORTS)
    ports = [str(port) for port in ports]
    rate_limit = config.get(NAABU_RATE) or self.yaml_configuration.get(RATE_LIMIT, DEFAULT_RATE_LIMIT)
    threads = config.get(THREADS) or self.yaml_configuration.get(THREADS, DEFAULT_THREADS)
    passive = config.get(NAABU_PASSIVE, False)
    use_naabu_config = config.get(USE_NAABU_CONFIG, False)
    exclude_ports_str = ','.join(return_iterable(exclude_ports))
    # nmap args
    nmap_enabled = config.get(ENABLE_NMAP, False)
    nmap_cmd = config.get(NMAP_COMMAND, '')
    nmap_script = config.get(NMAP_SCRIPT, '')
    nmap_script = ','.join(return_iterable(nmap_script))
    nmap_script_args = config.get(NMAP_SCRIPT_ARGS)

    if hosts:
        with open(input_file, 'w') as f:
            f.write('\n'.join(hosts))
    else:
        hosts = get_subdomains(
            write_filepath=input_file,
            exclude_subdomains=exclude_subdomains,
            ctx=ctx)

    # Build cmd
    cmd = 'naabu -json -exclude-cdn'
    cmd += f' -list {input_file}' if len(hosts) > 0 else f' -host {hosts[0]}'
    if 'full' in ports or 'all' in ports:
        ports_str = ' -p "-"'
    elif 'top-100' in ports:
        ports_str = ' -top-ports 100'
    elif 'top-1000' in ports:
        ports_str = ' -top-ports 1000'
    else:
        ports_str = ','.join(ports)
        ports_str = f' -p {ports_str}'
    cmd += ports_str
    cmd += (' -config ' + str(Path.home() / '.config' / 'naabu' / 'config.yaml')) if use_naabu_config else ''
    cmd += f' -proxy "{proxy}"' if proxy else ''
    cmd += f' -c {threads}' if threads else ''
    cmd += f' -rate {rate_limit}' if rate_limit > 0 else ''
    cmd += f' -timeout {timeout*1000}' if timeout > 0 else ''
    cmd += f' -passive' if passive else ''
    cmd += f' -exclude-ports {exclude_ports_str}' if exclude_ports else ''
    cmd += f' -silent'

    # Execute cmd and gather results
    results = []
    urls = []
    ports_data = {}
    for line in stream_command(
            cmd,
            shell=True,
            history_file=self.history_file,
            scan_id=self.scan_id,
            activity_id=self.activity_id):

        if not isinstance(line, dict):
            continue
        results.append(line)
        port_number = line['port']
        ip_address = line['ip']
        host = line.get('host') or ip_address
        if port_number == 0:
            continue

        # Grab subdomain
        subdomain = Subdomain.objects.filter(
            name=host,
            target_domain=self.domain,
            scan_history=self.scan
        ).first()

        # Add IP DB
        ip, _ = save_ip_address(ip_address, subdomain, subscan=self.subscan)
        if self.subscan:
            ip.ip_subscan_ids.add(self.subscan)
            ip.save()

        # Add endpoint to DB
        # port 80 and 443 not needed as http crawl already does that.
        if port_number not in [80, 443]:
            http_url = f'{host}:{port_number}'
            endpoint, _ = save_endpoint(
                http_url,
                crawl=enable_http_crawl,
                ctx=ctx,
                subdomain=subdomain)
            if endpoint:
                http_url = endpoint.http_url
            urls.append(http_url)

        # Add Port in DB
        port_details = whatportis.get_ports(str(port_number))
        service_name = port_details[0].name if len(port_details) > 0 else 'unknown'
        description = port_details[0].description if len(port_details) > 0 else ''

        # get or create port
        port, created = Port.objects.get_or_create(
            number=port_number,
            service_name=service_name,
            description=description
        )
        if port_number in UNCOMMON_WEB_PORTS:
            port.is_uncommon = True
            port.save()
        ip.ports.add(port)
        ip.save()
        if host in ports_data:
            ports_data[host].append(port_number)
        else:
            ports_data[host] = [port_number]

        # Send notification
        logger.warning(f'Found opened port {port_number} on {ip_address} ({host})')

    if len(ports_data) == 0:
        logger.info('Finished running naabu port scan - No open ports found.')
        if nmap_enabled:
            logger.info('Nmap scans skipped')
        return ports_data

    # Send notification
    fields_str = ''
    for host, ports in ports_data.items():
        ports_str = ', '.join([f'`{port}`' for port in ports])
        fields_str += f'• `{host}`: {ports_str}\n'
    self.notify(fields={'Ports discovered': fields_str})

    # Save output to file
    with open(self.output_path, 'w') as f:
        json.dump(results, f, indent=4)

    logger.info('Finished running naabu port scan.')

    # Process nmap results: 1 process per host
    sigs = []
    if nmap_enabled:
        logger.warning(f'Starting nmap scans ...')
        logger.warning(ports_data)
        for host, port_list in ports_data.items():
            ports_str = '_'.join([str(p) for p in port_list])
            ctx_nmap = ctx.copy()
            ctx_nmap['description'] = get_task_title(f'nmap_{host}', self.scan_id, self.subscan_id)
            ctx_nmap['track'] = False
            sig = nmap.si(
                cmd=nmap_cmd,
                ports=port_list,
                host=host,
                script=nmap_script,
                script_args=nmap_script_args,
                max_rate=rate_limit,
                ctx=ctx_nmap)
            sigs.append(sig)
        task = group(sigs).apply_async()
        with allow_join_result():
            results = task.get()

    return ports_data


@app.task(name='nmap', queue='main_scan_queue', base=RengineTask, bind=True)
def nmap(
        self,
        cmd=None,
        ports=[],
        host=None,
        input_file=None,
        script=None,
        script_args=None,
        max_rate=None,
        ctx={},
        description=None):
    """Run nmap on a host.

    Args:
        cmd (str, optional): Existing nmap command to complete.
        ports (list, optional): List of ports to scan.
        host (str, optional): Host to scan.
        input_file (str, optional): Input hosts file.
        script (str, optional): NSE script to run.
        script_args (str, optional): NSE script args.
        max_rate (int): Max rate.
        description (str, optional): Task description shown in UI.
    """
    notif = Notification.objects.first()
    ports_str = ','.join(str(port) for port in ports)
    self.filename = self.filename.replace('.txt', '.xml')
    filename_vulns = self.filename.replace('.xml', '_vulns.json')
    output_file = self.output_path
    output_file_xml = f'{self.results_dir}/{host}_{self.filename}'
    vulns_file = f'{self.results_dir}/{host}_{filename_vulns}'
    logger.warning(f'Running nmap on {host}:{ports}')

    # Build cmd
    nmap_cmd = get_nmap_cmd(
        cmd=cmd,
        ports=ports_str,
        script=script,
        script_args=script_args,
        max_rate=max_rate,
        host=host,
        input_file=input_file,
        output_file=output_file_xml)

    # Run cmd
    run_command(
        nmap_cmd,
        shell=True,
        history_file=self.history_file,
        scan_id=self.scan_id,
        activity_id=self.activity_id)

    # Get nmap XML results and convert to JSON
    vulns = parse_nmap_results(output_file_xml, output_file)
    with open(vulns_file, 'w') as f:
        json.dump(vulns, f, indent=4)

    # Save vulnerabilities found by nmap
    vulns_str = ''
    for vuln_data in vulns:
        # URL is not necessarily an HTTP URL when running nmap (can be any
        # other vulnerable protocols). Look for existing endpoint and use its
        # URL as vulnerability.http_url if it exists.
        url = vuln_data['http_url']
        endpoint = EndPoint.objects.filter(http_url__contains=url).first()
        if endpoint:
            vuln_data['http_url'] = endpoint.http_url
        vuln, created = save_vulnerability(
            target_domain=self.domain,
            subdomain=self.subdomain,
            scan_history=self.scan,
            subscan=self.subscan,
            endpoint=endpoint,
            **vuln_data)
        vulns_str += f'• {str(vuln)}\n'
        if created:
            logger.warning(str(vuln))

    # Send only 1 notif for all vulns to reduce number of notifs
    if notif and notif.send_vuln_notif and vulns_str:
        logger.warning(vulns_str)
        self.notify(fields={'CVEs': vulns_str})
    return vulns


@app.task(name='waf_detection', queue='main_scan_queue', base=RengineTask, bind=True)
def waf_detection(self, ctx={}, description=None):
    """
    Uses wafw00f to check for the presence of a WAF.

    Args:
        description (str, optional): Task description shown in UI.

    Returns:
        list: List of startScan.models.Waf objects.
    """
    input_path = str(Path(self.results_dir) / 'input_endpoints_waf_detection.txt')
    config = self.yaml_configuration.get(WAF_DETECTION) or {}
    enable_http_crawl = config.get(ENABLE_HTTP_CRAWL, DEFAULT_ENABLE_HTTP_CRAWL)

    # Get alive endpoints from DB
    get_http_urls(
        is_alive=enable_http_crawl,
        write_filepath=input_path,
        get_only_default_urls=True,
        ctx=ctx
    )

    cmd = f'wafw00f -i {input_path} -o {self.output_path}'
    run_command(
        cmd,
        history_file=self.history_file,
        scan_id=self.scan_id,
        activity_id=self.activity_id)
    if not os.path.isfile(self.output_path):
        logger.error(f'Could not find {self.output_path}')
        return

    with open(self.output_path) as file:
        wafs = file.readlines()

    for line in wafs:
        line = " ".join(line.split())
        splitted = line.split(' ', 1)
        waf_info = splitted[1].strip()
        waf_name = waf_info[:waf_info.find('(')].strip()
        waf_manufacturer = waf_info[waf_info.find('(')+1:waf_info.find(')')].strip().replace('.', '')
        http_url = sanitize_url(splitted[0].strip())
        if not waf_name or waf_name == 'None':
            continue

        # Add waf to db
        waf, _ = Waf.objects.get_or_create(
            name=waf_name,
            manufacturer=waf_manufacturer
        )

        # Add waf info to Subdomain in DB
        subdomain_name = get_subdomain_from_url(http_url)
        logger.info(f'Wafw00f Subdomain : {subdomain_name}')

        try:
            subdomain = Subdomain.objects.get(
                name=subdomain_name,
                scan_history=self.scan,
            )
        except:
            logger.warning(f'Subdomain {subdomain_name} was not found in the db, skipping waf detection for this domain.')
            continue

        subdomain.waf.add(waf)
        subdomain.save()
    return wafs


@app.task(name='dir_file_fuzz', queue='main_scan_queue', base=RengineTask, bind=True)
def dir_file_fuzz(self, ctx={}, description=None):
    """Perform directory scan, and currently uses `ffuf` as a default tool.

    Args:
        description (str, optional): Task description shown in UI.

    Returns:
        list: List of URLs discovered.
    """
    # Config
    cmd = 'ffuf'
    config = self.yaml_configuration.get(DIR_FILE_FUZZ) or {}
    custom_header = config.get(CUSTOM_HEADER) or self.yaml_configuration.get(CUSTOM_HEADER)
    if custom_header:
        custom_header = generate_header_param(custom_header,'common')
    auto_calibration = config.get(AUTO_CALIBRATION, True)
    enable_http_crawl = config.get(ENABLE_HTTP_CRAWL, DEFAULT_ENABLE_HTTP_CRAWL)
    rate_limit = config.get(RATE_LIMIT) or self.yaml_configuration.get(RATE_LIMIT, DEFAULT_RATE_LIMIT)
    extensions = config.get(EXTENSIONS, DEFAULT_DIR_FILE_FUZZ_EXTENSIONS)
    # prepend . on extensions
    extensions = [ext if ext.startswith('.') else '.' + ext for ext in extensions]
    extensions_str = ','.join(map(str, extensions))
    follow_redirect = config.get(FOLLOW_REDIRECT, FFUF_DEFAULT_FOLLOW_REDIRECT)
    max_time = config.get(MAX_TIME, 0)
    match_http_status = config.get(MATCH_HTTP_STATUS, FFUF_DEFAULT_MATCH_HTTP_STATUS)
    mc = ','.join([str(c) for c in match_http_status])
    recursive_level = config.get(RECURSIVE_LEVEL, FFUF_DEFAULT_RECURSIVE_LEVEL)
    stop_on_error = config.get(STOP_ON_ERROR, False)
    timeout = config.get(TIMEOUT) or self.yaml_configuration.get(TIMEOUT, DEFAULT_HTTP_TIMEOUT)
    threads = config.get(THREADS) or self.yaml_configuration.get(THREADS, DEFAULT_THREADS)
    wordlist_name = config.get(WORDLIST, 'dicc')
    delay = rate_limit / (threads * 100) # calculate request pause delay from rate_limit and number of threads
    input_path = str(Path(self.results_dir) / 'input_dir_file_fuzz.txt')

    # Get wordlist
    wordlist_name = 'dicc' if wordlist_name == 'default' else wordlist_name
    wordlist_path = str(Path(RENGINE_WORDLISTS) / f'{wordlist_name}.txt')

    # Build command
    cmd += f' -w {wordlist_path}'
    cmd += f' -e {extensions_str}' if extensions else ''
    cmd += f' -maxtime {max_time}' if max_time > 0 else ''
    cmd += f' -p {delay}' if delay > 0 else ''
    cmd += f' -recursion -recursion-depth {recursive_level} ' if recursive_level > 0 else ''
    cmd += f' -t {threads}' if threads and threads > 0 else ''
    cmd += f' -timeout {timeout}' if timeout and timeout > 0 else ''
    cmd += ' -se' if stop_on_error else ''
    cmd += ' -fr' if follow_redirect else ''
    cmd += ' -ac' if auto_calibration else ''
    cmd += f' -mc {mc}' if mc else ''
    cmd += f' {custom_header}' if custom_header else ''

    # Grab URLs to fuzz
    urls = get_http_urls(
        is_alive=True,
        ignore_files=False,
        write_filepath=input_path,
        get_only_default_urls=True,
        ctx=ctx
    )
    logger.warning(urls)

    # Loop through URLs and run command
    results = []
    for url in urls:
        '''
            Above while fetching urls, we are not ignoring files, because some
            default urls may redirect to https://example.com/login.php
            so, ignore_files is set to False
            but, during fuzzing, we will only need part of the path, in above example
            it is still a good idea to ffuf base url https://example.com
            so files from base url
        '''
        url_parse = urlparse(url)
        url = url_parse.scheme + '://' + url_parse.netloc
        url += '/FUZZ' # TODO: fuzz not only URL but also POST / PUT / headers
        proxy = get_random_proxy()

        # Build final cmd
        fcmd = cmd
        fcmd += f' -x {proxy}' if proxy else ''
        fcmd += f' -u {url} -json'

        # Initialize DirectoryScan object
        dirscan = DirectoryScan()
        dirscan.scanned_date = timezone.now()
        dirscan.command_line = fcmd
        dirscan.save()

        # Loop through results and populate EndPoint and DirectoryFile in DB
        results = []
        for line in stream_command(
                fcmd,
                shell=True,
                history_file=self.history_file,
                scan_id=self.scan_id,
                activity_id=self.activity_id):

            # Empty line, continue to the next record
            if not isinstance(line, dict):
                continue

            # Append line to results
            results.append(line)

            # Retrieve FFUF output
            url = line['url']
            # Extract path and convert to base64 (need byte string encode & decode)
            name = base64.b64encode(extract_path_from_url(url).encode()).decode()
            length = line['length']
            status = line['status']
            words = line['words']
            lines = line['lines']
            content_type = line['content-type']
            duration = line['duration']

            # If name empty log error and continue
            if not name:
                logger.error(f'FUZZ not found for "{url}"')
                continue

            # Get or create endpoint from URL
            endpoint, created = save_endpoint(url, crawl=False, ctx=ctx)

            # Continue to next line if endpoint returned is None
            if endpoint == None:
                continue

            # Save endpoint data from FFUF output
            endpoint.http_status = status
            endpoint.content_length = length
            endpoint.response_time = duration / 1000000000
            endpoint.content_type = content_type
            endpoint.content_length = length
            endpoint.save()

            # Save directory file output from FFUF output
            dfile, created = DirectoryFile.objects.get_or_create(
                name=name,
                length=length,
                words=words,
                lines=lines,
                content_type=content_type,
                url=url,
                http_status=status)

            # Log newly created file or directory if debug activated
            if created and CELERY_DEBUG:
                logger.warning(f'Found new directory or file {url}')

            # Add file to current dirscan
            dirscan.directory_files.add(dfile)

            # Add subscan relation to dirscan if exists
            if self.subscan:
                dirscan.dir_subscan_ids.add(self.subscan)

            # Save dirscan datas
            dirscan.save()

            # Get subdomain and add dirscan
            if ctx.get('subdomain_id') and ctx['subdomain_id'] > 0:
                subdomain = Subdomain.objects.get(id=ctx['subdomain_id'])
            else:
                subdomain_name = get_subdomain_from_url(endpoint.http_url)
                subdomain = Subdomain.objects.get(name=subdomain_name, scan_history=self.scan)
            subdomain.directories.add(dirscan)
            subdomain.save()

    # Crawl discovered URLs
    if enable_http_crawl:
        ctx['track'] = False
        http_crawl(urls, ctx=ctx)

    return results


@app.task(name='fetch_url', queue='main_scan_queue', base=RengineTask, bind=True)
def fetch_url(self, urls=[], ctx={}, description=None):
<<<<<<< HEAD
	"""Fetch URLs using different tools like gauplus, gau, gospider, waybackurls ...

	Args:
		urls (list): List of URLs to start from.
		description (str, optional): Task description shown in UI.
	"""
	input_path = str(Path(self.results_dir) / 'input_endpoints_fetch_url.txt')
	proxy = get_random_proxy()

	# Config
	config = self.yaml_configuration.get(FETCH_URL) or {}
	should_remove_duplicate_endpoints = config.get(REMOVE_DUPLICATE_ENDPOINTS, True)
	duplicate_removal_fields = config.get(DUPLICATE_REMOVAL_FIELDS, ENDPOINT_SCAN_DEFAULT_DUPLICATE_FIELDS)
	enable_http_crawl = config.get(ENABLE_HTTP_CRAWL, DEFAULT_ENABLE_HTTP_CRAWL)
	gf_patterns = config.get(GF_PATTERNS, DEFAULT_GF_PATTERNS)
	ignore_file_extension = config.get(IGNORE_FILE_EXTENSION, DEFAULT_IGNORE_FILE_EXTENSIONS)
	tools = config.get(USES_TOOLS, ENDPOINT_SCAN_DEFAULT_TOOLS)
	threads = config.get(THREADS) or self.yaml_configuration.get(THREADS, DEFAULT_THREADS)
	domain_request_headers = self.domain.request_headers if self.domain else None
	custom_header = config.get(CUSTOM_HEADER) or self.yaml_configuration.get(CUSTOM_HEADER)
	follow_redirect = config.get(FOLLOW_REDIRECT, False)  # Get follow redirect setting
	if domain_request_headers or custom_header:
		custom_header = domain_request_headers or custom_header
	exclude_subdomains = config.get(EXCLUDED_SUBDOMAINS, False)

	# Initialize the URLs
	if urls and is_iterable(urls):
		logger.debug(f'URLs provided by user')
		with open(input_path, 'w') as f:
			f.write('\n'.join(urls))
	else:
		logger.debug(f'URLs gathered from database')
		urls = get_http_urls(
			is_alive=enable_http_crawl,
			write_filepath=input_path,
			exclude_subdomains=exclude_subdomains,
			get_only_default_urls=True,
			ctx=ctx
		)

    # check if urls is empty
	if not urls:
		logger.warning("No URLs found. Exiting fetch_url.")
		return

	# Log initial URLs
	logger.debug(f'Initial URLs: {urls}')

	# Initialize command map for tools
	cmd_map = {
		'gau': f'gau',
		'hakrawler': 'hakrawler -subs -u',
		'waybackurls': 'waybackurls',
		'gospider': f'gospider --js -d 2 --sitemap --robots -w -r -a',
		'katana': f'katana -silent -jc -kf all -d 3 -fs rdn',
	}
	if proxy:
		cmd_map['gau'] += f' --proxy "{proxy}"'
		cmd_map['gospider'] += f' -p {proxy}'
		cmd_map['hakrawler'] += f' -proxy {proxy}'
		cmd_map['katana'] += f' -proxy {proxy}'
	if threads > 0:
		cmd_map['gau'] += f' --threads {threads}'
		cmd_map['gospider'] += f' -t {threads}'
		cmd_map['hakrawler'] += f' -t {threads}'
		cmd_map['katana'] += f' -c {threads}'
	if custom_header:
		cmd_map['gospider'] += generate_header_param(custom_header, 'gospider')
		cmd_map['hakrawler'] += generate_header_param(custom_header, 'hakrawler')
		cmd_map['katana'] += generate_header_param(custom_header, 'common')

	# Add follow_redirect option to tools that support it
	if follow_redirect is False:
		cmd_map['gospider'] += f' --no-redirect'
		cmd_map['hakrawler'] += f' -dr'
		cmd_map['katana'] += f' -dr'

	tasks = []

	# Iterate over each URL and generate commands for each tool
	for url in urls:
		parsed_url = urlparse(url)
		base_domain = parsed_url.netloc.split(':')[0]  # Remove port if present
		host_regex = f"'https?://{re.escape(base_domain)}(:[0-9]+)?(/.*)?$'"

		# Log the generated regex for the current URL
		logger.debug(f'Generated regex for domain {base_domain}: {host_regex}')

		cat_input = f'echo "{url}"'

		# Generate commands for each tool for the current URL
		for tool in tools:  # Only use tools specified in the config
			if tool in cmd_map:
				cmd = cmd_map[tool]
				tool_cmd = f'{cat_input} | {cmd} | grep -Eo {host_regex} > {self.results_dir}/urls_{tool}_{base_domain}.txt'
				tasks.append(run_command.si(
					tool_cmd,
					shell=True,
					scan_id=self.scan_id,
					activity_id=self.activity_id)
				)
				logger.debug(f'Generated command for tool {tool}: {tool_cmd}')

	# Group the tasks
	task_group = group(tasks)

	# Cleanup task
	sort_output = [
		f'cat ' + str(Path(self.results_dir) / 'urls_*') + f' > {self.output_path}',
		f'cat {input_path} >> {self.output_path}',
		f'sort -u {self.output_path} -o {self.output_path}',
	]
	if ignore_file_extension and is_iterable(ignore_file_extension):
		ignore_exts = '|'.join(ignore_file_extension)
		grep_ext_filtered_output = [
			f'cat {self.output_path} | grep -Eiv "\\.({ignore_exts}).*" > ' + str(Path(self.results_dir) / 'urls_filtered.txt'),
			f'mv ' + str(Path(self.results_dir) / 'urls_filtered.txt') + f' {self.output_path}'
		]
		sort_output.extend(grep_ext_filtered_output)
	cleanup = chain(
		run_command.si(
			cmd,
			shell=True,
			scan_id=self.scan_id,
			activity_id=self.activity_id)
		for cmd in sort_output
	)

	# Run all commands
	task = chord(task_group)(cleanup)
	with allow_join_result():
		task.get()

	# Store all the endpoints and run httpx
	all_urls = []
	tool_mapping = {}  # New dictionary to map URLs to tools
	for tool in tools:
		for url in urls:
			parsed_url = urlparse(url)
			base_domain = parsed_url.netloc.split(':')[0]  # Remove port if present
			tool_output_file = f'{self.results_dir}/urls_{tool}_{base_domain}.txt'
			if os.path.exists(tool_output_file):
				with open(tool_output_file, 'r') as f:
					discovered_urls = f.readlines()
					for url in discovered_urls:
						url = url.strip()
						urlpath = None
						base_url = None
						if '] ' in url:  # found JS scraped endpoint e.g from gospider
							split = tuple(url.split('] '))
							if not len(split) == 2:
								logger.warning(f'URL format not recognized for "{url}". Skipping.')
								continue
							base_url, urlpath = split
							urlpath = urlpath.lstrip('- ')
						elif ' - ' in url:  # found JS scraped endpoint e.g from gospider
							base_url, urlpath = tuple(url.split(' - '))

						if base_url and urlpath:
							subdomain = urlparse(base_url)
							url = f'{subdomain.scheme}://{subdomain.netloc}{urlpath}'

						if not validators.url(url):
							logger.warning(f'Invalid URL "{url}". Skipping.')
							continue

						if url not in tool_mapping:
							tool_mapping[url] = set()
						tool_mapping[url].add(tool)  # Use a set to ensure uniqueness

	all_urls = list(tool_mapping.keys())
	for url, found_tools in tool_mapping.items():
		unique_tools = ', '.join(found_tools)
		logger.info(f'URL {url} found by tools: {unique_tools}')

	# Filter out URLs if a path filter was passed
	if self.url_filter:
		all_urls = [url for url in all_urls if self.url_filter in url]

	# Write result to output path
	with open(self.output_path, 'w') as f:
		f.write('\n'.join(all_urls))
	logger.warning(f'Found {len(all_urls)} usable URLs')

	# Crawl discovered URLs
	if enable_http_crawl:
		ctx['track'] = False
		http_crawl(
			all_urls,
			ctx=ctx,
			should_remove_duplicate_endpoints=should_remove_duplicate_endpoints,
			duplicate_removal_fields=duplicate_removal_fields
		)

	#-------------------#
	# GF PATTERNS MATCH #
	#-------------------#

	# Combine old gf patterns with new ones
	if gf_patterns and is_iterable(gf_patterns):
		self.scan.used_gf_patterns = ','.join(gf_patterns)
		self.scan.save()

	# Run gf patterns on saved endpoints
	# TODO: refactor to Celery task
	for gf_pattern in gf_patterns:
		# TODO: js var is causing issues, removing for now
		if gf_pattern == 'jsvar':
			logger.info('Ignoring jsvar as it is causing issues.')
			continue

		# Run gf on current pattern
		logger.warning(f'Running gf on pattern "{gf_pattern}"')
		gf_output_file = str(Path(self.results_dir) / f'gf_patterns_{gf_pattern}.txt')
		cmd = f'cat {self.output_path} | gf {gf_pattern} | grep -Eo {host_regex} >> {gf_output_file}'
		run_command(
			cmd,
			shell=True,
			history_file=self.history_file,
			scan_id=self.scan_id,
			activity_id=self.activity_id)

		# Check output file
		if not os.path.exists(gf_output_file):
			logger.error(f'Could not find GF output file {gf_output_file}. Skipping GF pattern "{gf_pattern}"')
			continue

		# Read output file line by line and
		with open(gf_output_file, 'r') as f:
			lines = f.readlines()

		# Add endpoints / subdomains to DB
		for url in lines:
			http_url = sanitize_url(url)
			subdomain_name = get_subdomain_from_url(http_url)
			subdomain, _ = save_subdomain(subdomain_name, ctx=ctx)
			if not isinstance(subdomain, Subdomain):
				logger.error(f"Invalid subdomain encountered: {subdomain}")
				continue
			endpoint, created = save_endpoint(
				http_url,
				crawl=False,
				subdomain=subdomain,
				ctx=ctx)
			if not endpoint:
				continue
			earlier_pattern = None
			if not created:
				earlier_pattern = endpoint.matched_gf_patterns
			pattern = f'{earlier_pattern},{gf_pattern}' if earlier_pattern else gf_pattern
			endpoint.matched_gf_patterns = pattern
			# TODO Add tool that found the URL to the db (need to update db model)
			# endpoint.found_by_tools = ','.join(tool_mapping.get(url, []))  # Save tools in the endpoint
			endpoint.save()

	return all_urls
=======
    """Fetch URLs using different tools like gauplus, gau, gospider, waybackurls ...

    Args:
        urls (list): List of URLs to start from.
        description (str, optional): Task description shown in UI.
    """
    input_path = str(Path(self.results_dir) / 'input_endpoints_fetch_url.txt')
    proxy = get_random_proxy()

    # Config
    config = self.yaml_configuration.get(FETCH_URL) or {}
    should_remove_duplicate_endpoints = config.get(REMOVE_DUPLICATE_ENDPOINTS, True)
    duplicate_removal_fields = config.get(DUPLICATE_REMOVAL_FIELDS, ENDPOINT_SCAN_DEFAULT_DUPLICATE_FIELDS)
    enable_http_crawl = config.get(ENABLE_HTTP_CRAWL, DEFAULT_ENABLE_HTTP_CRAWL)
    gf_patterns = config.get(GF_PATTERNS, DEFAULT_GF_PATTERNS)
    ignore_file_extension = config.get(IGNORE_FILE_EXTENSION, DEFAULT_IGNORE_FILE_EXTENSIONS)
    tools = config.get(USES_TOOLS, ENDPOINT_SCAN_DEFAULT_TOOLS)
    threads = config.get(THREADS) or self.yaml_configuration.get(THREADS, DEFAULT_THREADS)
    domain_request_headers = self.domain.request_headers if self.domain else None
    custom_header = config.get(CUSTOM_HEADER) or self.yaml_configuration.get(CUSTOM_HEADER)
    follow_redirect = config.get(FOLLOW_REDIRECT, False)  # Get follow redirect setting
    if domain_request_headers or custom_header:
        custom_header = domain_request_headers or custom_header
    exclude_subdomains = config.get(EXCLUDED_SUBDOMAINS, False)

    # Initialize the URLs
    if urls and is_iterable(urls):
        with open(input_path, 'w') as f:
            f.write('\n'.join(urls))
    else:
        urls = get_http_urls(
            is_alive=enable_http_crawl,
            write_filepath=input_path,
            exclude_subdomains=exclude_subdomains,
            get_only_default_urls=True,
            ctx=ctx
        )

    # Log initial URLs
    logger.debug(f'Initial URLs: {urls}')

    # Initialize command map for tools
    cmd_map = {
        'gau': f'gau',
        'hakrawler': 'hakrawler -subs -u',
        'waybackurls': 'waybackurls',
        'gospider': f'gospider --js -d 2 --sitemap --robots -w -r -a',
        'katana': f'katana -silent -jc -kf all -d 3 -fs rdn',
    }
    if proxy:
        cmd_map['gau'] += f' --proxy "{proxy}"'
        cmd_map['gospider'] += f' -p {proxy}'
        cmd_map['hakrawler'] += f' -proxy {proxy}'
        cmd_map['katana'] += f' -proxy {proxy}'
    if threads > 0:
        cmd_map['gau'] += f' --threads {threads}'
        cmd_map['gospider'] += f' -t {threads}'
        cmd_map['hakrawler'] += f' -t {threads}'
        cmd_map['katana'] += f' -c {threads}'
    if custom_header:
        cmd_map['gospider'] += generate_header_param(custom_header, 'gospider')
        cmd_map['hakrawler'] += generate_header_param(custom_header, 'hakrawler')
        cmd_map['katana'] += generate_header_param(custom_header, 'common')

    # Add follow_redirect option to tools that support it
    if follow_redirect is False:
        cmd_map['gospider'] += f' --no-redirect'
        cmd_map['hakrawler'] += f' -dr'
        cmd_map['katana'] += f' -dr'

    tasks = []

    # Iterate over each URL and generate commands for each tool
    for url in urls:
        parsed_url = urlparse(url)
        base_domain = parsed_url.netloc.split(':')[0]  # Remove port if present
        host_regex = f"'https?://{re.escape(base_domain)}(:[0-9]+)?(/.*)?$'"

        # Log the generated regex for the current URL
        logger.debug(f'Generated regex for domain {base_domain}: {host_regex}')

        cat_input = f'echo "{url}"'

        # Generate commands for each tool for the current URL
        for tool in tools:  # Only use tools specified in the config
            if tool in cmd_map:
                cmd = cmd_map[tool]
                tool_cmd = f'{cat_input} | {cmd} | grep -Eo {host_regex} > {self.results_dir}/urls_{tool}_{base_domain}.txt'
                tasks.append(run_command.si(
                    tool_cmd,
                    shell=True,
                    scan_id=self.scan_id,
                    activity_id=self.activity_id)
                )
                logger.debug(f'Generated command for tool {tool}: {tool_cmd}')

    # Group the tasks
    task_group = group(tasks)

    # Cleanup task
    sort_output = [
        f'cat ' + str(Path(self.results_dir) / 'urls_*') + f' > {self.output_path}',
        f'cat {input_path} >> {self.output_path}',
        f'sort -u {self.output_path} -o {self.output_path}',
    ]
    if ignore_file_extension and is_iterable(ignore_file_extension):
        ignore_exts = '|'.join(ignore_file_extension)
        grep_ext_filtered_output = [
            f'cat {self.output_path} | grep -Eiv "\\.({ignore_exts}).*" > ' + str(Path(self.results_dir) / 'urls_filtered.txt'),
            f'mv ' + str(Path(self.results_dir) / 'urls_filtered.txt') + f' {self.output_path}'
        ]
        sort_output.extend(grep_ext_filtered_output)
    cleanup = chain(
        run_command.si(
            cmd,
            shell=True,
            scan_id=self.scan_id,
            activity_id=self.activity_id)
        for cmd in sort_output
    )

    # Run all commands
    task = chord(task_group)(cleanup)
    with allow_join_result():
        task.get()

    # Store all the endpoints and run httpx
    all_urls = []
    tool_mapping = {}  # New dictionary to map URLs to tools
    for tool in tools:
        for url in urls:
            parsed_url = urlparse(url)
            base_domain = parsed_url.netloc.split(':')[0]  # Remove port if present
            tool_output_file = f'{self.results_dir}/urls_{tool}_{base_domain}.txt'
            if os.path.exists(tool_output_file):
                with open(tool_output_file, 'r') as f:
                    discovered_urls = f.readlines()
                    for url in discovered_urls:
                        url = url.strip()
                        urlpath = None
                        base_url = None
                        if '] ' in url:  # found JS scraped endpoint e.g from gospider
                            split = tuple(url.split('] '))
                            if not len(split) == 2:
                                logger.warning(f'URL format not recognized for "{url}". Skipping.')
                                continue
                            base_url, urlpath = split
                            urlpath = urlpath.lstrip('- ')
                        elif ' - ' in url:  # found JS scraped endpoint e.g from gospider
                            base_url, urlpath = tuple(url.split(' - '))

                        if base_url and urlpath:
                            subdomain = urlparse(base_url)
                            url = f'{subdomain.scheme}://{subdomain.netloc}{urlpath}'

                        if not validators.url(url):
                            logger.warning(f'Invalid URL "{url}". Skipping.')
                            continue

                        if url not in tool_mapping:
                            tool_mapping[url] = set()
                        tool_mapping[url].add(tool)  # Use a set to ensure uniqueness

    all_urls = list(tool_mapping.keys())
    for url, found_tools in tool_mapping.items():
        unique_tools = ', '.join(found_tools)
        logger.info(f'URL {url} found by tools: {unique_tools}')

    # Filter out URLs if a path filter was passed
    if self.url_filter:
        all_urls = [url for url in all_urls if self.url_filter in url]

    # Write result to output path
    with open(self.output_path, 'w') as f:
        f.write('\n'.join(all_urls))
    logger.warning(f'Found {len(all_urls)} usable URLs')

    # Crawl discovered URLs
    if enable_http_crawl:
        ctx['track'] = False
        http_crawl(
            all_urls,
            ctx=ctx,
            should_remove_duplicate_endpoints=should_remove_duplicate_endpoints,
            duplicate_removal_fields=duplicate_removal_fields
        )

    #-------------------#
    # GF PATTERNS MATCH #
    #-------------------#

    # Combine old gf patterns with new ones
    if gf_patterns and is_iterable(gf_patterns):
        self.scan.used_gf_patterns = ','.join(gf_patterns)
        self.scan.save()

    # Run gf patterns on saved endpoints
    # TODO: refactor to Celery task
    for gf_pattern in gf_patterns:
        # TODO: js var is causing issues, removing for now
        if gf_pattern == 'jsvar':
            logger.info('Ignoring jsvar as it is causing issues.')
            continue

        # Run gf on current pattern
        logger.warning(f'Running gf on pattern "{gf_pattern}"')
        gf_output_file = str(Path(self.results_dir) / f'gf_patterns_{gf_pattern}.txt')
        cmd = f'cat {self.output_path} | gf {gf_pattern} | grep -Eo {host_regex} >> {gf_output_file}'
        run_command(
            cmd,
            shell=True,
            history_file=self.history_file,
            scan_id=self.scan_id,
            activity_id=self.activity_id)

        # Check output file
        if not os.path.exists(gf_output_file):
            logger.error(f'Could not find GF output file {gf_output_file}. Skipping GF pattern "{gf_pattern}"')
            continue

        # Read output file line by line and
        with open(gf_output_file, 'r') as f:
            lines = f.readlines()

        # Add endpoints / subdomains to DB
        for url in lines:
            http_url = sanitize_url(url)
            subdomain_name = get_subdomain_from_url(http_url)
            subdomain, _ = save_subdomain(subdomain_name, ctx=ctx)
            if not isinstance(subdomain, Subdomain):
                logger.error(f"Invalid subdomain encountered: {subdomain}")
                continue
            endpoint, created = save_endpoint(
                http_url,
                crawl=False,
                subdomain=subdomain,
                ctx=ctx)
            if not endpoint:
                continue
            earlier_pattern = None
            if not created:
                earlier_pattern = endpoint.matched_gf_patterns
            pattern = f'{earlier_pattern},{gf_pattern}' if earlier_pattern else gf_pattern
            endpoint.matched_gf_patterns = pattern
            # TODO Add tool that found the URL to the db (need to update db model)
            # endpoint.found_by_tools = ','.join(tool_mapping.get(url, []))  # Save tools in the endpoint
            endpoint.save()

    return all_urls
>>>>>>> 25f4ed7c

def parse_curl_output(response):
    # TODO: Enrich from other cURL fields.
    CURL_REGEX_HTTP_STATUS = f'HTTP\/(?:(?:\d\.?)+)\s(\d+)\s(?:\w+)'
    http_status = 0
    if response:
        failed = False
        regex = re.compile(CURL_REGEX_HTTP_STATUS, re.MULTILINE)
        try:
            http_status = int(regex.findall(response)[0])
        except (KeyError, TypeError, IndexError):
            pass
    return {
        'http_status': http_status,
    }

@app.task(name='vulnerability_scan', queue='main_scan_queue', bind=True, base=RengineTask)
def vulnerability_scan(self, urls=[], ctx={}, description=None):
    """
        This function will serve as an entrypoint to vulnerability scan.
        All other vulnerability scan will be run from here including nuclei, crlfuzz, etc
    """
    logger.info('Running Vulnerability Scan Queue')
    config = self.yaml_configuration.get(VULNERABILITY_SCAN) or {}
    should_run_nuclei = config.get(RUN_NUCLEI, True)
    should_run_crlfuzz = config.get(RUN_CRLFUZZ, False)
    should_run_dalfox = config.get(RUN_DALFOX, False)
    should_run_s3scanner = config.get(RUN_S3SCANNER, True)

    grouped_tasks = []
    if should_run_nuclei:
        _task = nuclei_scan.si(
            urls=urls,
            ctx=ctx,
            description=f'Nuclei Scan'
        )
        grouped_tasks.append(_task)

    if should_run_crlfuzz:
        _task = crlfuzz_scan.si(
            urls=urls,
            ctx=ctx,
            description=f'CRLFuzz Scan'
        )
        grouped_tasks.append(_task)

    if should_run_dalfox:
        _task = dalfox_xss_scan.si(
            urls=urls,
            ctx=ctx,
            description=f'Dalfox XSS Scan'
        )
        grouped_tasks.append(_task)

    if should_run_s3scanner:
        _task = s3scanner.si(
            ctx=ctx,
            description=f'Misconfigured S3 Buckets Scanner'
        )
        grouped_tasks.append(_task)

    celery_group = group(grouped_tasks)
    job = celery_group.apply_async()

    while not job.ready():
        # wait for all jobs to complete
        time.sleep(5)

    logger.info('Vulnerability scan completed...')

    # return results
    return None

@app.task(name='nuclei_individual_severity_module', queue='main_scan_queue', base=RengineTask, bind=True)
def nuclei_individual_severity_module(self, cmd, severity, enable_http_crawl, should_fetch_gpt_report, ctx={}, description=None):
    '''
        This celery task will run vulnerability scan in parallel.
        All severities supplied should run in parallel as grouped tasks.
    '''
    results = []
    logger.info(f'Running vulnerability scan with severity: {severity}')
    cmd += f' -severity {severity}'
    # Send start notification
    notif = Notification.objects.first()
    send_status = notif.send_scan_status_notif if notif else False

    for line in stream_command(
            cmd,
            history_file=self.history_file,
            scan_id=self.scan_id,
            activity_id=self.activity_id):

        if not isinstance(line, dict):
            continue

        results.append(line)

        # Gather nuclei results
        vuln_data = parse_nuclei_result(line)

        # Get corresponding subdomain
        http_url = sanitize_url(line.get('matched-at'))
        subdomain_name = get_subdomain_from_url(http_url)

        try:
            subdomain = Subdomain.objects.get(
                name=subdomain_name,
                scan_history=self.scan,
                target_domain=self.domain
            )
        except:
            logger.warning(f'Subdomain {subdomain_name} was not found in the db, skipping vulnerability scan for this subdomain.')
            continue

        # Look for duplicate vulnerabilities by excluding records that might change but are irrelevant.
        object_comparison_exclude = ['response', 'curl_command', 'tags', 'references', 'cve_ids', 'cwe_ids']

        # Add subdomain and target domain to the duplicate check
        vuln_data_copy = vuln_data.copy()
        vuln_data_copy['subdomain'] = subdomain
        vuln_data_copy['target_domain'] = self.domain

        # Check if record exists, if exists do not save it
        if record_exists(Vulnerability, data=vuln_data_copy, exclude_keys=object_comparison_exclude):
            logger.warning(f'Nuclei vulnerability of severity {severity} : {vuln_data_copy["name"]} for {subdomain_name} already exists')
            continue

        # Get or create EndPoint object
        response = line.get('response')
        httpx_crawl = False if response else enable_http_crawl # avoid yet another httpx crawl
        endpoint, _ = save_endpoint(
            http_url,
            crawl=httpx_crawl,
            subdomain=subdomain,
            ctx=ctx)
        if endpoint:
            http_url = endpoint.http_url
            if not httpx_crawl:
                output = parse_curl_output(response)
                endpoint.http_status = output['http_status']
                endpoint.save()

        # Get or create Vulnerability object
        vuln, _ = save_vulnerability(
            target_domain=self.domain,
            http_url=http_url,
            scan_history=self.scan,
            subscan=self.subscan,
            subdomain=subdomain,
            **vuln_data)
        if not vuln:
            continue

        # Print vuln
        severity = line['info'].get('severity', 'unknown')
        logger.warning(str(vuln))


        # Send notification for all vulnerabilities except info
        url = vuln.http_url or vuln.subdomain
        send_vuln = (
            notif and
            notif.send_vuln_notif and
            vuln and
            severity in ['low', 'medium', 'high', 'critical'])
        if send_vuln:
            fields = {
                'Severity': f'**{severity.upper()}**',
                'URL': http_url,
                'Subdomain': subdomain_name,
                'Name': vuln.name,
                'Type': vuln.type,
                'Description': vuln.description,
                'Template': vuln.template_url,
                'Tags': vuln.get_tags_str(),
                'CVEs': vuln.get_cve_str(),
                'CWEs': vuln.get_cwe_str(),
                'References': vuln.get_refs_str()
            }
            severity_map = {
                'low': 'info',
                'medium': 'warning',
                'high': 'error',
                'critical': 'error'
            }
            self.notify(
                f'vulnerability_scan_#{vuln.id}',
                severity_map[severity],
                fields,
                add_meta_info=False)

        # Send report to hackerone
        hackerone_query = Hackerone.objects.all()
        send_report = (
            hackerone_query.exists() and
            severity not in ('info', 'low') and
            vuln.target_domain.h1_team_handle
        )
        if send_report:
            hackerone = hackerone_query.first()
            if hackerone.send_critical and severity == 'critical':
                send_hackerone_report.delay(vuln.id)
            elif hackerone.send_high and severity == 'high':
                send_hackerone_report.delay(vuln.id)
            elif hackerone.send_medium and severity == 'medium':
                send_hackerone_report.delay(vuln.id)

    # Write results to JSON file
    with open(self.output_path, 'w') as f:
        json.dump(results, f, indent=4)

    # Send finish notif
    if send_status:
        vulns = Vulnerability.objects.filter(scan_history__id=self.scan_id)
        info_count = vulns.filter(severity=0).count()
        low_count = vulns.filter(severity=1).count()
        medium_count = vulns.filter(severity=2).count()
        high_count = vulns.filter(severity=3).count()
        critical_count = vulns.filter(severity=4).count()
        unknown_count = vulns.filter(severity=-1).count()
        vulnerability_count = info_count + low_count + medium_count + high_count + critical_count + unknown_count
        fields = {
            'Total': vulnerability_count,
            'Critical': critical_count,
            'High': high_count,
            'Medium': medium_count,
            'Low': low_count,
            'Info': info_count,
            'Unknown': unknown_count
        }
        self.notify(fields=fields)

    # after vulnerability scan is done, we need to run gpt if
    # should_fetch_gpt_report and openapi key exists

    if should_fetch_gpt_report and OpenAiAPIKey.objects.all().first():
        logger.info('Getting Vulnerability GPT Report')
        vulns = Vulnerability.objects.filter(
            scan_history__id=self.scan_id
        ).filter(
            source=NUCLEI
        ).exclude(
            severity=0
        )
        # find all unique vulnerabilities based on path and title
        # all unique vulnerability will go thru gpt function and get report
        # once report is got, it will be matched with other vulnerabilities and saved
        unique_vulns = set()
        for vuln in vulns:
            unique_vulns.add((vuln.name, vuln.get_path()))

        unique_vulns = list(unique_vulns)

        with concurrent.futures.ThreadPoolExecutor(max_workers=DEFAULT_THREADS) as executor:
            future_to_gpt = {executor.submit(get_vulnerability_gpt_report, vuln): vuln for vuln in unique_vulns}

            # Wait for all tasks to complete
            for future in concurrent.futures.as_completed(future_to_gpt):
                gpt = future_to_gpt[future]
                try:
                    future.result()
                except Exception as e:
                    logger.error(f"Exception for Vulnerability {vuln}: {e}")

        return None


def get_vulnerability_gpt_report(vuln):
    title = vuln[0]
    path = vuln[1]
    logger.info(f'Getting GPT Report for {title}, PATH: {path}')
    # check if in db already exists
    stored = GPTVulnerabilityReport.objects.filter(
        url_path=path
    ).filter(
        title=title
    ).first()
    if stored:
        response = {
            'description': stored.description,
            'impact': stored.impact,
            'remediation': stored.remediation,
            'references': [url.url for url in stored.references.all()]
        }
    else:
        report = GPTVulnerabilityReportGenerator()
        vulnerability_description = get_gpt_vuln_input_description(
            title,
            path
        )
        response = report.get_vulnerability_description(vulnerability_description)
        add_gpt_description_db(
            title,
            path,
            response.get('description'),
            response.get('impact'),
            response.get('remediation'),
            response.get('references', [])
        )


    for vuln in Vulnerability.objects.filter(name=title, http_url__icontains=path):
        vuln.description = response.get('description', vuln.description)
        vuln.impact = response.get('impact')
        vuln.remediation = response.get('remediation')
        vuln.is_gpt_used = True
        vuln.save()

        for url in response.get('references', []):
            ref, created = VulnerabilityReference.objects.get_or_create(url=url)
            vuln.references.add(ref)
            vuln.save()


def add_gpt_description_db(title, path, description, impact, remediation, references):
    gpt_report = GPTVulnerabilityReport()
    gpt_report.url_path = path
    gpt_report.title = title
    gpt_report.description = description
    gpt_report.impact = impact
    gpt_report.remediation = remediation
    gpt_report.save()

    for url in references:
        ref, created = VulnerabilityReference.objects.get_or_create(url=url)
        gpt_report.references.add(ref)
        gpt_report.save()

@app.task(name='nuclei_scan', queue='main_scan_queue', base=RengineTask, bind=True)
def nuclei_scan(self, urls=[], ctx={}, description=None):
    """HTTP vulnerability scan using Nuclei

    Args:
        urls (list, optional): If passed, filter on those URLs.
        description (str, optional): Task description shown in UI.

    Notes:
    Unfurl the urls to keep only domain and path, will be sent to vuln scan and
    ignore certain file extensions. Thanks: https://github.com/six2dez/reconftw
    """
    # Config
    config = self.yaml_configuration.get(VULNERABILITY_SCAN) or {}
    input_path = str(Path(self.results_dir) / 'input_endpoints_vulnerability_scan.txt')
    enable_http_crawl = config.get(ENABLE_HTTP_CRAWL, DEFAULT_ENABLE_HTTP_CRAWL)
    concurrency = config.get(NUCLEI_CONCURRENCY) or self.yaml_configuration.get(THREADS, DEFAULT_THREADS)
    intensity = config.get(INTENSITY) or self.yaml_configuration.get(INTENSITY, DEFAULT_SCAN_INTENSITY)
    rate_limit = config.get(RATE_LIMIT) or self.yaml_configuration.get(RATE_LIMIT, DEFAULT_RATE_LIMIT)
    retries = config.get(RETRIES) or self.yaml_configuration.get(RETRIES, DEFAULT_RETRIES)
    timeout = config.get(TIMEOUT) or self.yaml_configuration.get(TIMEOUT, DEFAULT_HTTP_TIMEOUT)
    custom_header = config.get(CUSTOM_HEADER) or self.yaml_configuration.get(CUSTOM_HEADER)
    if custom_header:
        custom_header = generate_header_param(custom_header, 'common')
    should_fetch_gpt_report = config.get(FETCH_GPT_REPORT, DEFAULT_GET_GPT_REPORT)
    proxy = get_random_proxy()
    nuclei_specific_config = config.get('nuclei', {})
    use_nuclei_conf = nuclei_specific_config.get(USE_NUCLEI_CONFIG, False)
    severities = nuclei_specific_config.get(NUCLEI_SEVERITY, NUCLEI_DEFAULT_SEVERITIES)
    tags = nuclei_specific_config.get(NUCLEI_TAGS, [])
    tags = ','.join(tags)
    nuclei_templates = nuclei_specific_config.get(NUCLEI_TEMPLATE)
    custom_nuclei_templates = nuclei_specific_config.get(NUCLEI_CUSTOM_TEMPLATE)
    # severities_str = ','.join(severities)

    # Get alive endpoints
    if urls and is_iterable(urls):
        with open(input_path, 'w') as f:
            f.write('\n'.join(urls))
    else:
        get_http_urls(
            is_alive=enable_http_crawl,
            ignore_files=True,
            write_filepath=input_path,
            ctx=ctx
        )

    if intensity == 'normal': # reduce number of endpoints to scan
        unfurl_filter = str(Path(self.results_dir) / 'urls_unfurled.txt')
        run_command(
            f"cat {input_path} | unfurl -u format %s://%d%p |uro > {unfurl_filter}",
            shell=True,
            history_file=self.history_file,
            scan_id=self.scan_id,
            activity_id=self.activity_id)
        run_command(
            f'sort -u {unfurl_filter} -o  {unfurl_filter}',
            shell=True,
            history_file=self.history_file,
            scan_id=self.scan_id,
            activity_id=self.activity_id)
        input_path = unfurl_filter

    # Build templates
    # logger.info('Updating Nuclei templates ...')
    run_command(
        'nuclei -update-templates',
        shell=True,
        history_file=self.history_file,
        scan_id=self.scan_id,
        activity_id=self.activity_id)
    templates = []
    if not (nuclei_templates or custom_nuclei_templates):
        templates.append(NUCLEI_DEFAULT_TEMPLATES_PATH)

    if nuclei_templates:
        if ALL in nuclei_templates:
            template = NUCLEI_DEFAULT_TEMPLATES_PATH
            templates.append(template)
        else:
            templates.extend(nuclei_templates)

    if custom_nuclei_templates:
        custom_nuclei_template_paths = [f'{str(elem)}.yaml' for elem in custom_nuclei_templates]
        template = templates.extend(custom_nuclei_template_paths)

    # Build CMD
    cmd = 'nuclei -j'
    cmd += (' -config ' + str(Path.home() / '.config' / 'nuclei' / 'config.yaml')) if use_nuclei_conf else ''
    cmd += f' -irr'
    cmd += f' {custom_header}' if custom_header else ''
    cmd += f' -l {input_path}'
    cmd += f' -c {str(concurrency)}' if concurrency > 0 else ''
    cmd += f' -proxy {proxy} ' if proxy else ''
    cmd += f' -retries {retries}' if retries > 0 else ''
    cmd += f' -rl {rate_limit}' if rate_limit > 0 else ''
    # cmd += f' -severity {severities_str}'
    cmd += f' -timeout {str(timeout)}' if timeout and timeout > 0 else ''
    cmd += f' -tags {tags}' if tags else ''
    cmd += f' -silent'
    for tpl in templates:
        cmd += f' -t {tpl}'


    grouped_tasks = []
    custom_ctx = ctx
    for severity in severities:
        custom_ctx['track'] = True
        _task = nuclei_individual_severity_module.si(
            cmd,
            severity,
            enable_http_crawl,
            should_fetch_gpt_report,
            ctx=custom_ctx,
            description=f'Nuclei Scan with severity {severity}'
        )
        grouped_tasks.append(_task)

    celery_group = group(grouped_tasks)
    job = celery_group.apply_async()

    while not job.ready():
        # wait for all jobs to complete
        time.sleep(5)

    logger.info('Vulnerability scan with all severities completed...')

    return None

@app.task(name='dalfox_xss_scan', queue='main_scan_queue', base=RengineTask, bind=True)
def dalfox_xss_scan(self, urls=[], ctx={}, description=None):
    """XSS Scan using dalfox

    Args:
        urls (list, optional): If passed, filter on those URLs.
        description (str, optional): Task description shown in UI.
    """
    vuln_config = self.yaml_configuration.get(VULNERABILITY_SCAN) or {}
    should_fetch_gpt_report = vuln_config.get(FETCH_GPT_REPORT, DEFAULT_GET_GPT_REPORT)
    dalfox_config = vuln_config.get(DALFOX) or {}
    custom_header = dalfox_config.get(CUSTOM_HEADER) or self.yaml_configuration.get(CUSTOM_HEADER)
    if custom_header:
        custom_header = generate_header_param(custom_header, 'dalfox')
    proxy = get_random_proxy()
    is_waf_evasion = dalfox_config.get(WAF_EVASION, False)
    blind_xss_server = dalfox_config.get(BLIND_XSS_SERVER)
    user_agent = dalfox_config.get(USER_AGENT) or self.yaml_configuration.get(USER_AGENT)
    timeout = dalfox_config.get(TIMEOUT)
    delay = dalfox_config.get(DELAY)
    threads = dalfox_config.get(THREADS) or self.yaml_configuration.get(THREADS, DEFAULT_THREADS)
    input_path = str(Path(self.results_dir) / 'input_endpoints_dalfox_xss.txt')

    if urls and is_iterable(urls):
        with open(input_path, 'w') as f:
            f.write('\n'.join(urls))
    else:
        get_http_urls(
            is_alive=False,
            ignore_files=False,
            write_filepath=input_path,
            ctx=ctx
        )

    notif = Notification.objects.first()
    send_status = notif.send_scan_status_notif if notif else False

    # command builder
    cmd = 'dalfox --silence --no-color --no-spinner'
    cmd += f' --only-poc r '
    cmd += f' --ignore-return 302,404,403'
    cmd += f' --skip-bav'
    cmd += f' file {input_path}'
    cmd += f' --proxy {proxy}' if proxy else ''
    cmd += f' --waf-evasion' if is_waf_evasion else ''
    cmd += f' -b {blind_xss_server}' if blind_xss_server else ''
    cmd += f' --delay {delay}' if delay else ''
    cmd += f' --timeout {timeout}' if timeout else ''
    cmd += f' --user-agent {user_agent}' if user_agent else ''
    cmd += f' {custom_header}' if custom_header else ''
    cmd += f' --worker {threads}' if threads else ''
    cmd += f' --format json'

    results = []
    for line in stream_command(
            cmd,
            history_file=self.history_file,
            scan_id=self.scan_id,
            activity_id=self.activity_id,
            trunc_char=','
        ):
        if not isinstance(line, dict):
            continue

        results.append(line)

        vuln_data = parse_dalfox_result(line)

        http_url = sanitize_url(line.get('data'))
        subdomain_name = get_subdomain_from_url(http_url)

        try:
            subdomain = Subdomain.objects.get(
                name=subdomain_name,
                scan_history=self.scan,
                target_domain=self.domain
            )
        except:
            logger.warning(f'Subdomain {subdomain_name} was not found in the db, skipping dalfox scan for this subdomain.')
            continue

        endpoint, _ = save_endpoint(
            http_url,
            crawl=True,
            subdomain=subdomain,
            ctx=ctx
        )
        if endpoint:
            http_url = endpoint.http_url
            endpoint.save()

        vuln, _ = save_vulnerability(
            target_domain=self.domain,
            http_url=http_url,
            scan_history=self.scan,
            subscan=self.subscan,
            **vuln_data
        )

        if not vuln:
            continue

    # after vulnerability scan is done, we need to run gpt if
    # should_fetch_gpt_report and openapi key exists

    if should_fetch_gpt_report and OpenAiAPIKey.objects.all().first():
        logger.info('Getting Dalfox Vulnerability GPT Report')
        vulns = Vulnerability.objects.filter(
            scan_history__id=self.scan_id
        ).filter(
            source=DALFOX
        ).exclude(
            severity=0
        )

        _vulns = []
        for vuln in vulns:
            _vulns.append((vuln.name, vuln.http_url))

        with concurrent.futures.ThreadPoolExecutor(max_workers=DEFAULT_THREADS) as executor:
            future_to_gpt = {executor.submit(get_vulnerability_gpt_report, vuln): vuln for vuln in _vulns}

            # Wait for all tasks to complete
            for future in concurrent.futures.as_completed(future_to_gpt):
                gpt = future_to_gpt[future]
                try:
                    future.result()
                except Exception as e:
                    logger.error(f"Exception for Vulnerability {vuln}: {e}")
    return results


@app.task(name='crlfuzz_scan', queue='main_scan_queue', base=RengineTask, bind=True)
def crlfuzz_scan(self, urls=[], ctx={}, description=None):
    """CRLF Fuzzing with CRLFuzz

    Args:
        urls (list, optional): If passed, filter on those URLs.
        description (str, optional): Task description shown in UI.
    """
    vuln_config = self.yaml_configuration.get(VULNERABILITY_SCAN) or {}
    should_fetch_gpt_report = vuln_config.get(FETCH_GPT_REPORT, DEFAULT_GET_GPT_REPORT)
    custom_header = vuln_config.get(CUSTOM_HEADER) or self.yaml_configuration.get(CUSTOM_HEADER)
    if custom_header:
        custom_header = generate_header_param(custom_header, 'common')
    proxy = get_random_proxy()
    user_agent = vuln_config.get(USER_AGENT) or self.yaml_configuration.get(USER_AGENT)
    threads = vuln_config.get(THREADS) or self.yaml_configuration.get(THREADS, DEFAULT_THREADS)
    input_path = str(Path(self.results_dir) / 'input_endpoints_crlf.txt')
    output_path = str(Path(self.results_dir) / f'{self.filename}')

    if urls and is_iterable(urls):
        with open(input_path, 'w') as f:
            f.write('\n'.join(urls))
    else:
        get_http_urls(
            is_alive=False,
            ignore_files=True,
            write_filepath=input_path,
            ctx=ctx
        )

    notif = Notification.objects.first()
    send_status = notif.send_scan_status_notif if notif else False

    # command builder
    cmd = 'crlfuzz -s'
    cmd += f' -l {input_path}'
    cmd += f' -x {proxy}' if proxy else ''
    cmd += f' {custom_header}' if custom_header else ''
    cmd += f' -o {output_path}'

    run_command(
        cmd,
        shell=False,
        history_file=self.history_file,
        scan_id=self.scan_id,
        activity_id=self.activity_id
    )

    if not os.path.isfile(output_path):
        logger.info('No Results from CRLFuzz')
        return

    crlfs = []
    results = []
    with open(output_path, 'r') as file:
        crlfs = file.readlines()

    for crlf in crlfs:
        url = crlf.strip()

        vuln_data = parse_crlfuzz_result(url)

        http_url = sanitize_url(url)
        subdomain_name = get_subdomain_from_url(http_url)

        try:
            subdomain = Subdomain.objects.get(
                name=subdomain_name,
                scan_history=self.scan,
                target_domain=self.domain
            )
        except:
            logger.warning(f'Subdomain {subdomain_name} was not found in the db, skipping crlfuzz scan for this subdomain.')
            continue

        endpoint, _ = save_endpoint(
            http_url,
            crawl=True,
            subdomain=subdomain,
            ctx=ctx
        )
        if endpoint:
            http_url = endpoint.http_url
            endpoint.save()

        vuln, _ = save_vulnerability(
            target_domain=self.domain,
            http_url=http_url,
            scan_history=self.scan,
            subscan=self.subscan,
            **vuln_data
        )

        if not vuln:
            continue

    # after vulnerability scan is done, we need to run gpt if
    # should_fetch_gpt_report and openapi key exists

    if should_fetch_gpt_report and OpenAiAPIKey.objects.all().first():
        logger.info('Getting CRLFuzz Vulnerability GPT Report')
        vulns = Vulnerability.objects.filter(
            scan_history__id=self.scan_id
        ).filter(
            source=CRLFUZZ
        ).exclude(
            severity=0
        )

        _vulns = []
        for vuln in vulns:
            _vulns.append((vuln.name, vuln.http_url))

        with concurrent.futures.ThreadPoolExecutor(max_workers=DEFAULT_THREADS) as executor:
            future_to_gpt = {executor.submit(get_vulnerability_gpt_report, vuln): vuln for vuln in _vulns}

            # Wait for all tasks to complete
            for future in concurrent.futures.as_completed(future_to_gpt):
                gpt = future_to_gpt[future]
                try:
                    future.result()
                except Exception as e:
                    logger.error(f"Exception for Vulnerability {vuln}: {e}")

    return results


@app.task(name='s3scanner', queue='main_scan_queue', base=RengineTask, bind=True)
def s3scanner(self, ctx={}, description=None):
    """Bucket Scanner

    Args:
        ctx (dict): Context
        description (str, optional): Task description shown in UI.
    """
    input_path = str(Path(self.results_dir) / f'#{self.scan_id}_subdomain_discovery.txt')
    vuln_config = self.yaml_configuration.get(VULNERABILITY_SCAN) or {}
    s3_config = vuln_config.get(S3SCANNER) or {}
    threads = s3_config.get(THREADS) or self.yaml_configuration.get(THREADS, DEFAULT_THREADS)
    providers = s3_config.get(PROVIDERS, S3SCANNER_DEFAULT_PROVIDERS)
    scan_history = ScanHistory.objects.filter(pk=self.scan_id).first()
    for provider in providers:
        cmd = f's3scanner -bucket-file {input_path} -enumerate -provider {provider} -threads {threads} -json'
        for line in stream_command(
                cmd,
                history_file=self.history_file,
                scan_id=self.scan_id,
                activity_id=self.activity_id):

            if not isinstance(line, dict):
                continue

            if line.get('bucket', {}).get('exists', 0) == 1:
                result = parse_s3scanner_result(line)
                s3bucket, created = S3Bucket.objects.get_or_create(**result)
                scan_history.buckets.add(s3bucket)
                logger.info(f"s3 bucket added {result['provider']}-{result['name']}-{result['region']}")


@app.task(name='http_crawl', queue='main_scan_queue', base=RengineTask, bind=True)
def http_crawl(
        self,
        urls=[],
        method=None,
        recrawl=False,
        ctx={},
        track=True,
        description=None,
        update_subdomain_metadatas=False,
        should_remove_duplicate_endpoints=True,
        duplicate_removal_fields=[]):
    """Use httpx to query HTTP URLs for important info like page titles, http
    status, etc...

    Args:
        urls (list, optional): A set of URLs to check. Overrides default
            behavior which queries all endpoints related to this scan.
        method (str): HTTP method to use (GET, HEAD, POST, PUT, DELETE).
        recrawl (bool, optional): If False, filter out URLs that have already
            been crawled.
        should_remove_duplicate_endpoints (bool): Whether to remove duplicate endpoints
        duplicate_removal_fields (list): List of Endpoint model fields to check for duplicates

    Returns:
        list: httpx results.
    """
    logger.info('Initiating HTTP Crawl')
    cmd = 'httpx'
    config = self.yaml_configuration.get(HTTP_CRAWL) or {}
    custom_header = config.get(CUSTOM_HEADER) or self.yaml_configuration.get(CUSTOM_HEADER)
    if custom_header:
        custom_header = generate_header_param(custom_header, 'common')
    threads = config.get(THREADS, DEFAULT_THREADS)
    follow_redirect = config.get(FOLLOW_REDIRECT, False)
    self.output_path = None
    input_path = f'{self.results_dir}/httpx_input.txt'
    history_file = f'{self.results_dir}/commands.txt'
    if urls and is_iterable(urls): # direct passing URLs to check
        if self.url_filter:
            urls = [u for u in urls if self.url_filter in u]
        with open(input_path, 'w') as f:
            f.write('\n'.join(urls))
    else:
        # No url provided, so it's a subscan launched from subdomain list
        update_subdomain_metadatas = True

        # Append the base subdomain to get subdomain info if task is launched directly from subscan
        subdomain_id = ctx.get('subdomain_id')
        if subdomain_id:
            subdomain = Subdomain.objects.filter(id=ctx.get('subdomain_id')).first()
            urls.append(subdomain.name)

        # Get subdomain endpoints to crawl the entire list
        http_urls = get_http_urls(
            is_uncrawled=not recrawl,
            write_filepath=input_path,
            ctx=ctx
        )

        # Append endpoints
        if http_urls:
            urls.append()

        logger.debug(urls)

    # If no URLs found, skip it
    if not urls:
        return

    # Re-adjust thread number if few URLs to avoid spinning up a monster to
    # kill a fly.
    if len(urls) < threads:
        threads = len(urls)

    # Get random proxy
    proxy = get_random_proxy()

    # Run command
    cmd += f' -cl -ct -rt -location -td -websocket -cname -asn -cdn -probe -random-agent'
    cmd += f' -t {threads}' if threads > 0 else ''
    cmd += f' --http-proxy {proxy}' if proxy else ''
    cmd += f' {custom_header}' if custom_header else ''
    cmd += f' -json'
    cmd += f' -u {urls[0]}' if len(urls) == 1 else f' -l {input_path}'
    cmd += f' -x {method}' if method else ''
    cmd += f' -silent'
    if follow_redirect:
        cmd += ' -fr'
    results = []
    endpoint_ids = []
    for line in stream_command(
            cmd,
            history_file=history_file,
            scan_id=self.scan_id,
            activity_id=self.activity_id):

        if not line or not isinstance(line, dict):
            continue
        
        # Check if the http request has an error
        if 'error' in line:
            logger.error(line)
            continue

        logger.debug(line)
        
        # No response from endpoint
        if line.get('failed', False):
            continue

        # Parse httpx output
        host = line.get('host', '')
        content_length = line.get('content_length', 0)
        http_status = line.get('status_code')
        http_url, is_redirect = extract_httpx_url(line, follow_redirect)
        page_title = line.get('title')
        webserver = line.get('webserver')
        cdn = line.get('cdn', False)
        rt = line.get('time')
        techs = line.get('tech', [])
        cname = line.get('cname', '')
        content_type = line.get('content_type', '')
        response_time = -1
        if rt:
            response_time = float(''.join(ch for ch in rt if not ch.isalpha()))
            if rt[-2:] == 'ms':
                response_time = response_time / 1000

        # Create/get Subdomain object in DB
        subdomain_name = get_subdomain_from_url(http_url)
        subdomain, _ = save_subdomain(subdomain_name, ctx=ctx)
        if not isinstance(subdomain, Subdomain):
            logger.error(f"Invalid subdomain encountered: {subdomain}")
            continue

        # Save default HTTP URL to endpoint object in DB
        endpoint, created = save_endpoint(
            http_url,
            crawl=False,
            ctx=ctx,
            subdomain=subdomain,
            is_default=update_subdomain_metadatas
        )
        if not endpoint:
            continue
        endpoint.http_status = http_status
        endpoint.page_title = page_title
        endpoint.content_length = content_length
        endpoint.webserver = webserver
        endpoint.response_time = response_time
        endpoint.content_type = content_type
        endpoint.save()
        endpoint_str = f'{http_url} [{http_status}] `{content_length}B` `{webserver}` `{rt}`'
        logger.warning(endpoint_str)
        if endpoint and endpoint.is_alive and endpoint.http_status != 403:
            self.notify(
                fields={'Alive endpoint': f'• {endpoint_str}'},
                add_meta_info=False)

        # Add endpoint to results
        line['_cmd'] = cmd
        line['final_url'] = http_url
        line['endpoint_id'] = endpoint.id
        line['endpoint_created'] = created
        line['is_redirect'] = is_redirect
        results.append(line)

        # Add technology objects to DB
        for technology in techs:
            tech, _ = Technology.objects.get_or_create(name=technology)
            endpoint.techs.add(tech)
            endpoint.save()
        techs_str = ', '.join([f'`{tech}`' for tech in techs])
        self.notify(
            fields={'Technologies': techs_str},
            add_meta_info=False)

        # Add IP objects for 'a' records to DB
        a_records = line.get('a', [])
        for ip_address in a_records:
            ip, created = save_ip_address(
                ip_address,
                subdomain,
                subscan=self.subscan,
                cdn=cdn)
        ips_str = '• ' + '\n• '.join([f'`{ip}`' for ip in a_records])
        self.notify(
            fields={'IPs': ips_str},
            add_meta_info=False)

        # Add IP object for host in DB
        if host:
            ip, created = save_ip_address(
                host,
                subdomain,
                subscan=self.subscan,
                cdn=cdn)
            self.notify(
                fields={'IPs': f'• `{ip.address}`'},
                add_meta_info=False)

        # Save subdomain metadatas
        if update_subdomain_metadatas:
            save_subdomain_metadata(subdomain, endpoint, line)

        endpoint_ids.append(endpoint.id)

    if should_remove_duplicate_endpoints:
        # Remove 'fake' alive endpoints that are just redirects to the same page
        remove_duplicate_endpoints(
            self.scan_id,
            self.domain_id,
            self.subdomain_id,
            filter_ids=endpoint_ids
        )

    # Remove input file
    run_command(
        f'rm {input_path}',
        shell=True,
        history_file=self.history_file,
        scan_id=self.scan_id,
        activity_id=self.activity_id)

    return results


#---------------------#
# Notifications tasks #
#---------------------#

@app.task(name='send_notif', bind=False, queue='send_notif_queue')
def send_notif(
        message,
        scan_history_id=None,
        subscan_id=None,
        **options):
    if not 'title' in options:
        message = enrich_notification(message, scan_history_id, subscan_id)
    send_discord_message(message, **options)
    send_slack_message(message)
    send_lark_message(message)
    send_telegram_message(message)


@app.task(name='send_scan_notif', bind=False, queue='send_scan_notif_queue')
def send_scan_notif(
        scan_history_id,
        subscan_id=None,
        engine_id=None,
        status='RUNNING'):
    """Send scan status notification. Works for scan or a subscan if subscan_id
    is passed.

    Args:
        scan_history_id (int, optional): ScanHistory id.
        subscan_id (int, optional): SuScan id.
        engine_id (int, optional): EngineType id.
    """

    # Skip send if notification settings are not configured
    notif = Notification.objects.first()
    if not (notif and notif.send_scan_status_notif):
        return

    # Get domain, engine, scan_history objects
    engine = EngineType.objects.filter(pk=engine_id).first()
    scan = ScanHistory.objects.filter(pk=scan_history_id).first()
    subscan = SubScan.objects.filter(pk=subscan_id).first()
    tasks = ScanActivity.objects.filter(scan_of=scan) if scan else 0

    # Build notif options
    url = get_scan_url(scan_history_id, subscan_id)
    title = get_scan_title(scan_history_id, subscan_id)
    fields = get_scan_fields(engine, scan, subscan, status, tasks)
    severity = None
    msg = f'{title} {status}\n'
    msg += '\n🡆 '.join(f'**{k}:** {v}' for k, v in fields.items())
    if status:
        severity = STATUS_TO_SEVERITIES.get(status)
    opts = {
        'title': title,
        'url': url,
        'fields': fields,
        'severity': severity
    }
    logger.warning(f'Sending notification "{title}" [{severity}]')

    # Send notification
    send_notif(
        msg,
        scan_history_id,
        subscan_id,
        **opts)


@app.task(name='send_task_notif', bind=False, queue='send_task_notif_queue')
def send_task_notif(
        task_name,
        status=None,
        result=None,
        output_path=None,
        traceback=None,
        scan_history_id=None,
        engine_id=None,
        subscan_id=None,
        severity=None,
        add_meta_info=True,
        update_fields={}):
    """Send task status notification.

    Args:
        task_name (str): Task name.
        status (str, optional): Task status.
        result (str, optional): Task result.
        output_path (str, optional): Task output path.
        traceback (str, optional): Task traceback.
        scan_history_id (int, optional): ScanHistory id.
        subscan_id (int, optional): SuScan id.
        engine_id (int, optional): EngineType id.
        severity (str, optional): Severity (will be mapped to notif colors)
        add_meta_info (bool, optional): Wheter to add scan / subscan info to notif.
        update_fields (dict, optional): Fields key / value to update.
    """

    # Skip send if notification settings are not configured
    notif = Notification.objects.first()
    if not (notif and notif.send_scan_status_notif):
        return

    # Build fields
    url = None
    fields = {}
    if add_meta_info:
        engine = EngineType.objects.filter(pk=engine_id).first()
        scan = ScanHistory.objects.filter(pk=scan_history_id).first()
        subscan = SubScan.objects.filter(pk=subscan_id).first()
        url = get_scan_url(scan_history_id)
        if status:
            fields['Status'] = f'**{status}**'
        if engine:
            fields['Engine'] = engine.engine_name
        if scan:
            fields['Scan ID'] = f'[#{scan.id}]({url})'
        if subscan:
            url = get_scan_url(scan_history_id, subscan_id)
            fields['Subscan ID'] = f'[#{subscan.id}]({url})'
    title = get_task_title(task_name, scan_history_id, subscan_id)
    if status:
        severity = STATUS_TO_SEVERITIES.get(status)

    msg = f'{title} {status}\n'
    msg += '\n🡆 '.join(f'**{k}:** {v}' for k, v in fields.items())

    # Add fields to update
    for k, v in update_fields.items():
        fields[k] = v

    # Add traceback to notif
    if traceback and notif.send_scan_tracebacks:
        fields['Traceback'] = f'```\n{traceback}\n```'

    # Add files to notif
    files = []
    attach_file = (
        notif.send_scan_output_file and
        output_path and
        result and
        not traceback
    )
    if attach_file:
        output_title = output_path.split('/')[-1]
        files = [(output_path, output_title)]

    # Send notif
    opts = {
        'title': title,
        'url': url,
        'files': files,
        'severity': severity,
        'fields': fields,
        'fields_append': update_fields.keys()
    }
    send_notif(
        msg,
        scan_history_id=scan_history_id,
        subscan_id=subscan_id,
        **opts)


@app.task(name='send_file_to_discord', bind=False, queue='send_file_to_discord_queue')
def send_file_to_discord(file_path, title=None):
    notif = Notification.objects.first()
    do_send = notif and notif.send_to_discord and notif.discord_hook_url
    if not do_send:
        return False

    webhook = DiscordWebhook(
        url=notif.discord_hook_url,
        rate_limit_retry=True,
        username=title or "reNgine Discord Plugin"
    )
    with open(file_path, "rb") as f:
        head, tail = os.path.split(file_path)
        webhook.add_file(file=f.read(), filename=tail)
    webhook.execute()


@app.task(name='send_hackerone_report', bind=False, queue='send_hackerone_report_queue')
def send_hackerone_report(vulnerability_id):
    """Send HackerOne vulnerability report.

    Args:
        vulnerability_id (int): Vulnerability id.

    Returns:
        int: HTTP response status code.
    """
    vulnerability = Vulnerability.objects.get(id=vulnerability_id)
    severities = {v: k for k,v in NUCLEI_SEVERITY_MAP.items()}
    headers = {
        'Content-Type': 'application/json',
        'Accept': 'application/json'
    }

    # can only send vulnerability report if team_handle exists
    if len(vulnerability.target_domain.h1_team_handle) !=0:
        hackerone_query = Hackerone.objects.all()
        if hackerone_query.exists():
            hackerone = Hackerone.objects.first()
            severity_value = severities[vulnerability.severity]
            tpl = hackerone.report_template

            # Replace syntax of report template with actual content
            tpl = tpl.replace('{vulnerability_name}', vulnerability.name)
            tpl = tpl.replace('{vulnerable_url}', vulnerability.http_url)
            tpl = tpl.replace('{vulnerability_severity}', severity_value)
            tpl = tpl.replace('{vulnerability_description}', vulnerability.description if vulnerability.description else '')
            tpl = tpl.replace('{vulnerability_extracted_results}', vulnerability.extracted_results if vulnerability.extracted_results else '')
            tpl = tpl.replace('{vulnerability_reference}', vulnerability.reference if vulnerability.reference else '')

            data = {
              "data": {
                "type": "report",
                "attributes": {
                  "team_handle": vulnerability.target_domain.h1_team_handle,
                  "title": f'{vulnerability.name} found in {vulnerability.http_url}',
                  "vulnerability_information": tpl,
                  "severity_rating": severity_value,
                  "impact": "More information about the impact and vulnerability can be found here: \n" + vulnerability.reference if vulnerability.reference else "NA",
                }
              }
            }

            r = requests.post(
              'https://api.hackerone.com/v1/hackers/reports',
              auth=(hackerone.username, hackerone.api_key),
              json=data,
              headers=headers
            )
            response = r.json()
            status_code = r.status_code
            if status_code == 201:
                vulnerability.hackerone_report_id = response['data']["id"]
                vulnerability.open_status = False
                vulnerability.save()
            return status_code

    else:
        logger.error('No team handle found.')
        status_code = 111
        return status_code


#-------------#
# Utils tasks #
#-------------#


@app.task(name='parse_nmap_results', bind=False, queue='parse_nmap_results_queue')
def parse_nmap_results(xml_file, output_file=None):
    """Parse results from nmap output file.

    Args:
        xml_file (str): nmap XML report file path.

    Returns:
        list: List of vulnerabilities found from nmap results.
    """
    with open(xml_file, encoding='utf8') as f:
        content = f.read()
        try:
            nmap_results = xmltodict.parse(content) # parse XML to dict
        except Exception as e:
            logger.exception(e)
            logger.error(f'Cannot parse {xml_file} to valid JSON. Skipping.')
            return []

    # Write JSON to output file
    if output_file:
        with open(output_file, 'w') as f:
            json.dump(nmap_results, f, indent=4)
    logger.warning(json.dumps(nmap_results, indent=4))
    hosts = (
        nmap_results
        .get('nmaprun', {})
        .get('host', {})
    )
    all_vulns = []
    if isinstance(hosts, dict):
        hosts = [hosts]

    for host in hosts:
        # Grab hostname / IP from output
        hostnames_dict = host.get('hostnames', {})
        if hostnames_dict:
            # Ensure that hostnames['hostname'] is a list for consistency
            hostnames_list = hostnames_dict['hostname'] if isinstance(hostnames_dict['hostname'], list) else [hostnames_dict['hostname']]

            # Extract all the @name values from the list of dictionaries
            hostnames = [entry.get('@name') for entry in hostnames_list]
        else:
            hostnames = [host.get('address')['@addr']]

        # Iterate over each hostname for each port
        for hostname in hostnames:

            # Grab ports from output
            ports = host.get('ports', {}).get('port', [])
            if isinstance(ports, dict):
                ports = [ports]

            for port in ports:
                url_vulns = []
                port_number = port['@portid']
                url = sanitize_url(f'{hostname}:{port_number}')
                logger.info(f'Parsing nmap results for {hostname}:{port_number} ...')
                if not port_number or not port_number.isdigit():
                    continue
                port_protocol = port['@protocol']
                scripts = port.get('script', [])
                if isinstance(scripts, dict):
                    scripts = [scripts]

                for script in scripts:
                    script_id = script['@id']
                    script_output = script['@output']
                    script_output_table = script.get('table', [])
                    logger.debug(f'Ran nmap script "{script_id}" on {port_number}/{port_protocol}:\n{script_output}\n')
                    if script_id == 'vulscan':
                        vulns = parse_nmap_vulscan_output(script_output)
                        url_vulns.extend(vulns)
                    elif script_id == 'vulners':
                        vulns = parse_nmap_vulners_output(script_output)
                        url_vulns.extend(vulns)
                    # elif script_id == 'http-server-header':
                    # 	TODO: nmap can help find technologies as well using the http-server-header script
                    # 	regex = r'(\w+)/([\d.]+)\s?(?:\((\w+)\))?'
                    # 	tech_name, tech_version, tech_os = re.match(regex, test_string).groups()
                    # 	Technology.objects.get_or_create(...)
                    # elif script_id == 'http_csrf':
                    # 	vulns = parse_nmap_http_csrf_output(script_output)
                    # 	url_vulns.extend(vulns)
                    else:
                        logger.warning(f'Script output parsing for script "{script_id}" is not supported yet.')

                # Add URL & source to vuln
                for vuln in url_vulns:
                    vuln['source'] = NMAP
                    # TODO: This should extend to any URL, not just HTTP
                    vuln['http_url'] = url
                    if 'http_path' in vuln:
                        vuln['http_url'] += vuln['http_path']
                    all_vulns.append(vuln)

    return all_vulns


def parse_nmap_http_csrf_output(script_output):
    pass


def parse_nmap_vulscan_output(script_output):
    """Parse nmap vulscan script output.

    Args:
        script_output (str): Vulscan script output.

    Returns:
        list: List of Vulnerability dicts.
    """
    data = {}
    vulns = []
    provider_name = ''

    # Sort all vulns found by provider so that we can match each provider with
    # a function that pulls from its API to get more info about the
    # vulnerability.
    for line in script_output.splitlines():
        if not line:
            continue
        if not line.startswith('['): # provider line
            if "No findings" in line:
                logger.info(f"No findings: {line}")
                continue
            elif ' - ' in line:
                provider_name, provider_url = tuple(line.split(' - '))
                data[provider_name] = {'url': provider_url.rstrip(':'), 'entries': []}
                continue
            else:
                # Log a warning
                logger.warning(f"Unexpected line format: {line}")
                continue
        reg = r'\[(.*)\] (.*)'
        matches = re.match(reg, line)
        id, title = matches.groups()
        entry = {'id': id, 'title': title}
        data[provider_name]['entries'].append(entry)

    logger.warning('Vulscan parsed output:')
    logger.warning(pprint.pformat(data))

    for provider_name in data:
        if provider_name == 'Exploit-DB':
            logger.error(f'Provider {provider_name} is not supported YET.')
            pass
        elif provider_name == 'IBM X-Force':
            logger.error(f'Provider {provider_name} is not supported YET.')
            pass
        elif provider_name == 'MITRE CVE':
            logger.error(f'Provider {provider_name} is not supported YET.')
            for entry in data[provider_name]['entries']:
                cve_id = entry['id']
                vuln = cve_to_vuln(cve_id)
                vulns.append(vuln)
        elif provider_name == 'OSVDB':
            logger.error(f'Provider {provider_name} is not supported YET.')
            pass
        elif provider_name == 'OpenVAS (Nessus)':
            logger.error(f'Provider {provider_name} is not supported YET.')
            pass
        elif provider_name == 'SecurityFocus':
            logger.error(f'Provider {provider_name} is not supported YET.')
            pass
        elif provider_name == 'VulDB':
            logger.error(f'Provider {provider_name} is not supported YET.')
            pass
        else:
            logger.error(f'Provider {provider_name} is not supported.')
    return vulns


def parse_nmap_vulners_output(script_output, url=''):
    """Parse nmap vulners script output.

    TODO: Rework this as it's currently matching all CVEs no matter the
    confidence.

    Args:
        script_output (str): Script output.

    Returns:
        list: List of found vulnerabilities.
    """
    vulns = []
    # Check for CVE in script output
    CVE_REGEX = re.compile(r'.*(CVE-\d\d\d\d-\d+).*')
    matches = CVE_REGEX.findall(script_output)
    matches = list(dict.fromkeys(matches))
    for cve_id in matches: # get CVE info
        vuln = cve_to_vuln(cve_id, vuln_type='nmap-vulners-nse')
        if vuln:
            vulns.append(vuln)
    return vulns


def cve_to_vuln(cve_id, vuln_type=''):
    """Search for a CVE using CVESearch and return Vulnerability data.

    Args:
        cve_id (str): CVE ID in the form CVE-*

    Returns:
        dict: Vulnerability dict.
    """
    cve_info = CVESearch('https://cve.circl.lu').id(cve_id)
    if not cve_info:
        logger.error(f'Could not fetch CVE info for cve {cve_id}. Skipping.')
        return None
    vuln_cve_id = cve_info['id']
    vuln_name = vuln_cve_id
    vuln_description = cve_info.get('summary', 'none').replace(vuln_cve_id, '').strip()
    try:
        vuln_cvss = float(cve_info.get('cvss', -1))
    except (ValueError, TypeError):
        vuln_cvss = -1
    vuln_cwe_id = cve_info.get('cwe', '')
    exploit_ids = cve_info.get('refmap', {}).get('exploit-db', [])
    osvdb_ids = cve_info.get('refmap', {}).get('osvdb', [])
    references = cve_info.get('references', [])
    capec_objects = cve_info.get('capec', [])

    # Parse ovals for a better vuln name / type
    ovals = cve_info.get('oval', [])
    if ovals:
        vuln_name = ovals[0]['title']
        vuln_type = ovals[0]['family']

    # Set vulnerability severity based on CVSS score
    vuln_severity = 'info'
    if vuln_cvss < 4:
        vuln_severity = 'low'
    elif vuln_cvss < 7:
        vuln_severity = 'medium'
    elif vuln_cvss < 9:
        vuln_severity = 'high'
    else:
        vuln_severity = 'critical'

    # Build console warning message
    msg = f'{vuln_name} | {vuln_severity.upper()} | {vuln_cve_id} | {vuln_cwe_id} | {vuln_cvss}'
    for id in osvdb_ids:
        msg += f'\n\tOSVDB: {id}'
    for exploit_id in exploit_ids:
        msg += f'\n\tEXPLOITDB: {exploit_id}'
    logger.warning(msg)
    vuln = {
        'name': vuln_name,
        'type': vuln_type,
        'severity': NUCLEI_SEVERITY_MAP[vuln_severity],
        'description': vuln_description,
        'cvss_score': vuln_cvss,
        'references': references,
        'cve_ids': [vuln_cve_id],
        'cwe_ids': [vuln_cwe_id]
    }
    return vuln


def parse_s3scanner_result(line):
    '''
        Parses and returns s3Scanner Data
    '''
    bucket = line['bucket']
    return {
        'name': bucket['name'],
        'region': bucket['region'],
        'provider': bucket['provider'],
        'owner_display_name': bucket['owner_display_name'],
        'owner_id': bucket['owner_id'],
        'perm_auth_users_read': bucket['perm_auth_users_read'],
        'perm_auth_users_write': bucket['perm_auth_users_write'],
        'perm_auth_users_read_acl': bucket['perm_auth_users_read_acl'],
        'perm_auth_users_write_acl': bucket['perm_auth_users_write_acl'],
        'perm_auth_users_full_control': bucket['perm_auth_users_full_control'],
        'perm_all_users_read': bucket['perm_all_users_read'],
        'perm_all_users_write': bucket['perm_all_users_write'],
        'perm_all_users_read_acl': bucket['perm_all_users_read_acl'],
        'perm_all_users_write_acl': bucket['perm_all_users_write_acl'],
        'perm_all_users_full_control': bucket['perm_all_users_full_control'],
        'num_objects': bucket['num_objects'],
        'size': bucket['bucket_size']
    }


def parse_nuclei_result(line):
    """Parse results from nuclei JSON output.

    Args:
        line (dict): Nuclei JSON line output.

    Returns:
        dict: Vulnerability data.
    """
    return {
        'name': line['info'].get('name', ''),
        'type': line['type'],
        'severity': NUCLEI_SEVERITY_MAP[line['info'].get('severity', 'unknown')],
        'template': line['template'],
        'template_url': line['template-url'],
        'template_id': line['template-id'],
        'description': line['info'].get('description', ''),
        'matcher_name': line.get('matcher-name', ''),
        'curl_command': line.get('curl-command'),
        'request': html.escape(line.get('request')),
        'response': html.escape(line.get('response')),
        'extracted_results': line.get('extracted-results', []),
        'cvss_metrics': line['info'].get('classification', {}).get('cvss-metrics', ''),
        'cvss_score': line['info'].get('classification', {}).get('cvss-score'),
        'cve_ids': line['info'].get('classification', {}).get('cve_id', []) or [],
        'cwe_ids': line['info'].get('classification', {}).get('cwe_id', []) or [],
        'references': line['info'].get('reference', []) or [],
        'tags': line['info'].get('tags', []),
        'source': NUCLEI,
    }


def parse_dalfox_result(line):
    """Parse results from nuclei JSON output.

    Args:
        line (dict): Nuclei JSON line output.

    Returns:
        dict: Vulnerability data.
    """

    description = ''
    description += f" Evidence: {line.get('evidence')} <br>" if line.get('evidence') else ''
    description += f" Message: {line.get('message')} <br>" if line.get('message') else ''
    description += f" Payload: {line.get('message_str')} <br>" if line.get('message_str') else ''
    description += f" Vulnerable Parameter: {line.get('param')} <br>" if line.get('param') else ''

    return {
        'name': 'XSS (Cross Site Scripting)',
        'type': 'XSS',
        'severity': DALFOX_SEVERITY_MAP[line.get('severity', 'unknown')],
        'description': description,
        'source': DALFOX,
        'cwe_ids': [line.get('cwe')]
    }


def parse_crlfuzz_result(url):
    """Parse CRLF results

    Args:
        url (str): CRLF Vulnerable URL

    Returns:
        dict: Vulnerability data.
    """

    return {
        'name': 'CRLF (HTTP Response Splitting)',
        'type': 'CRLF',
        'severity': 2,
        'description': 'A CRLF (HTTP Response Splitting) vulnerability has been discovered.',
        'source': CRLFUZZ,
    }


def record_exists(model, data, exclude_keys=[]):
    """
    Check if a record already exists in the database based on the given data.

    Args:
        model (django.db.models.Model): The Django model to check against.
        data (dict): Data dictionary containing fields and values.
        exclude_keys (list): List of keys to exclude from the lookup.

    Returns:
        bool: True if the record exists, False otherwise.
    """

    # Extract the keys that will be used for the lookup
    lookup_fields = {key: data[key] for key in data if key not in exclude_keys}

    # Return True if a record exists based on the lookup fields, False otherwise
    return model.objects.filter(**lookup_fields).exists()

@app.task(name='geo_localize', bind=False, queue='geo_localize_queue')
def geo_localize(host, ip_id=None):
    """Uses geoiplookup to find location associated with host.

    Args:
        host (str): Hostname.
        ip_id (int): IpAddress object id.

    Returns:
        startScan.models.CountryISO: CountryISO object from DB or None.
    """
    if validators.ipv6(host):
        logger.info(f'Ipv6 "{host}" is not supported by geoiplookup. Skipping.')
        return None
    cmd = f'geoiplookup {host}'
    _, out = run_command(cmd)
    if 'IP Address not found' not in out and "can't resolve hostname" not in out:
        country_iso = out.split(':')[1].strip().split(',')[0]
        country_name = out.split(':')[1].strip().split(',')[1].strip()
        geo_object, _ = CountryISO.objects.get_or_create(
            iso=country_iso,
            name=country_name
        )
        geo_json = {
            'iso': country_iso,
            'name': country_name
        }
        if ip_id:
            ip = IpAddress.objects.get(pk=ip_id)
            ip.geo_iso = geo_object
            ip.save()
        return geo_json
    logger.info(f'Geo IP lookup failed for host "{host}"')
    return None


@app.task(name='query_whois', bind=False, queue='query_whois_queue')
def query_whois(ip_domain, force_reload_whois=False):
    """Query WHOIS information for an IP or a domain name.

    Args:
        ip_domain (str): IP address or domain name.
        save_domain (bool): Whether to save domain or not, default False
    Returns:
        dict: WHOIS information.
    """
    if not force_reload_whois and Domain.objects.filter(name=ip_domain).exists() and Domain.objects.get(name=ip_domain).domain_info:
        domain = Domain.objects.get(name=ip_domain)
        if not domain.insert_date:
            domain.insert_date = timezone.now()
            domain.save()
        domain_info_db = domain.domain_info
        domain_info = DottedDict(
            dnssec=domain_info_db.dnssec,
            created=domain_info_db.created,
            updated=domain_info_db.updated,
            expires=domain_info_db.expires,
            geolocation_iso=domain_info_db.geolocation_iso,
            status=[status['name'] for status in DomainWhoisStatusSerializer(domain_info_db.status, many=True).data],
            whois_server=domain_info_db.whois_server,
            ns_records=[ns['name'] for ns in NameServersSerializer(domain_info_db.name_servers, many=True).data],
            registrar_name=domain_info_db.registrar.name,
            registrar_phone=domain_info_db.registrar.phone,
            registrar_email=domain_info_db.registrar.email,
            registrar_url=domain_info_db.registrar.url,
            registrant_name=domain_info_db.registrant.name,
            registrant_id=domain_info_db.registrant.id_str,
            registrant_organization=domain_info_db.registrant.organization,
            registrant_city=domain_info_db.registrant.city,
            registrant_state=domain_info_db.registrant.state,
            registrant_zip_code=domain_info_db.registrant.zip_code,
            registrant_country=domain_info_db.registrant.country,
            registrant_phone=domain_info_db.registrant.phone,
            registrant_fax=domain_info_db.registrant.fax,
            registrant_email=domain_info_db.registrant.email,
            registrant_address=domain_info_db.registrant.address,
            admin_name=domain_info_db.admin.name,
            admin_id=domain_info_db.admin.id_str,
            admin_organization=domain_info_db.admin.organization,
            admin_city=domain_info_db.admin.city,
            admin_state=domain_info_db.admin.state,
            admin_zip_code=domain_info_db.admin.zip_code,
            admin_country=domain_info_db.admin.country,
            admin_phone=domain_info_db.admin.phone,
            admin_fax=domain_info_db.admin.fax,
            admin_email=domain_info_db.admin.email,
            admin_address=domain_info_db.admin.address,
            tech_name=domain_info_db.tech.name,
            tech_id=domain_info_db.tech.id_str,
            tech_organization=domain_info_db.tech.organization,
            tech_city=domain_info_db.tech.city,
            tech_state=domain_info_db.tech.state,
            tech_zip_code=domain_info_db.tech.zip_code,
            tech_country=domain_info_db.tech.country,
            tech_phone=domain_info_db.tech.phone,
            tech_fax=domain_info_db.tech.fax,
            tech_email=domain_info_db.tech.email,
            tech_address=domain_info_db.tech.address,
            related_tlds=[domain['name'] for domain in RelatedDomainSerializer(domain_info_db.related_tlds, many=True).data],
            related_domains=[domain['name'] for domain in RelatedDomainSerializer(domain_info_db.related_domains, many=True).data],
            historical_ips=[ip for ip in HistoricalIPSerializer(domain_info_db.historical_ips, many=True).data],
        )
        if domain_info_db.dns_records:
            a_records = []
            txt_records = []
            mx_records = []
            dns_records = [{'name': dns['name'], 'type': dns['type']} for dns in DomainDNSRecordSerializer(domain_info_db.dns_records, many=True).data]
            for dns in dns_records:
                if dns['type'] == 'a':
                    a_records.append(dns['name'])
                elif dns['type'] == 'txt':
                    txt_records.append(dns['name'])
                elif dns['type'] == 'mx':
                    mx_records.append(dns['name'])
            domain_info.a_records = a_records
            domain_info.txt_records = txt_records
            domain_info.mx_records = mx_records
    else:
        logger.info(f'Domain info for "{ip_domain}" not found in DB, querying whois')
        domain_info = DottedDict()
        # find domain historical ip
        try:
            historical_ips = get_domain_historical_ip_address(ip_domain)
            domain_info.historical_ips = historical_ips
        except Exception as e:
            logger.error(f'HistoricalIP for {ip_domain} not found!\nError: {str(e)}')
            historical_ips = []
        # find associated domains using ip_domain
        try:
            related_domains = reverse_whois(ip_domain.split('.')[0])
        except Exception as e:
            logger.error(f'Associated domain not found for {ip_domain}\nError: {str(e)}')
            similar_domains = []
        # find related tlds using TLSx
        try:
            related_tlds = []
            output_path = '/tmp/ip_domain_tlsx.txt'
            tlsx_command = f'tlsx -san -cn -silent -ro -host {ip_domain} -o {output_path}'
            run_command(
                tlsx_command,
                shell=True,
            )
            tlsx_output = []
            with open(output_path) as f:
                tlsx_output = f.readlines()

            tldextract_target = tldextract.extract(ip_domain)
            for doms in tlsx_output:
                doms = doms.strip()
                tldextract_res = tldextract.extract(doms)
                if ip_domain != doms and tldextract_res.domain == tldextract_target.domain and tldextract_res.subdomain == '':
                    related_tlds.append(doms)

            related_tlds = list(set(related_tlds))
            domain_info.related_tlds = related_tlds
        except Exception as e:
            logger.error(f'Associated domain not found for {ip_domain}\nError: {str(e)}')
            similar_domains = []

        related_domains_list = []
        if Domain.objects.filter(name=ip_domain).exists():
            domain = Domain.objects.get(name=ip_domain)
            db_domain_info = domain.domain_info if domain.domain_info else DomainInfo()
            db_domain_info.save()
            for _domain in related_domains:
                domain_related = RelatedDomain.objects.get_or_create(
                    name=_domain['name'],
                )[0]
                db_domain_info.related_domains.add(domain_related)
                related_domains_list.append(_domain['name'])

            for _domain in related_tlds:
                domain_related = RelatedDomain.objects.get_or_create(
                    name=_domain,
                )[0]
                db_domain_info.related_tlds.add(domain_related)

            for _ip in historical_ips:
                historical_ip = HistoricalIP.objects.get_or_create(
                    ip=_ip['ip'],
                    owner=_ip['owner'],
                    location=_ip['location'],
                    last_seen=_ip['last_seen'],
                )[0]
                db_domain_info.historical_ips.add(historical_ip)
            domain.domain_info = db_domain_info
            domain.save()

        command = f'netlas host {ip_domain} -f json'
        # check if netlas key is provided
        netlas_key = get_netlas_key()
        command += f' -a {netlas_key}' if netlas_key else ''

        result = subprocess.check_output(command.split()).decode('utf-8')
        if 'Failed to parse response data' in result:
            # do fallback
            return {
                'status': False,
                'ip_domain': ip_domain,
                'result': "Netlas limit exceeded.",
                'message': 'Netlas limit exceeded.'
            }
        try:
            result = json.loads(result)
            logger.info(result)
            whois = result.get('whois') if result.get('whois') else {}

            domain_info.created = whois.get('created_date')
            domain_info.expires = whois.get('expiration_date')
            domain_info.updated = whois.get('updated_date')
            domain_info.whois_server = whois.get('whois_server')


            if 'registrant' in whois:
                registrant = whois.get('registrant')
                domain_info.registrant_name = registrant.get('name')
                domain_info.registrant_country = registrant.get('country')
                domain_info.registrant_id = registrant.get('id')
                domain_info.registrant_state = registrant.get('province')
                domain_info.registrant_city = registrant.get('city')
                domain_info.registrant_phone = registrant.get('phone')
                domain_info.registrant_address = registrant.get('street')
                domain_info.registrant_organization = registrant.get('organization')
                domain_info.registrant_fax = registrant.get('fax')
                domain_info.registrant_zip_code = registrant.get('postal_code')
                email_search = EMAIL_REGEX.search(str(registrant.get('email')))
                field_content = email_search.group(0) if email_search else None
                domain_info.registrant_email = field_content

            if 'administrative' in whois:
                administrative = whois.get('administrative')
                domain_info.admin_name = administrative.get('name')
                domain_info.admin_country = administrative.get('country')
                domain_info.admin_id = administrative.get('id')
                domain_info.admin_state = administrative.get('province')
                domain_info.admin_city = administrative.get('city')
                domain_info.admin_phone = administrative.get('phone')
                domain_info.admin_address = administrative.get('street')
                domain_info.admin_organization = administrative.get('organization')
                domain_info.admin_fax = administrative.get('fax')
                domain_info.admin_zip_code = administrative.get('postal_code')
                mail_search = EMAIL_REGEX.search(str(administrative.get('email')))
                field_content = email_search.group(0) if email_search else None
                domain_info.admin_email = field_content

            if 'technical' in whois:
                technical = whois.get('technical')
                domain_info.tech_name = technical.get('name')
                domain_info.tech_country = technical.get('country')
                domain_info.tech_state = technical.get('province')
                domain_info.tech_id = technical.get('id')
                domain_info.tech_city = technical.get('city')
                domain_info.tech_phone = technical.get('phone')
                domain_info.tech_address = technical.get('street')
                domain_info.tech_organization = technical.get('organization')
                domain_info.tech_fax = technical.get('fax')
                domain_info.tech_zip_code = technical.get('postal_code')
                mail_search = EMAIL_REGEX.search(str(technical.get('email')))
                field_content = email_search.group(0) if email_search else None
                domain_info.tech_email = field_content

            if 'dns' in result:
                dns = result.get('dns')
                domain_info.mx_records = dns.get('mx')
                domain_info.txt_records = dns.get('txt')
                domain_info.a_records = dns.get('a')

            domain_info.ns_records = whois.get('name_servers')
            domain_info.dnssec = True if whois.get('dnssec') else False
            domain_info.status = whois.get('status')

            if 'registrar' in whois:
                registrar = whois.get('registrar')
                domain_info.registrar_name = registrar.get('name')
                domain_info.registrar_email = registrar.get('email')
                domain_info.registrar_phone = registrar.get('phone')
                domain_info.registrar_url = registrar.get('url')

            # find associated domains if registrant email is found
            related_domains = reverse_whois(domain_info.get('registrant_email')) if domain_info.get('registrant_email') else []
            for _domain in related_domains:
                related_domains_list.append(_domain['name'])

            # remove duplicate domains from related domains list
            related_domains_list = list(set(related_domains_list))
            domain_info.related_domains = related_domains_list

            # save to db if domain exists
            if Domain.objects.filter(name=ip_domain).exists():
                domain = Domain.objects.get(name=ip_domain)
                db_domain_info = domain.domain_info if domain.domain_info else DomainInfo()
                db_domain_info.save()
                for _domain in related_domains:
                    domain_rel = RelatedDomain.objects.get_or_create(
                        name=_domain['name'],
                    )[0]
                    db_domain_info.related_domains.add(domain_rel)

                db_domain_info.dnssec = domain_info.get('dnssec')
                #dates
                db_domain_info.created = domain_info.get('created')
                db_domain_info.updated = domain_info.get('updated')
                db_domain_info.expires = domain_info.get('expires')
                #registrar
                db_domain_info.registrar = Registrar.objects.get_or_create(
                    name=domain_info.get('registrar_name'),
                    email=domain_info.get('registrar_email'),
                    phone=domain_info.get('registrar_phone'),
                    url=domain_info.get('registrar_url'),
                )[0]
                db_domain_info.registrant = DomainRegistration.objects.get_or_create(
                    name=domain_info.get('registrant_name'),
                    organization=domain_info.get('registrant_organization'),
                    address=domain_info.get('registrant_address'),
                    city=domain_info.get('registrant_city'),
                    state=domain_info.get('registrant_state'),
                    zip_code=domain_info.get('registrant_zip_code'),
                    country=domain_info.get('registrant_country'),
                    email=domain_info.get('registrant_email'),
                    phone=domain_info.get('registrant_phone'),
                    fax=domain_info.get('registrant_fax'),
                    id_str=domain_info.get('registrant_id'),
                )[0]
                db_domain_info.admin = DomainRegistration.objects.get_or_create(
                    name=domain_info.get('admin_name'),
                    organization=domain_info.get('admin_organization'),
                    address=domain_info.get('admin_address'),
                    city=domain_info.get('admin_city'),
                    state=domain_info.get('admin_state'),
                    zip_code=domain_info.get('admin_zip_code'),
                    country=domain_info.get('admin_country'),
                    email=domain_info.get('admin_email'),
                    phone=domain_info.get('admin_phone'),
                    fax=domain_info.get('admin_fax'),
                    id_str=domain_info.get('admin_id'),
                )[0]
                db_domain_info.tech = DomainRegistration.objects.get_or_create(
                    name=domain_info.get('tech_name'),
                    organization=domain_info.get('tech_organization'),
                    address=domain_info.get('tech_address'),
                    city=domain_info.get('tech_city'),
                    state=domain_info.get('tech_state'),
                    zip_code=domain_info.get('tech_zip_code'),
                    country=domain_info.get('tech_country'),
                    email=domain_info.get('tech_email'),
                    phone=domain_info.get('tech_phone'),
                    fax=domain_info.get('tech_fax'),
                    id_str=domain_info.get('tech_id'),
                )[0]
                for status in domain_info.get('status') or []:
                    _status = WhoisStatus.objects.get_or_create(
                        name=status
                    )[0]
                    _status.save()
                    db_domain_info.status.add(_status)

                for ns in domain_info.get('ns_records') or []:
                    _ns = NameServer.objects.get_or_create(
                        name=ns
                    )[0]
                    _ns.save()
                    db_domain_info.name_servers.add(_ns)

                for a in domain_info.get('a_records') or []:
                    _a = DNSRecord.objects.get_or_create(
                        name=a,
                        type='a'
                    )[0]
                    _a.save()
                    db_domain_info.dns_records.add(_a)
                for mx in domain_info.get('mx_records') or []:
                    _mx = DNSRecord.objects.get_or_create(
                        name=mx,
                        type='mx'
                    )[0]
                    _mx.save()
                    db_domain_info.dns_records.add(_mx)
                for txt in domain_info.get('txt_records') or []:
                    _txt = DNSRecord.objects.get_or_create(
                        name=txt,
                        type='txt'
                    )[0]
                    _txt.save()
                    db_domain_info.dns_records.add(_txt)

                db_domain_info.geolocation_iso = domain_info.get('registrant_country')
                db_domain_info.whois_server = domain_info.get('whois_server')
                db_domain_info.save()
                domain.domain_info = db_domain_info
                domain.save()

        except Exception as e:
            return {
                'status': False,
                'ip_domain': ip_domain,
                'result': "unable to fetch records from WHOIS database.",
                'message': str(e)
            }

    return {
        'status': True,
        'ip_domain': ip_domain,
        'dnssec': domain_info.get('dnssec'),
        'created': domain_info.get('created'),
        'updated': domain_info.get('updated'),
        'expires': domain_info.get('expires'),
        'geolocation_iso': domain_info.get('registrant_country'),
        'domain_statuses': domain_info.get('status'),
        'whois_server': domain_info.get('whois_server'),
        'dns': {
            'a': domain_info.get('a_records'),
            'mx': domain_info.get('mx_records'),
            'txt': domain_info.get('txt_records'),
        },
        'registrar': {
            'name': domain_info.get('registrar_name'),
            'phone': domain_info.get('registrar_phone'),
            'email': domain_info.get('registrar_email'),
            'url': domain_info.get('registrar_url'),
        },
        'registrant': {
            'name': domain_info.get('registrant_name'),
            'id': domain_info.get('registrant_id'),
            'organization': domain_info.get('registrant_organization'),
            'address': domain_info.get('registrant_address'),
            'city': domain_info.get('registrant_city'),
            'state': domain_info.get('registrant_state'),
            'zipcode': domain_info.get('registrant_zip_code'),
            'country': domain_info.get('registrant_country'),
            'phone': domain_info.get('registrant_phone'),
            'fax': domain_info.get('registrant_fax'),
            'email': domain_info.get('registrant_email'),
        },
        'admin': {
            'name': domain_info.get('admin_name'),
            'id': domain_info.get('admin_id'),
            'organization': domain_info.get('admin_organization'),
            'address':domain_info.get('admin_address'),
            'city': domain_info.get('admin_city'),
            'state': domain_info.get('admin_state'),
            'zipcode': domain_info.get('admin_zip_code'),
            'country': domain_info.get('admin_country'),
            'phone': domain_info.get('admin_phone'),
            'fax': domain_info.get('admin_fax'),
            'email': domain_info.get('admin_email'),
        },
        'technical_contact': {
            'name': domain_info.get('tech_name'),
            'id': domain_info.get('tech_id'),
            'organization': domain_info.get('tech_organization'),
            'address': domain_info.get('tech_address'),
            'city': domain_info.get('tech_city'),
            'state': domain_info.get('tech_state'),
            'zipcode': domain_info.get('tech_zip_code'),
            'country': domain_info.get('tech_country'),
            'phone': domain_info.get('tech_phone'),
            'fax': domain_info.get('tech_fax'),
            'email': domain_info.get('tech_email'),
        },
        'nameservers': domain_info.get('ns_records'),
        # 'similar_domains': domain_info.get('similar_domains'),
        'related_domains': domain_info.get('related_domains'),
        'related_tlds': domain_info.get('related_tlds'),
        'historical_ips': domain_info.get('historical_ips'),
    }


@app.task(name='remove_duplicate_endpoints', bind=False, queue='remove_duplicate_endpoints_queue')
def remove_duplicate_endpoints(
        scan_history_id,
        domain_id,
        subdomain_id=None,
        filter_ids=[],
        # TODO Check if the status code could be set as parameters of the scan engine instead of hardcoded values
        filter_status=[200, 301, 302, 303, 307, 404, 410],  # Extended status codes
        duplicate_removal_fields=ENDPOINT_SCAN_DEFAULT_DUPLICATE_FIELDS
    ):
    """Remove duplicate endpoints.

    Check for implicit redirections by comparing endpoints:
    - [x] `content_length` similarities indicating redirections
    - [x] `page_title` (check for same page title)
    - [ ] Sign-in / login page (check for endpoints with the same words)

    Args:
        scan_history_id: ScanHistory id.
        domain_id (int): Domain id.
        subdomain_id (int, optional): Subdomain id.
        filter_ids (list): List of endpoint ids to filter on.
        filter_status (list): List of HTTP status codes to filter on.
        duplicate_removal_fields (list): List of Endpoint model fields to check for duplicates
    """
    logger.info(f'Removing duplicate endpoints based on {duplicate_removal_fields}')
    
    # Filter endpoints based on scan history and domain
    endpoints = (
        EndPoint.objects
        .filter(scan_history__id=scan_history_id)
        .filter(target_domain__id=domain_id)
    )
    if filter_status:
        endpoints = endpoints.filter(http_status__in=filter_status)

    if subdomain_id:
        endpoints = endpoints.filter(subdomain__id=subdomain_id)

    if filter_ids:
        endpoints = endpoints.filter(id__in=filter_ids)

    # Group by all duplicate removal fields combined
    fields_combined = duplicate_removal_fields[:]
    fields_combined.append('id')  # Add ID to ensure unique identification

    cl_query = (
        endpoints
        .values(*duplicate_removal_fields)
        .annotate(mc=Count('id'))
        .order_by('-mc')
    )

    for field_values in cl_query:
        if field_values['mc'] > DELETE_DUPLICATES_THRESHOLD:
            filter_criteria = {field: field_values[field] for field in duplicate_removal_fields}
            eps_to_delete = (
                endpoints
                .filter(**filter_criteria)
                .order_by('discovered_date')
                .all()[1:]
            )
            msg = f'Deleting {len(eps_to_delete)} endpoints [reason: same {filter_criteria}]'
            for ep in eps_to_delete:
                url = urlparse(ep.http_url)
                if url.path in ['', '/', '/login']:  # Ensure not to delete the original page that other pages redirect to
                    continue
                msg += f'\n\t {ep.http_url} [{ep.http_status}] {filter_criteria}'
                ep.delete()
            logger.warning(msg)


@app.task(name='run_command', bind=False, queue='run_command_queue')
<<<<<<< HEAD
def run_command(cmd, cwd=None, shell=False, history_file=None, scan_id=None, activity_id=None, remove_ansi_sequence=False):
    """
    Execute a command and return its output.

    Args:
        cmd (str): The command to execute.
        cwd (str, optional): The working directory for the command. Defaults to None.
        shell (bool, optional): Whether to use shell execution. Defaults to False.
        history_file (str, optional): File to write command history. Defaults to None.
        scan_id (int, optional): ID of the associated scan. Defaults to None.
        activity_id (int, optional): ID of the associated activity. Defaults to None.
        remove_ansi_sequence (bool, optional): Whether to remove ANSI escape sequences from output. Defaults to False.

    Returns:
        tuple: A tuple containing the return code and output of the command.
    """
    logger.info(f"Executing command: {cmd}")
    command_obj = create_command_object(cmd, scan_id, activity_id)
    command = prepare_command(cmd, shell)
    logger.debug(f"Prepared run command: {command}")

    process = execute_command(command, shell, cwd)
    output = ''
    for stdout_line in iter(process.stdout.readline, ""):
        item = stdout_line.strip()
        output += '\n' + item
        logger.debug(item)
    
    process.stdout.close()
    process.wait()
    return_code = process.returncode
    command_obj.output = output
    command_obj.return_code = return_code
    command_obj.save()

    if history_file:
        write_history(history_file, cmd, return_code, output)
    
    if remove_ansi_sequence:
        output = remove_ansi_escape_sequences(output)
    
    return return_code, output

def stream_command(cmd, cwd=None, shell=False, history_file=None, encoding='utf-8', scan_id=None, activity_id=None, trunc_char=None):
    """
    Execute a command and yield its output line by line.

    Args:
        cmd (str): The command to execute.
        cwd (str, optional): The working directory for the command. Defaults to None.
        shell (bool, optional): Whether to use shell execution. Defaults to False.
        history_file (str, optional): File to write command history. Defaults to None.
        encoding (str, optional): Encoding for the command output. Defaults to 'utf-8'.
        scan_id (int, optional): ID of the associated scan. Defaults to None.
        activity_id (int, optional): ID of the associated activity. Defaults to None.
        trunc_char (str, optional): Character to truncate lines. Defaults to None.

    Yields:
        str: Each line of the command output.
    """
    logger.info(f"Starting execution of command: {cmd}")
    command_obj = create_command_object(cmd, scan_id, activity_id)
    command = prepare_command(cmd, shell)
    logger.debug(f"Prepared stream command: {command}")
    
    process = execute_command(command, shell, cwd)
    output = ""

    for line in iter(process.stdout.readline, b''):
        if not line:
            break
        item = process_line(line, trunc_char)
        yield item
        output += line
        command_obj.output = output
        command_obj.save()

    process.wait()
    return_code = process.returncode
    command_obj.return_code = return_code
    command_obj.save()
    logger.info(f'Command returned exit code: {return_code}')

    if history_file:
        write_history(history_file, cmd, return_code, output)
=======
def run_command(
        cmd, 
        cwd=None, 
        shell=False, 
        history_file=None, 
        scan_id=None, 
        activity_id=None,
        remove_ansi_sequence=False
    ):
    """Run a given command using subprocess module.

    Args:
        cmd (str): Command to run.
        cwd (str): Current working directory.
        echo (bool): Log command.
        shell (bool): Run within separate shell if True.
        history_file (str): Write command + output to history file.
        remove_ansi_sequence (bool): Used to remove ANSI escape sequences from output such as color coding
    Returns:
        tuple: Tuple with return_code, output.
    """
    logger.info(cmd)
    logger.warning(activity_id)

    # Create a command record in the database
    command_obj = Command.objects.create(
        command=cmd,
        time=timezone.now(),
        scan_history_id=scan_id,
        activity_id=activity_id)

    # Run the command using subprocess
    popen = subprocess.Popen(
        cmd if shell else cmd.split(),
        shell=shell,
        stdout=subprocess.PIPE,
        stderr=subprocess.STDOUT,
        cwd=cwd,
        universal_newlines=True)
    output = ''
    for stdout_line in iter(popen.stdout.readline, ""):
        item = stdout_line.strip()
        output += '\n' + item
        logger.debug(item)
    popen.stdout.close()
    popen.wait()
    return_code = popen.returncode
    command_obj.output = output
    command_obj.return_code = return_code
    command_obj.save()
    if history_file:
        mode = 'a'
        if not os.path.exists(history_file):
            mode = 'w'
        with open(history_file, mode) as f:
            f.write(f'\n{cmd}\n{return_code}\n{output}\n------------------\n')
    if remove_ansi_sequence:
        output = remove_ansi_escape_sequences(output)
    return return_code, output


#-------------#
# Other utils #
#-------------#

def stream_command(cmd, cwd=None, shell=False, history_file=None, encoding='utf-8', scan_id=None, activity_id=None, trunc_char=None):
    # Log cmd
    logger.info(cmd)
    # logger.warning(activity_id)

    # Create a command record in the database
    command_obj = Command.objects.create(
        command=cmd,
        time=timezone.now(),
        scan_history_id=scan_id,
        activity_id=activity_id)

    # Sanitize the cmd
    command = cmd if shell else cmd.split()

    # Run the command using subprocess
    process = subprocess.Popen(
        command,
        stdout=subprocess.PIPE,
        stderr=subprocess.STDOUT,
        universal_newlines=True,
        shell=shell)

    # Log the output in real-time to the database
    output = ""

    # Process the output
    for line in iter(lambda: process.stdout.readline(), b''):
        if not line:
            break
        line = line.strip()
        ansi_escape = re.compile(r'\x1B(?:[@-Z\\-_]|\[[0-?]*[ -/]*[@-~])')
        line = ansi_escape.sub('', line)
        line = line.replace('\\x0d\\x0a', '\n')
        if trunc_char and line.endswith(trunc_char):
            line = line[:-1]
        item = line

        # Try to parse the line as JSON
        try:
            item = json.loads(line)
        except json.JSONDecodeError:
            pass

        # Yield the line
        #logger.debug(item)
        yield item

        # Add the log line to the output
        output += line + "\n"

        # Update the command record in the database
        command_obj.output = output
        command_obj.save()

    # Retrieve the return code and output
    process.wait()
    return_code = process.returncode

    # Update the return code and final output in the database
    command_obj.return_code = return_code
    command_obj.save()

    # Append the command, return code and output to the history file
    if history_file is not None:
        with open(history_file, "a") as f:
            f.write(f"{cmd}\n{return_code}\n{output}\n")

>>>>>>> 25f4ed7c

def process_httpx_response(line):
    """TODO: implement this"""


def extract_httpx_url(line, follow_redirect):
    """Extract final URL from httpx results.

    Args:
        line (dict): URL data output by httpx.

    Returns:
        tuple: (final_url, redirect_bool) tuple.
    """
    status_code = line.get('status_code', 0)
    final_url = line.get('final_url')
    location = line.get('location')
    chain_status_codes = line.get('chain_status_codes', [])
    http_url = line.get('url')

    # Final URL is already looking nice, if it exists and follow redirect is enabled, return it
    if final_url and follow_redirect:
        return final_url, False

    # Handle redirects manually if follow redirect is enabled
    if follow_redirect:
        REDIRECT_STATUS_CODES = [301, 302]
        is_redirect = (
            status_code in REDIRECT_STATUS_CODES
            or
            any(x in REDIRECT_STATUS_CODES for x in chain_status_codes)
        )
        if is_redirect and location:
            if location.startswith(('http', 'https')):
                http_url = location
            else:
                http_url = f'{http_url}/{location.lstrip("/")}'
    else:
        is_redirect = False

    # Sanitize URL
    http_url = sanitize_url(http_url)

    return http_url, is_redirect


#-------------#
# OSInt utils #
#-------------#

def get_and_save_dork_results(lookup_target, results_dir, type, lookup_keywords=None, lookup_extensions=None, delay=3, page_count=2, scan_history=None):
    """
        Uses gofuzz to dork and store information

        Args:
            lookup_target (str): target to look into such as stackoverflow or even the target itself
            results_dir (str): Results directory
            type (str): Dork Type Title
            lookup_keywords (str): comma separated keywords or paths to look for
            lookup_extensions (str): comma separated extensions to look for
            delay (int): delay between each requests
            page_count (int): pages in google to extract information
            scan_history (startScan.ScanHistory): Scan History Object
    """
    results = []
    gofuzz_command = f'{GOFUZZ_EXEC_PATH} -t {lookup_target} -d {delay} -p {page_count}'

    if lookup_extensions:
        gofuzz_command += f' -e {lookup_extensions}'
    elif lookup_keywords:
        gofuzz_command += f' -w {lookup_keywords}'

    output_file = str(Path(results_dir) / 'gofuzz.txt')
    gofuzz_command += f' -o {output_file}'
    history_file = str(Path(results_dir) / 'commands.txt')

    try:
        run_command(
            gofuzz_command,
            shell=False,
            history_file=history_file,
            scan_id=scan_history.id,
        )

        if not os.path.isfile(output_file):
            return

        with open(output_file) as f:
            for line in f.readlines():
                url = line.strip()
                if url:
                    results.append(url)
                    dork, created = Dork.objects.get_or_create(
                        type=type,
                        url=url
                    )
                    if scan_history:
                        scan_history.dorks.add(dork)

        # remove output file
        os.remove(output_file)

    except Exception as e:
        logger.exception(e)

    return results


def get_and_save_emails(scan_history, activity_id, results_dir):
    """Get and save emails from Google, Bing and Baidu.

    Args:
        scan_history (startScan.ScanHistory): Scan history object.
        activity_id: ScanActivity Object
        results_dir (str): Results directory.

    Returns:
        list: List of emails found.
    """
    emails = []

    # Proxy settings
    # get_random_proxy()

    # Gather emails from Google, Bing and Baidu
    output_file = str(Path(results_dir) / 'emails_tmp.txt')
    history_file = str(Path(results_dir) / 'commands.txt')
    command = f'infoga --domain {scan_history.domain.name} --source all --report {output_file}'
    try:
        run_command(
            command,
            shell=False,
            history_file=history_file,
            scan_id=scan_history.id,
            activity_id=activity_id)

        if not os.path.isfile(output_file):
            logger.info('No Email results')
            return []

        with open(output_file) as f:
            for line in f.readlines():
                if 'Email' in line:
                    split_email = line.split(' ')[2]
                    emails.append(split_email)

        output_path = str(Path(results_dir) / 'emails.txt')
        with open(output_path, 'w') as output_file:
            for email_address in emails:
                save_email(email_address, scan_history)
                output_file.write(f'{email_address}\n')

    except Exception as e:
        logger.exception(e)
    return emails


def save_metadata_info(meta_dict):
    """Extract metadata from Google Search.

    Args:
        meta_dict (dict): Info dict.

    Returns:
        list: List of startScan.MetaFinderDocument objects.
    """
    logger.warning(f'Getting metadata for {meta_dict.osint_target}')

    scan_history = ScanHistory.objects.get(id=meta_dict.scan_id)

    # Proxy settings
    get_random_proxy()

    # Get metadata
    result = extract_metadata_from_google_search(meta_dict.osint_target, meta_dict.documents_limit)
    if not result:
        logger.error(f'No metadata result from Google Search for {meta_dict.osint_target}.')
        return []

    # Add metadata info to DB
    results = []
    for metadata_name, data in result.get_metadata().items():
        subdomain = Subdomain.objects.get(
            scan_history=meta_dict.scan_id,
            name=meta_dict.osint_target)
        metadata = DottedDict({k: v for k, v in data.items()})
        meta_finder_document = MetaFinderDocument(
            subdomain=subdomain,
            target_domain=meta_dict.domain,
            scan_history=scan_history,
            url=metadata.url,
            doc_name=metadata_name,
            http_status=metadata.status_code,
            producer=metadata.metadata.get('Producer'),
            creator=metadata.metadata.get('Creator'),
            creation_date=metadata.metadata.get('CreationDate'),
            modified_date=metadata.metadata.get('ModDate'),
            author=metadata.metadata.get('Author'),
            title=metadata.metadata.get('Title'),
            os=metadata.metadata.get('OSInfo'))
        meta_finder_document.save()
        results.append(data)
    return results


#-----------------#
# Utils functions #
#-----------------#

def create_scan_activity(scan_history_id, message, status):
    scan_activity = ScanActivity()
    scan_activity.scan_of = ScanHistory.objects.get(pk=scan_history_id)
    scan_activity.title = message
    scan_activity.time = timezone.now()
    scan_activity.status = status
    scan_activity.save()
    return scan_activity.id


#--------------------#
# Database functions #
#--------------------#


def save_vulnerability(**vuln_data):
    references = vuln_data.pop('references', [])
    cve_ids = vuln_data.pop('cve_ids', [])
    cwe_ids = vuln_data.pop('cwe_ids', [])
    tags = vuln_data.pop('tags', [])
    subscan = vuln_data.pop('subscan', None)

    # remove nulls
    vuln_data = replace_nulls(vuln_data)

    # Create vulnerability
    vuln, created = Vulnerability.objects.get_or_create(**vuln_data)
    if created:
        vuln.discovered_date = timezone.now()
        vuln.open_status = True
        vuln.save()

    # Save vuln tags
    for tag_name in tags or []:
        tag, created = VulnerabilityTags.objects.get_or_create(name=tag_name)
        if tag:
            vuln.tags.add(tag)
            vuln.save()

    # Save CVEs
    for cve_id in cve_ids or []:
        cve, created = CveId.objects.get_or_create(name=cve_id)
        if cve:
            vuln.cve_ids.add(cve)
            vuln.save()

    # Save CWEs
    for cve_id in cwe_ids or []:
        cwe, created = CweId.objects.get_or_create(name=cve_id)
        if cwe:
            vuln.cwe_ids.add(cwe)
            vuln.save()

    # Save vuln reference
    for url in references or []:
        ref, created = VulnerabilityReference.objects.get_or_create(url=url)
        if created:
            vuln.references.add(ref)
            vuln.save()

    # Save subscan id in vuln object
    if subscan:
        vuln.vuln_subscan_ids.add(subscan)
        vuln.save()

    return vuln, created


def save_endpoint(
        http_url,
        ctx={},
        crawl=False,
        is_default=False,
        **endpoint_data):
    """Get or create EndPoint object. If crawl is True, also crawl the endpoint
    HTTP URL with httpx.

    Args:
        http_url (str): Input HTTP URL.
        is_default (bool): If the url is a default url for SubDomains.
        scan_history (startScan.models.ScanHistory): ScanHistory object.
        domain (startScan.models.Domain): Domain object.
        subdomain (starScan.models.Subdomain): Subdomain object.
        results_dir (str, optional): Results directory.
        crawl (bool, optional): Run httpx on endpoint if True. Default: False.
        force (bool, optional): Force crawl even if ENABLE_HTTP_CRAWL mode is on.
        subscan (startScan.models.SubScan, optional): SubScan object.

    Returns:
        tuple: (startScan.models.EndPoint, created) where `created` is a boolean
            indicating if the object is new or already existed.
    """
    # remove nulls
    endpoint_data = replace_nulls(endpoint_data)

    scheme = urlparse(http_url).scheme
    endpoint = None
    created = False
    if ctx.get('domain_id'):
        domain = Domain.objects.get(id=ctx.get('domain_id'))
        if domain.name not in http_url:
            logger.error(f"{http_url} is not a URL of domain {domain.name}. Skipping.")
            return None, False
    if crawl:
        ctx['track'] = False
        results = http_crawl(
            urls=[http_url],
            ctx=ctx)
        if results:
            endpoint_data = results[0]
            endpoint_id = endpoint_data['endpoint_id']
            created = endpoint_data['endpoint_created']
            endpoint = EndPoint.objects.get(pk=endpoint_id)
    elif not scheme:
        return None, False
    else: # add dumb endpoint without probing it
        scan = ScanHistory.objects.filter(pk=ctx.get('scan_history_id')).first()
        domain = Domain.objects.filter(pk=ctx.get('domain_id')).first()
        if not validators.url(http_url):
            return None, False
        http_url = sanitize_url(http_url)

        # Try to get the first matching record (prevent duplicate error)
        endpoints = EndPoint.objects.filter(
            scan_history=scan,
            target_domain=domain,
            http_url=http_url,
            **endpoint_data
        )

        if endpoints.exists():
            endpoint = endpoints.first()
            created = False
        else:
            # No existing record, create a new one
            endpoint = EndPoint.objects.create(
                scan_history=scan,
                target_domain=domain,
                http_url=http_url,
                **endpoint_data
            )
            created = True

    if created:
        endpoint.is_default = is_default
        endpoint.discovered_date = timezone.now()
        endpoint.save()
        subscan_id = ctx.get('subscan_id')
        if subscan_id:
            endpoint.endpoint_subscan_ids.add(subscan_id)
            endpoint.save()

    return endpoint, created


def save_subdomain(subdomain_name, ctx={}):
    """Get or create Subdomain object.

    Args:
        subdomain_name (str): Subdomain name.
        scan_history (startScan.models.ScanHistory): ScanHistory object.

    Returns:
        tuple: (startScan.models.Subdomain, created) where `created` is a
            boolean indicating if the object has been created in DB.
    """
    scan_id = ctx.get('scan_history_id')
    subscan_id = ctx.get('subscan_id')
    out_of_scope_subdomains = ctx.get('out_of_scope_subdomains', [])
    subdomain_name = subdomain_name.lower()
    valid_domain = (
        validators.domain(subdomain_name) or
        validators.ipv4(subdomain_name) or
        validators.ipv6(subdomain_name)
    )
    if not valid_domain:
        logger.error(f'{subdomain_name} is not a valid domain. Skipping.')
        return None, False

    if subdomain_name in out_of_scope_subdomains:
        logger.error(f'{subdomain_name} is out-of-scope. Skipping.')
        return None, False

    if ctx.get('domain_id'):
        domain = Domain.objects.get(id=ctx.get('domain_id'))
        if domain.name not in subdomain_name:
            logger.error(f"{subdomain_name} is not a subdomain of domain {domain.name}. Skipping.")
            return None, False

    scan = ScanHistory.objects.filter(pk=scan_id).first()
    domain = scan.domain if scan else None
    subdomain, created = Subdomain.objects.get_or_create(
        scan_history=scan,
        target_domain=domain,
        name=subdomain_name)
    if created:
        logger.info(f'Found new subdomain {subdomain_name}')
        subdomain.discovered_date = timezone.now()
        if subscan_id:
            subdomain.subdomain_subscan_ids.add(subscan_id)
        subdomain.save()
    return subdomain, created

def save_subdomain_metadata(subdomain, endpoint, extra_datas={}):
    if endpoint and endpoint.is_alive:
        logger.info(f'Saving HTTP metadatas from {endpoint.http_url}')
        subdomain.http_url = endpoint.http_url
        subdomain.http_status = endpoint.http_status
        subdomain.response_time = endpoint.response_time
        subdomain.page_title = endpoint.page_title
        subdomain.content_type = endpoint.content_type
        subdomain.content_length = endpoint.content_length
        subdomain.webserver = endpoint.webserver
        cname = extra_datas.get('cname')
        if cname and is_iterable(cname):
            subdomain.cname = ','.join(cname)
        cdn = extra_datas.get('cdn')
        if cdn and is_iterable(cdn):
            subdomain.is_cdn = ','.join(cdn)
            subdomain.cdn_name = extra_datas.get('cdn_name')
        for tech in endpoint.techs.all():
            subdomain.technologies.add(tech)
        subdomain.save()	

def save_email(email_address, scan_history=None):
    if not validators.email(email_address):
        logger.info(f'Email {email_address} is invalid. Skipping.')
        return None, False
    email, created = Email.objects.get_or_create(address=email_address)
    if created:
        logger.info(f'Found new email address {email_address}')

    # Add email to ScanHistory
    if scan_history:
        scan_history.emails.add(email)
        scan_history.save()

    return email, created


def save_employee(name, designation, scan_history=None):
    employee, created = Employee.objects.get_or_create(
        name=name,
        designation=designation)
    if created:
        logger.warning(f'Found new employee {name}')

    # Add employee to ScanHistory
    if scan_history:
        scan_history.employees.add(employee)
        scan_history.save()

    return employee, created


def save_ip_address(ip_address, subdomain=None, subscan=None, **kwargs):
    if not (validators.ipv4(ip_address) or validators.ipv6(ip_address)):
        logger.info(f'IP {ip_address} is not a valid IP. Skipping.')
        return None, False
    ip, created = IpAddress.objects.get_or_create(address=ip_address)
    if created:
        logger.warning(f'Found new IP {ip_address}')

    # Set extra attributes
    for key, value in kwargs.items():
        setattr(ip, key, value)
    ip.save()

    # Add IP to subdomain
    if subdomain:
        subdomain.ip_addresses.add(ip)
        subdomain.save()

    # Add subscan to IP
    if subscan:
        ip.ip_subscan_ids.add(subscan)

    # Geo-localize IP asynchronously
    if created:
        geo_localize.delay(ip_address, ip.id)

    return ip, created


def save_imported_subdomains(subdomains, ctx={}):
    """Take a list of subdomains imported and write them to from_imported.txt.

    Args:
        subdomains (list): List of subdomain names.
        scan_history (startScan.models.ScanHistory): ScanHistory instance.
        domain (startScan.models.Domain): Domain instance.
        results_dir (str): Results directory.
    """
    domain_id = ctx['domain_id']
    domain = Domain.objects.get(pk=domain_id)
    results_dir = ctx.get('results_dir', RENGINE_RESULTS)

    # Validate each subdomain and de-duplicate entries
    subdomains = list(set([
        subdomain for subdomain in subdomains
        if domain.name == get_domain_from_subdomain(subdomain)
    ]))
    if not subdomains:
        return

    logger.warning(f'Found {len(subdomains)} imported subdomains.')
    with open(f'{results_dir}/from_imported.txt', 'w+') as output_file:
        url_filter = ctx.get('url_filter')
        enable_http_crawl = ctx.get('yaml_configuration').get(ENABLE_HTTP_CRAWL, DEFAULT_ENABLE_HTTP_CRAWL)
        for subdomain in subdomains:
            # Save valid imported subdomains
            subdomain_name = subdomain.strip()
            subdomain, _ = save_subdomain(subdomain_name, ctx=ctx)
            if not isinstance(subdomain, Subdomain):
                logger.error(f"Invalid subdomain encountered: {subdomain}")
                continue
            subdomain.is_imported_subdomain = True
            subdomain.save()
            output_file.write(f'{subdomain}\n')

            # Create base endpoint (for scan)
            http_url = f'{subdomain.name}{url_filter}' if url_filter else subdomain.name
            endpoint, _ = save_endpoint(
                http_url,
                ctx=ctx,
                crawl=enable_http_crawl,
                is_default=True,
                subdomain=subdomain
            )
            save_subdomain_metadata(subdomain, endpoint)


@app.task(name='query_reverse_whois', bind=False, queue='query_reverse_whois_queue')
def query_reverse_whois(lookup_keyword):
    """Queries Reverse WHOIS information for an organization or email address.

    Args:
        lookup_keyword (str): Registrar Name or email
    Returns:
        dict: Reverse WHOIS information.
    """

    return get_associated_domains(lookup_keyword)


@app.task(name='query_ip_history', bind=False, queue='query_ip_history_queue')
def query_ip_history(domain):
    """Queries the IP history for a domain

    Args:
        domain (str): domain_name
    Returns:
        list: list of historical ip addresses
    """

    return get_domain_historical_ip_address(domain)


@app.task(name='gpt_vulnerability_description', bind=False, queue='gpt_queue')
def gpt_vulnerability_description(vulnerability_id):
    """Generate and store Vulnerability Description using GPT.

    Args:
        vulnerability_id (Vulnerability Model ID): Vulnerability ID to fetch Description.
    """
    logger.info('Getting GPT Vulnerability Description')
    try:
        lookup_vulnerability = Vulnerability.objects.get(id=vulnerability_id)
        lookup_url = urlparse(lookup_vulnerability.http_url)
        path = lookup_url.path
    except Exception as e:
        return {
            'status': False,
            'error': str(e)
        }

    # check in db GPTVulnerabilityReport model if vulnerability description and path matches
    stored = GPTVulnerabilityReport.objects.filter(url_path=path).filter(title=lookup_vulnerability.name).first()
    if stored:
        response = {
            'status': True,
            'description': stored.description,
            'impact': stored.impact,
            'remediation': stored.remediation,
            'references': [url.url for url in stored.references.all()]
        }
    else:
        vulnerability_description = get_gpt_vuln_input_description(
            lookup_vulnerability.name,
            path
        )
        # one can add more description here later

        gpt_generator = GPTVulnerabilityReportGenerator()
        response = gpt_generator.get_vulnerability_description(vulnerability_description)
        add_gpt_description_db(
            lookup_vulnerability.name,
            path,
            response.get('description'),
            response.get('impact'),
            response.get('remediation'),
            response.get('references', [])
        )

    # for all vulnerabilities with the same vulnerability name this description has to be stored.
    # also the consition is that the url must contain a part of this.

    for vuln in Vulnerability.objects.filter(name=lookup_vulnerability.name, http_url__icontains=path):
        vuln.description = response.get('description', vuln.description)
        vuln.impact = response.get('impact')
        vuln.remediation = response.get('remediation')
        vuln.is_gpt_used = True
        vuln.save()

        for url in response.get('references', []):
            ref, created = VulnerabilityReference.objects.get_or_create(url=url)
            vuln.references.add(ref)
            vuln.save()

    return response


@app.task(name='run_wafw00f', bind=False, queue='run_command_queue')
def run_wafw00f(url):
    try:
        logger.info(f"Starting WAF detection for URL: {url}")
        wafw00f_command = f'wafw00f {url}'
        return_code, output = run_command(
            cmd=wafw00f_command,
            shell=True,
            remove_ansi_sequence=True
        )
        
        logger.info(f"Raw output from wafw00f: {output}")
        
        # Use regex to extract the WAF name
        regex = r"behind (.+)"
        match = re.search(regex, output)
        
        if match:
            result = match.group(1)
            logger.info(f"WAF detected: {result}")
            return result
        else:
            logger.info("No WAF detected")
            return "No WAF detected"
    except Exception as e:
        logger.error(f"Unexpected error: {e}")
        return f"Unexpected error: {str(e)}"

@app.task(name='run_cmseek', queue='run_command_queue')
def run_cmseek(url):
    try:
        # Prepare CMSeeK command
        cms_detector_command = f'cmseek --random-agent --batch --follow-redirect -u {url}'
        
        # Run CMSeeK
        _, output = run_command(cms_detector_command, remove_ansi_sequence=True)
        
        # Parse CMSeeK output
        base_path = RENGINE_TOOL_PATH + "/.github/CMSeeK/Result"
        domain_name = urlparse(url).netloc
        json_path = os.path.join(base_path, domain_name, "cms.json")

        if os.path.isfile(json_path):
            with open(json_path, 'r') as f:
                cms_data = json.load(f)
    
            if cms_data.get('cms_name'):
                # CMS detected
                result = {'status': True}
                result.update(cms_data)
        
            # Clean up CMSeeK results
            try:
                shutil.rmtree(os.path.dirname(json_path))
            except Exception as e:
                logger.error(f"Error cleaning up CMSeeK results: {e}")
            
            return result
        
        # CMS not detected
        return {'status': False, 'message': 'Could not detect CMS!'}
    
    except Exception as e:
        logger.error(f"Error running CMSeeK: {e}")
        return {'status': False, 'message': str(e)}

@app.task(name='run_gf_list', queue='run_command_queue')
def run_gf_list():
    try:
        # Prepare GF list command
        gf_command = 'gf -list'
        
        # Run GF list command
        return_code, output = run_command(
            cmd=gf_command,
            shell=True,
            remove_ansi_sequence=True
        )
        
        # Log the raw output
        logger.info(f"Raw output from GF list: {output}")
        
        # Check if the command was successful
        if return_code == 0:
            # Split the output into a list of patterns
            patterns = [pattern.strip() for pattern in output.split('\n') if pattern.strip()]
            return {
                'status': True,
                'output': patterns
            }
        else:
            logger.error(f"GF list command failed with return code: {return_code}")
            return {
                'status': False,
                'message': f"GF list command failed with return code: {return_code}"
            }
    
    except Exception as e:
        logger.error(f"Error running GF list: {e}")
        return {
            'status': False,
            'message': str(e)
        }

#----------------------#
#     Remote debug     #
#----------------------#

def debug():
    try:
        # Activate remote debug for scan worker
        if CELERY_REMOTE_DEBUG:
            logger.info(f"\n⚡ Debugger started on port "+ str(CELERY_REMOTE_DEBUG_PORT) +", task is waiting IDE (VSCode ...) to be attached to continue ⚡\n")
            os.environ['GEVENT_SUPPORT'] = 'True'
            debugpy.listen(('0.0.0.0',CELERY_REMOTE_DEBUG_PORT))
            debugpy.wait_for_client()
    except Exception as e:
        logger.error(e)<|MERGE_RESOLUTION|>--- conflicted
+++ resolved
@@ -1758,264 +1758,6 @@
 
 @app.task(name='fetch_url', queue='main_scan_queue', base=RengineTask, bind=True)
 def fetch_url(self, urls=[], ctx={}, description=None):
-<<<<<<< HEAD
-	"""Fetch URLs using different tools like gauplus, gau, gospider, waybackurls ...
-
-	Args:
-		urls (list): List of URLs to start from.
-		description (str, optional): Task description shown in UI.
-	"""
-	input_path = str(Path(self.results_dir) / 'input_endpoints_fetch_url.txt')
-	proxy = get_random_proxy()
-
-	# Config
-	config = self.yaml_configuration.get(FETCH_URL) or {}
-	should_remove_duplicate_endpoints = config.get(REMOVE_DUPLICATE_ENDPOINTS, True)
-	duplicate_removal_fields = config.get(DUPLICATE_REMOVAL_FIELDS, ENDPOINT_SCAN_DEFAULT_DUPLICATE_FIELDS)
-	enable_http_crawl = config.get(ENABLE_HTTP_CRAWL, DEFAULT_ENABLE_HTTP_CRAWL)
-	gf_patterns = config.get(GF_PATTERNS, DEFAULT_GF_PATTERNS)
-	ignore_file_extension = config.get(IGNORE_FILE_EXTENSION, DEFAULT_IGNORE_FILE_EXTENSIONS)
-	tools = config.get(USES_TOOLS, ENDPOINT_SCAN_DEFAULT_TOOLS)
-	threads = config.get(THREADS) or self.yaml_configuration.get(THREADS, DEFAULT_THREADS)
-	domain_request_headers = self.domain.request_headers if self.domain else None
-	custom_header = config.get(CUSTOM_HEADER) or self.yaml_configuration.get(CUSTOM_HEADER)
-	follow_redirect = config.get(FOLLOW_REDIRECT, False)  # Get follow redirect setting
-	if domain_request_headers or custom_header:
-		custom_header = domain_request_headers or custom_header
-	exclude_subdomains = config.get(EXCLUDED_SUBDOMAINS, False)
-
-	# Initialize the URLs
-	if urls and is_iterable(urls):
-		logger.debug(f'URLs provided by user')
-		with open(input_path, 'w') as f:
-			f.write('\n'.join(urls))
-	else:
-		logger.debug(f'URLs gathered from database')
-		urls = get_http_urls(
-			is_alive=enable_http_crawl,
-			write_filepath=input_path,
-			exclude_subdomains=exclude_subdomains,
-			get_only_default_urls=True,
-			ctx=ctx
-		)
-
-    # check if urls is empty
-	if not urls:
-		logger.warning("No URLs found. Exiting fetch_url.")
-		return
-
-	# Log initial URLs
-	logger.debug(f'Initial URLs: {urls}')
-
-	# Initialize command map for tools
-	cmd_map = {
-		'gau': f'gau',
-		'hakrawler': 'hakrawler -subs -u',
-		'waybackurls': 'waybackurls',
-		'gospider': f'gospider --js -d 2 --sitemap --robots -w -r -a',
-		'katana': f'katana -silent -jc -kf all -d 3 -fs rdn',
-	}
-	if proxy:
-		cmd_map['gau'] += f' --proxy "{proxy}"'
-		cmd_map['gospider'] += f' -p {proxy}'
-		cmd_map['hakrawler'] += f' -proxy {proxy}'
-		cmd_map['katana'] += f' -proxy {proxy}'
-	if threads > 0:
-		cmd_map['gau'] += f' --threads {threads}'
-		cmd_map['gospider'] += f' -t {threads}'
-		cmd_map['hakrawler'] += f' -t {threads}'
-		cmd_map['katana'] += f' -c {threads}'
-	if custom_header:
-		cmd_map['gospider'] += generate_header_param(custom_header, 'gospider')
-		cmd_map['hakrawler'] += generate_header_param(custom_header, 'hakrawler')
-		cmd_map['katana'] += generate_header_param(custom_header, 'common')
-
-	# Add follow_redirect option to tools that support it
-	if follow_redirect is False:
-		cmd_map['gospider'] += f' --no-redirect'
-		cmd_map['hakrawler'] += f' -dr'
-		cmd_map['katana'] += f' -dr'
-
-	tasks = []
-
-	# Iterate over each URL and generate commands for each tool
-	for url in urls:
-		parsed_url = urlparse(url)
-		base_domain = parsed_url.netloc.split(':')[0]  # Remove port if present
-		host_regex = f"'https?://{re.escape(base_domain)}(:[0-9]+)?(/.*)?$'"
-
-		# Log the generated regex for the current URL
-		logger.debug(f'Generated regex for domain {base_domain}: {host_regex}')
-
-		cat_input = f'echo "{url}"'
-
-		# Generate commands for each tool for the current URL
-		for tool in tools:  # Only use tools specified in the config
-			if tool in cmd_map:
-				cmd = cmd_map[tool]
-				tool_cmd = f'{cat_input} | {cmd} | grep -Eo {host_regex} > {self.results_dir}/urls_{tool}_{base_domain}.txt'
-				tasks.append(run_command.si(
-					tool_cmd,
-					shell=True,
-					scan_id=self.scan_id,
-					activity_id=self.activity_id)
-				)
-				logger.debug(f'Generated command for tool {tool}: {tool_cmd}')
-
-	# Group the tasks
-	task_group = group(tasks)
-
-	# Cleanup task
-	sort_output = [
-		f'cat ' + str(Path(self.results_dir) / 'urls_*') + f' > {self.output_path}',
-		f'cat {input_path} >> {self.output_path}',
-		f'sort -u {self.output_path} -o {self.output_path}',
-	]
-	if ignore_file_extension and is_iterable(ignore_file_extension):
-		ignore_exts = '|'.join(ignore_file_extension)
-		grep_ext_filtered_output = [
-			f'cat {self.output_path} | grep -Eiv "\\.({ignore_exts}).*" > ' + str(Path(self.results_dir) / 'urls_filtered.txt'),
-			f'mv ' + str(Path(self.results_dir) / 'urls_filtered.txt') + f' {self.output_path}'
-		]
-		sort_output.extend(grep_ext_filtered_output)
-	cleanup = chain(
-		run_command.si(
-			cmd,
-			shell=True,
-			scan_id=self.scan_id,
-			activity_id=self.activity_id)
-		for cmd in sort_output
-	)
-
-	# Run all commands
-	task = chord(task_group)(cleanup)
-	with allow_join_result():
-		task.get()
-
-	# Store all the endpoints and run httpx
-	all_urls = []
-	tool_mapping = {}  # New dictionary to map URLs to tools
-	for tool in tools:
-		for url in urls:
-			parsed_url = urlparse(url)
-			base_domain = parsed_url.netloc.split(':')[0]  # Remove port if present
-			tool_output_file = f'{self.results_dir}/urls_{tool}_{base_domain}.txt'
-			if os.path.exists(tool_output_file):
-				with open(tool_output_file, 'r') as f:
-					discovered_urls = f.readlines()
-					for url in discovered_urls:
-						url = url.strip()
-						urlpath = None
-						base_url = None
-						if '] ' in url:  # found JS scraped endpoint e.g from gospider
-							split = tuple(url.split('] '))
-							if not len(split) == 2:
-								logger.warning(f'URL format not recognized for "{url}". Skipping.')
-								continue
-							base_url, urlpath = split
-							urlpath = urlpath.lstrip('- ')
-						elif ' - ' in url:  # found JS scraped endpoint e.g from gospider
-							base_url, urlpath = tuple(url.split(' - '))
-
-						if base_url and urlpath:
-							subdomain = urlparse(base_url)
-							url = f'{subdomain.scheme}://{subdomain.netloc}{urlpath}'
-
-						if not validators.url(url):
-							logger.warning(f'Invalid URL "{url}". Skipping.')
-							continue
-
-						if url not in tool_mapping:
-							tool_mapping[url] = set()
-						tool_mapping[url].add(tool)  # Use a set to ensure uniqueness
-
-	all_urls = list(tool_mapping.keys())
-	for url, found_tools in tool_mapping.items():
-		unique_tools = ', '.join(found_tools)
-		logger.info(f'URL {url} found by tools: {unique_tools}')
-
-	# Filter out URLs if a path filter was passed
-	if self.url_filter:
-		all_urls = [url for url in all_urls if self.url_filter in url]
-
-	# Write result to output path
-	with open(self.output_path, 'w') as f:
-		f.write('\n'.join(all_urls))
-	logger.warning(f'Found {len(all_urls)} usable URLs')
-
-	# Crawl discovered URLs
-	if enable_http_crawl:
-		ctx['track'] = False
-		http_crawl(
-			all_urls,
-			ctx=ctx,
-			should_remove_duplicate_endpoints=should_remove_duplicate_endpoints,
-			duplicate_removal_fields=duplicate_removal_fields
-		)
-
-	#-------------------#
-	# GF PATTERNS MATCH #
-	#-------------------#
-
-	# Combine old gf patterns with new ones
-	if gf_patterns and is_iterable(gf_patterns):
-		self.scan.used_gf_patterns = ','.join(gf_patterns)
-		self.scan.save()
-
-	# Run gf patterns on saved endpoints
-	# TODO: refactor to Celery task
-	for gf_pattern in gf_patterns:
-		# TODO: js var is causing issues, removing for now
-		if gf_pattern == 'jsvar':
-			logger.info('Ignoring jsvar as it is causing issues.')
-			continue
-
-		# Run gf on current pattern
-		logger.warning(f'Running gf on pattern "{gf_pattern}"')
-		gf_output_file = str(Path(self.results_dir) / f'gf_patterns_{gf_pattern}.txt')
-		cmd = f'cat {self.output_path} | gf {gf_pattern} | grep -Eo {host_regex} >> {gf_output_file}'
-		run_command(
-			cmd,
-			shell=True,
-			history_file=self.history_file,
-			scan_id=self.scan_id,
-			activity_id=self.activity_id)
-
-		# Check output file
-		if not os.path.exists(gf_output_file):
-			logger.error(f'Could not find GF output file {gf_output_file}. Skipping GF pattern "{gf_pattern}"')
-			continue
-
-		# Read output file line by line and
-		with open(gf_output_file, 'r') as f:
-			lines = f.readlines()
-
-		# Add endpoints / subdomains to DB
-		for url in lines:
-			http_url = sanitize_url(url)
-			subdomain_name = get_subdomain_from_url(http_url)
-			subdomain, _ = save_subdomain(subdomain_name, ctx=ctx)
-			if not isinstance(subdomain, Subdomain):
-				logger.error(f"Invalid subdomain encountered: {subdomain}")
-				continue
-			endpoint, created = save_endpoint(
-				http_url,
-				crawl=False,
-				subdomain=subdomain,
-				ctx=ctx)
-			if not endpoint:
-				continue
-			earlier_pattern = None
-			if not created:
-				earlier_pattern = endpoint.matched_gf_patterns
-			pattern = f'{earlier_pattern},{gf_pattern}' if earlier_pattern else gf_pattern
-			endpoint.matched_gf_patterns = pattern
-			# TODO Add tool that found the URL to the db (need to update db model)
-			# endpoint.found_by_tools = ','.join(tool_mapping.get(url, []))  # Save tools in the endpoint
-			endpoint.save()
-
-	return all_urls
-=======
     """Fetch URLs using different tools like gauplus, gau, gospider, waybackurls ...
 
     Args:
@@ -2043,9 +1785,11 @@
 
     # Initialize the URLs
     if urls and is_iterable(urls):
+        logger.debug(f'URLs provided by user')
         with open(input_path, 'w') as f:
             f.write('\n'.join(urls))
     else:
+        logger.debug(f'URLs gathered from database')
         urls = get_http_urls(
             is_alive=enable_http_crawl,
             write_filepath=input_path,
@@ -2053,6 +1797,11 @@
             get_only_default_urls=True,
             ctx=ctx
         )
+
+    # check if urls is empty
+    if not urls:
+        logger.warning("No URLs found. Exiting fetch_url.")
+        return
 
     # Log initial URLs
     logger.debug(f'Initial URLs: {urls}')
@@ -2265,7 +2014,6 @@
             endpoint.save()
 
     return all_urls
->>>>>>> 25f4ed7c
 
 def parse_curl_output(response):
     # TODO: Enrich from other cURL fields.
@@ -4416,7 +4164,6 @@
 
 
 @app.task(name='run_command', bind=False, queue='run_command_queue')
-<<<<<<< HEAD
 def run_command(cmd, cwd=None, shell=False, history_file=None, scan_id=None, activity_id=None, remove_ansi_sequence=False):
     """
     Execute a command and return its output.
@@ -4502,141 +4249,6 @@
 
     if history_file:
         write_history(history_file, cmd, return_code, output)
-=======
-def run_command(
-        cmd, 
-        cwd=None, 
-        shell=False, 
-        history_file=None, 
-        scan_id=None, 
-        activity_id=None,
-        remove_ansi_sequence=False
-    ):
-    """Run a given command using subprocess module.
-
-    Args:
-        cmd (str): Command to run.
-        cwd (str): Current working directory.
-        echo (bool): Log command.
-        shell (bool): Run within separate shell if True.
-        history_file (str): Write command + output to history file.
-        remove_ansi_sequence (bool): Used to remove ANSI escape sequences from output such as color coding
-    Returns:
-        tuple: Tuple with return_code, output.
-    """
-    logger.info(cmd)
-    logger.warning(activity_id)
-
-    # Create a command record in the database
-    command_obj = Command.objects.create(
-        command=cmd,
-        time=timezone.now(),
-        scan_history_id=scan_id,
-        activity_id=activity_id)
-
-    # Run the command using subprocess
-    popen = subprocess.Popen(
-        cmd if shell else cmd.split(),
-        shell=shell,
-        stdout=subprocess.PIPE,
-        stderr=subprocess.STDOUT,
-        cwd=cwd,
-        universal_newlines=True)
-    output = ''
-    for stdout_line in iter(popen.stdout.readline, ""):
-        item = stdout_line.strip()
-        output += '\n' + item
-        logger.debug(item)
-    popen.stdout.close()
-    popen.wait()
-    return_code = popen.returncode
-    command_obj.output = output
-    command_obj.return_code = return_code
-    command_obj.save()
-    if history_file:
-        mode = 'a'
-        if not os.path.exists(history_file):
-            mode = 'w'
-        with open(history_file, mode) as f:
-            f.write(f'\n{cmd}\n{return_code}\n{output}\n------------------\n')
-    if remove_ansi_sequence:
-        output = remove_ansi_escape_sequences(output)
-    return return_code, output
-
-
-#-------------#
-# Other utils #
-#-------------#
-
-def stream_command(cmd, cwd=None, shell=False, history_file=None, encoding='utf-8', scan_id=None, activity_id=None, trunc_char=None):
-    # Log cmd
-    logger.info(cmd)
-    # logger.warning(activity_id)
-
-    # Create a command record in the database
-    command_obj = Command.objects.create(
-        command=cmd,
-        time=timezone.now(),
-        scan_history_id=scan_id,
-        activity_id=activity_id)
-
-    # Sanitize the cmd
-    command = cmd if shell else cmd.split()
-
-    # Run the command using subprocess
-    process = subprocess.Popen(
-        command,
-        stdout=subprocess.PIPE,
-        stderr=subprocess.STDOUT,
-        universal_newlines=True,
-        shell=shell)
-
-    # Log the output in real-time to the database
-    output = ""
-
-    # Process the output
-    for line in iter(lambda: process.stdout.readline(), b''):
-        if not line:
-            break
-        line = line.strip()
-        ansi_escape = re.compile(r'\x1B(?:[@-Z\\-_]|\[[0-?]*[ -/]*[@-~])')
-        line = ansi_escape.sub('', line)
-        line = line.replace('\\x0d\\x0a', '\n')
-        if trunc_char and line.endswith(trunc_char):
-            line = line[:-1]
-        item = line
-
-        # Try to parse the line as JSON
-        try:
-            item = json.loads(line)
-        except json.JSONDecodeError:
-            pass
-
-        # Yield the line
-        #logger.debug(item)
-        yield item
-
-        # Add the log line to the output
-        output += line + "\n"
-
-        # Update the command record in the database
-        command_obj.output = output
-        command_obj.save()
-
-    # Retrieve the return code and output
-    process.wait()
-    return_code = process.returncode
-
-    # Update the return code and final output in the database
-    command_obj.return_code = return_code
-    command_obj.save()
-
-    # Append the command, return code and output to the history file
-    if history_file is not None:
-        with open(history_file, "a") as f:
-            f.write(f"{cmd}\n{return_code}\n{output}\n")
-
->>>>>>> 25f4ed7c
 
 def process_httpx_response(line):
     """TODO: implement this"""
