import csv
import json
import os
import pprint
import subprocess
import time
import validators
import whatportis
import xmltodict
import yaml
import tldextract
import concurrent.futures
import base64
<<<<<<< HEAD
from pathlib import Path
=======
import uuid
>>>>>>> 0509a914

from datetime import datetime
from urllib.parse import urlparse
from api.serializers import SubdomainSerializer
from celery import chain, chord, group
from celery.result import allow_join_result
from celery.utils.log import get_task_logger
from django.db.models import Count
from dotted_dict import DottedDict
from django.utils import timezone
from pycvesearch import CVESearch
from metafinder.extractor import extract_metadata_from_google_search

from reNgine.celery import app
from reNgine.gpt import GPTVulnerabilityReportGenerator
from reNgine.celery_custom_task import RengineTask
from reNgine.common_func import *
from reNgine.definitions import *
from reNgine.settings import *
from reNgine.gpt import *
from reNgine.utilities import *
from scanEngine.models import (EngineType, InstalledExternalTool, Notification, Proxy)
from startScan.models import *
from startScan.models import EndPoint, Subdomain, Vulnerability
from targetApp.models import Domain
if CELERY_REMOTE_DEBUG:
	import debugpy

"""
Celery tasks.
"""

logger = get_task_logger(__name__)


#----------------------#
# Scan / Subscan tasks #
#----------------------#


@app.task(name='initiate_scan', bind=False, queue='initiate_scan_queue')
def initiate_scan(
		scan_history_id,
		domain_id,
		engine_id=None,
		scan_type=LIVE_SCAN,
		results_dir=RENGINE_RESULTS,
		imported_subdomains=[],
		out_of_scope_subdomains=[],
		url_filter=''):
	"""Initiate a new scan.

	Args:
		scan_history_id (int): ScanHistory id.
		domain_id (int): Domain id.
		engine_id (int): Engine ID.
		scan_type (int): Scan type (periodic, live).
		results_dir (str): Results directory.
		imported_subdomains (list): Imported subdomains.
		out_of_scope_subdomains (list): Out-of-scope subdomains.
		url_filter (str): URL path. Default: ''
	"""

	if CELERY_REMOTE_DEBUG:
		debug()

	# Get scan history
	scan = ScanHistory.objects.get(pk=scan_history_id)

	# Get scan engine
	engine_id = engine_id or scan.scan_type.id # scan history engine_id
	engine = EngineType.objects.get(pk=engine_id)

	# Get YAML config
	config = yaml.safe_load(engine.yaml_configuration)
	enable_http_crawl = config.get(ENABLE_HTTP_CRAWL, DEFAULT_ENABLE_HTTP_CRAWL)
	gf_patterns = config.get(GF_PATTERNS, [])

	# Get domain and set last_scan_date
	domain = Domain.objects.get(pk=domain_id)
	domain.last_scan_date = timezone.now()
	domain.save()

	# Get path filter
	url_filter = url_filter.rstrip('/')

	# Get or create ScanHistory() object
	if scan_type == LIVE_SCAN: # immediate
		scan = ScanHistory.objects.get(pk=scan_history_id)
		scan.scan_status = RUNNING_TASK
	elif scan_type == SCHEDULED_SCAN: # scheduled
		scan = ScanHistory()
		scan.scan_status = INITIATED_TASK
	scan.scan_type = engine
	scan.celery_ids = [initiate_scan.request.id]
	scan.domain = domain
	scan.start_scan_date = timezone.now()
	scan.tasks = engine.tasks
	uuid_scan = uuid.uuid1()
	scan.results_dir = f'{results_dir}/{domain.name}/scans/{uuid_scan}'
	add_gf_patterns = gf_patterns and 'fetch_url' in engine.tasks
	if add_gf_patterns:
		scan.used_gf_patterns = ','.join(gf_patterns)
	scan.save()

	try:
		os.makedirs(scan.results_dir, exist_ok=True)
	except:
		import traceback

		traceback.print_exc()
		raise

	# Build task context
	ctx = {
		'scan_history_id': scan_history_id,
		'engine_id': engine_id,
		'domain_id': domain.id,
		'results_dir': scan.results_dir,
		'url_filter': url_filter,
		'yaml_configuration': config,
		'out_of_scope_subdomains': out_of_scope_subdomains
	}
	ctx_str = json.dumps(ctx, indent=2)

	# Send start notif
	logger.warning(f'Starting scan {scan_history_id} with context:\n{ctx_str}')
	send_scan_notif.delay(
		scan_history_id,
		subscan_id=None,
		engine_id=engine_id,
		status=CELERY_TASK_STATUS_MAP[scan.scan_status])

	# Save imported subdomains in DB
	save_imported_subdomains(imported_subdomains, ctx=ctx)

	# Create initial subdomain in DB: make a copy of domain as a subdomain so
	# that other tasks using subdomains can use it.
	subdomain_name = domain.name
	subdomain, _ = save_subdomain(subdomain_name, ctx=ctx)

	# If enable_http_crawl is set, create an initial root HTTP endpoint so that
	# HTTP crawling can start somewhere
	http_url = f'{domain.name}{url_filter}' if url_filter else domain.name
	endpoint, _ = save_endpoint(
		http_url,
		ctx=ctx,
		crawl=enable_http_crawl,
		is_default=True,
		subdomain=subdomain
	)
	save_subdomain_metadata(subdomain, endpoint)

	# Build Celery tasks, crafted according to the dependency graph below:
	# subdomain_discovery --> port_scan --> fetch_url --> dir_file_fuzz
	# osint								             	  vulnerability_scan
	# osint								             	  dalfox xss scan
	#						 	   		         	  	  screenshot
	#													  waf_detection
	workflow = chain(
		group(
			subdomain_discovery.si(ctx=ctx, description='Subdomain discovery'),
			osint.si(ctx=ctx, description='OS Intelligence')
		),
		port_scan.si(ctx=ctx, description='Port scan'),
		fetch_url.si(ctx=ctx, description='Fetch URL'),
		group(
			dir_file_fuzz.si(ctx=ctx, description='Directories & files fuzz'),
			vulnerability_scan.si(ctx=ctx, description='Vulnerability scan'),
			screenshot.si(ctx=ctx, description='Screenshot'),
			waf_detection.si(ctx=ctx, description='WAF detection')
		)
	)

	# Build callback
	callback = report.si(ctx=ctx).set(link_error=[report.si(ctx=ctx)])

	# Run Celery chord
	logger.info(f'Running Celery workflow with {len(workflow.tasks) + 1} tasks')
	task = chain(workflow, callback).on_error(callback).delay()
	scan.celery_ids.append(task.id)
	scan.save()

	return {
		'success': True,
		'task_id': task.id
	}


@app.task(name='initiate_subscan', bind=False, queue='subscan_queue')
def initiate_subscan(
		scan_history_id,
		subdomain_id,
		engine_id=None,
		scan_type=None,
		results_dir=RENGINE_RESULTS,
		url_filter=''):
	"""Initiate a new subscan.

	Args:
		scan_history_id (int): ScanHistory id.
		subdomain_id (int): Subdomain id.
		engine_id (int): Engine ID.
		scan_type (int): Scan type (periodic, live).
		results_dir (str): Results directory.
		url_filter (str): URL path. Default: ''
	"""

	if CELERY_REMOTE_DEBUG:
		debug()

	# Get Subdomain, Domain and ScanHistory
	subdomain = Subdomain.objects.get(pk=subdomain_id)
	scan = ScanHistory.objects.get(pk=subdomain.scan_history.id)
	domain = Domain.objects.get(pk=subdomain.target_domain.id)

	# Get EngineType
	engine_id = engine_id or scan.scan_type.id
	engine = EngineType.objects.get(pk=engine_id)

	# Get YAML config
	config = yaml.safe_load(engine.yaml_configuration)
	enable_http_crawl = config.get(ENABLE_HTTP_CRAWL, DEFAULT_ENABLE_HTTP_CRAWL)

	# Create scan activity of SubScan Model
	subscan = SubScan(
		start_scan_date=timezone.now(),
		celery_ids=[initiate_subscan.request.id],
		scan_history=scan,
		subdomain=subdomain,
		type=scan_type,
		status=RUNNING_TASK,
		engine=engine)
	subscan.save()

	# Get YAML configuration
	config = yaml.safe_load(engine.yaml_configuration)

	# Create results directory
	uuid_scan = uuid.uuid1()
	results_dir = f'{results_dir}/{domain.name}/subscans/{uuid_scan}'
	os.makedirs(results_dir, exist_ok=True)

	# Run task
	method = globals().get(scan_type)
	if not method:
		logger.warning(f'Task {scan_type} is not supported by reNgine. Skipping')
		return
	scan.tasks.append(scan_type)
	scan.save()

	# Send start notif
	send_scan_notif.delay(
		scan.id,
		subscan_id=subscan.id,
		engine_id=engine_id,
		status='RUNNING')

	# Build context
	ctx = {
		'scan_history_id': scan.id,
		'subscan_id': subscan.id,
		'engine_id': engine_id,
		'domain_id': domain.id,
		'subdomain_id': subdomain.id,
		'yaml_configuration': config,
		'results_dir': results_dir,
		'url_filter': url_filter
	}

	# Build header + callback
	workflow = method.si(ctx=ctx)
	callback = report.si(ctx=ctx).set(link_error=[report.si(ctx=ctx)])

	# Run Celery tasks
	task = chain(workflow, callback).on_error(callback).delay()
	subscan.celery_ids.append(task.id)
	subscan.save()

	return {
		'success': True,
		'task_id': task.id
	}


@app.task(name='report', bind=False, queue='report_queue')
def report(ctx={}, description=None):
	"""Report task running after all other tasks.
	Mark ScanHistory or SubScan object as completed and update with final
	status, log run details and send notification.

	Args:
		description (str, optional): Task description shown in UI.
	"""
	# Get objects
	subscan_id = ctx.get('subscan_id')
	scan_id = ctx.get('scan_history_id')
	engine_id = ctx.get('engine_id')
	scan = ScanHistory.objects.filter(pk=scan_id).first()
	subscan = SubScan.objects.filter(pk=subscan_id).first()

	# Get failed tasks
	tasks = ScanActivity.objects.filter(scan_of=scan).all()
	if subscan:
		tasks = tasks.filter(celery_id__in=subscan.celery_ids)
	failed_tasks = tasks.filter(status=FAILED_TASK)

	# Get task status
	failed_count = failed_tasks.count()
	status = SUCCESS_TASK if failed_count == 0 else FAILED_TASK
	status_h = 'SUCCESS' if failed_count == 0 else 'FAILED'

	# Update scan / subscan status
	if subscan:
		subscan.stop_scan_date = timezone.now()
		subscan.status = status
		subscan.save()
	else:
		scan.scan_status = status
	scan.stop_scan_date = timezone.now()
	scan.save()

	# Send scan status notif
	send_scan_notif.delay(
		scan_history_id=scan_id,
		subscan_id=subscan_id,
		engine_id=engine_id,
		status=status_h)


#------------------------- #
# Tracked reNgine tasks    #
#--------------------------#

@app.task(name='subdomain_discovery', queue='main_scan_queue', base=RengineTask, bind=True)
def subdomain_discovery(
		self,
		host=None,
		ctx=None,
		description=None):
	"""Uses a set of tools (see SUBDOMAIN_SCAN_DEFAULT_TOOLS) to scan all
	subdomains associated with a domain.

	Args:
		host (str): Hostname to scan.

	Returns:
		subdomains (list): List of subdomain names.
	"""
	if not host:
		host = self.subdomain.name if self.subdomain else self.domain.name

	if self.url_filter:
		logger.warning(f'Ignoring subdomains scan as an URL path filter was passed ({self.url_filter}).')
		return

	# Config
	config = self.yaml_configuration.get(SUBDOMAIN_DISCOVERY) or {}
	enable_http_crawl = config.get(ENABLE_HTTP_CRAWL) or self.yaml_configuration.get(ENABLE_HTTP_CRAWL, DEFAULT_ENABLE_HTTP_CRAWL)
	threads = config.get(THREADS) or self.yaml_configuration.get(THREADS, DEFAULT_THREADS)
	timeout = config.get(TIMEOUT) or self.yaml_configuration.get(TIMEOUT, DEFAULT_HTTP_TIMEOUT)
	tools = config.get(USES_TOOLS, SUBDOMAIN_SCAN_DEFAULT_TOOLS)
	default_subdomain_tools = [tool.name.lower() for tool in InstalledExternalTool.objects.filter(is_default=True).filter(is_subdomain_gathering=True)]
	custom_subdomain_tools = [tool.name.lower() for tool in InstalledExternalTool.objects.filter(is_default=False).filter(is_subdomain_gathering=True)]
	send_subdomain_changes, send_interesting = False, False
	notif = Notification.objects.first()
	if notif:
		send_subdomain_changes = notif.send_subdomain_changes_notif
		send_interesting = notif.send_interesting_notif

	# Gather tools to run for subdomain scan
	if ALL in tools:
		tools = SUBDOMAIN_SCAN_DEFAULT_TOOLS + custom_subdomain_tools
	tools = [t.lower() for t in tools]

	# Make exception for amass since tool name is amass, but command is amass-active/passive
	default_subdomain_tools.append('amass-passive')
	default_subdomain_tools.append('amass-active')

	# Run tools
	for tool in tools:
		cmd = None
		logger.info(f'Scanning subdomains for {host} with {tool}')
		proxy = get_random_proxy()
		if tool in default_subdomain_tools:
			if tool == 'amass-passive':
				use_amass_config = config.get(USE_AMASS_CONFIG, False)
				cmd = f'amass enum -passive -d {host} -o ' + str(Path(self.results_dir) / 'subdomains_amass.txt')
				cmd += (' -config ' + str(Path.home() / '.config' / 'amass.ini')) if use_amass_config else ''

			elif tool == 'amass-active':
				use_amass_config = config.get(USE_AMASS_CONFIG, False)
				amass_wordlist_name = config.get(AMASS_WORDLIST, 'deepmagic.com-prefixes-top50000')
				wordlist_path = str(Path(RENGINE_WORDLISTS) / f'{amass_wordlist_name}.txt')
				cmd = f'amass enum -active -d {host} -o ' + str(Path(self.results_dir) / 'subdomains_amass_active.txt')
				cmd += (' -config ' + str(Path.home() / '.config' / 'amass.ini')) if use_amass_config else ''
				cmd += f' -brute -w {wordlist_path}'

			elif tool == 'sublist3r':
				cmd = f'sublist3r -d {host} -t {threads} -o ' + str(Path(self.results_dir) / 'subdomains_sublister.txt')

			elif tool == 'subfinder':
				cmd = f'subfinder -d {host} -o ' + str(Path(self.results_dir) / 'subdomains_subfinder.txt')
				use_subfinder_config = config.get(USE_SUBFINDER_CONFIG, False)
				cmd += (' -config ' + str(Path.home() / '.config' / 'subfinder' / 'config.yaml')) if use_subfinder_config else ''
				cmd += f' -proxy {proxy}' if proxy else ''
				cmd += f' -timeout {timeout}' if timeout else ''
				cmd += f' -t {threads}' if threads else ''
				cmd += f' -silent'

			elif tool == 'oneforall':
				cmd = f'oneforall --target {host} run'
				cmd_extract = f'cut -d\',\' -f6 ' + str(Path(RENGINE_TOOL_GITHUB_PATH) / 'OneForAll' / 'results' / f'{host}.csv') + ' > ' + str(Path(self.results_dir) / 'subdomains_oneforall.txt')
				cmd_rm = f'rm -rf ' + str(Path(RENGINE_TOOL_GITHUB_PATH) / 'OneForAll' / 'results'/ f'{host}.csv')
				cmd += f' && {cmd_extract} && {cmd_rm}'

			elif tool == 'ctfr':
				results_file = str(Path(self.results_dir) / 'subdomains_ctfr.txt')
				cmd = f'ctfr -d {host} -o {results_file}'
				cmd_extract = f"cat {results_file} | sed 's/\*.//g' | tail -n +12 | uniq | sort > {results_file}"
				cmd += f' && {cmd_extract}'

			elif tool == 'tlsx':
				results_file = str(Path(self.results_dir) / 'subdomains_tlsx.txt')
				cmd = f'tlsx -san -cn -silent -ro -host {host}'
				cmd += f" | sed -n '/^\([a-zA-Z0-9]\([-a-zA-Z0-9]*[a-zA-Z0-9]\)\?\.\)\+{host}$/p' | uniq | sort"
				cmd += f' > {results_file}'

			elif tool == 'netlas':
				results_file = str(Path(self.results_dir) / 'subdomains_netlas.txt')
				cmd = f'netlas search -d domain -i domain domain:"*.{host}" -f json'
				netlas_key = get_netlas_key()
				cmd += f' -a {netlas_key}' if netlas_key else ''
				cmd_extract = f"grep -oE '([a-zA-Z0-9]([-a-zA-Z0-9]*[a-zA-Z0-9])?\.)+{host}'"
				cmd += f' | {cmd_extract} > {results_file}'

		elif tool in custom_subdomain_tools:
			tool_query = InstalledExternalTool.objects.filter(name__icontains=tool.lower())
			if not tool_query.exists():
				logger.error(f'{tool} configuration does not exists. Skipping.')
				continue
			custom_tool = tool_query.first()
			cmd = custom_tool.subdomain_gathering_command
			if '{TARGET}' not in cmd:
				logger.error(f'Missing {{TARGET}} placeholders in {tool} configuration. Skipping.')
				continue
			if '{OUTPUT}' not in cmd:
				logger.error(f'Missing {{OUTPUT}} placeholders in {tool} configuration. Skipping.')
				continue

			
			cmd = cmd.replace('{TARGET}', host)
			cmd = cmd.replace('{OUTPUT}', str(Path(self.results_dir) / f'subdomains_{tool}.txt'))
			cmd = cmd.replace('{PATH}', custom_tool.github_clone_path) if '{PATH}' in cmd else cmd
		else:
			logger.warning(
				f'Subdomain discovery tool "{tool}" is not supported by reNgine. Skipping.')
			continue

		# Run tool
		try:
			run_command(
				cmd,
				shell=True,
				history_file=self.history_file,
				scan_id=self.scan_id,
				activity_id=self.activity_id)
		except Exception as e:
			logger.error(
				f'Subdomain discovery tool "{tool}" raised an exception')
			logger.exception(e)

	# Gather all the tools' results in one single file. Write subdomains into
	# separate files, and sort all subdomains.
	run_command(
		f'cat ' + str(Path(self.results_dir) / 'subdomains_*.txt') + f' > {self.output_path}',
		shell=True,
		history_file=self.history_file,
		scan_id=self.scan_id,
		activity_id=self.activity_id)
	run_command(
		f'sort -u {self.output_path} -o {self.output_path}',
		shell=True,
		history_file=self.history_file,
		scan_id=self.scan_id,
		activity_id=self.activity_id)

	with open(self.output_path) as f:
		lines = f.readlines()

	# Parse the output_file file and store Subdomain and EndPoint objects found
	# in db.
	subdomain_count = 0
	subdomains = []
	urls = []
	for line in lines:
		subdomain_name = line.strip()
		valid_url = bool(validators.url(subdomain_name))
		valid_domain = (
			bool(validators.domain(subdomain_name)) or
			bool(validators.ipv4(subdomain_name)) or
			bool(validators.ipv6(subdomain_name)) or
			valid_url
		)
		if not valid_domain:
			logger.error(f'Subdomain {subdomain_name} is not a valid domain, IP or URL. Skipping.')
			continue

		if valid_url:
			subdomain_name = urlparse(subdomain_name).netloc

		if subdomain_name in self.out_of_scope_subdomains:
			logger.error(f'Subdomain {subdomain_name} is out of scope. Skipping.')
			continue

		# Add subdomain
		subdomain, _ = save_subdomain(subdomain_name, ctx=ctx)
		if not isinstance(subdomain, Subdomain):
			logger.error(f"Invalid subdomain encountered: {subdomain}")
			continue
		subdomain_count += 1
		subdomains.append(subdomain)
		urls.append(subdomain.name)

	# Bulk crawl subdomains
	if enable_http_crawl:
		ctx['track'] = True
		http_crawl(urls, ctx=ctx, update_subdomain_metadatas=True)
	else:
		url_filter = ctx.get('url_filter')
		enable_http_crawl = config.get(ENABLE_HTTP_CRAWL, DEFAULT_ENABLE_HTTP_CRAWL)
		# Find root subdomain endpoints
		for subdomain in subdomains:
			subdomain_name = subdomain.strip()
			# Create base endpoint (for scan)
			http_url = f'{subdomain.name}{url_filter}' if url_filter else subdomain.name
			endpoint, _ = save_endpoint(
				http_url,
				ctx=ctx,
				is_default=True,
				subdomain=subdomain
			)
			save_subdomain_metadata(subdomain, endpoint)

	# Send notifications
	subdomains_str = '\n'.join([f'• `{subdomain.name}`' for subdomain in subdomains])
	self.notify(fields={
		'Subdomain count': len(subdomains),
		'Subdomains': subdomains_str,
	})
	if send_subdomain_changes and self.scan_id and self.domain_id:
		added = get_new_added_subdomain(self.scan_id, self.domain_id)
		removed = get_removed_subdomain(self.scan_id, self.domain_id)

		if added:
			subdomains_str = '\n'.join([f'• `{subdomain}`' for subdomain in added])
			self.notify(fields={'Added subdomains': subdomains_str})

		if removed:
			subdomains_str = '\n'.join([f'• `{subdomain}`' for subdomain in removed])
			self.notify(fields={'Removed subdomains': subdomains_str})

	if send_interesting and self.scan_id and self.domain_id:
		interesting_subdomains = get_interesting_subdomains(self.scan_id, self.domain_id)
		if interesting_subdomains:
			subdomains_str = '\n'.join([f'• `{subdomain}`' for subdomain in interesting_subdomains])
			self.notify(fields={'Interesting subdomains': subdomains_str})

	return SubdomainSerializer(subdomains, many=True).data


@app.task(name='osint', queue='main_scan_queue', base=RengineTask, bind=True)
def osint(self, host=None, ctx={}, description=None):
	"""Run Open-Source Intelligence tools on selected domain.

	Args:
		host (str): Hostname to scan.

	Returns:
		dict: Results from osint discovery and dorking.
	"""
	config = self.yaml_configuration.get(OSINT) or OSINT_DEFAULT_CONFIG
	results = {}

	grouped_tasks = []

	if 'discover' in config:
		logger.info('Starting OSINT Discovery')
		ctx['track'] = False
		_task = osint_discovery.si(
			config=config,
			host=self.scan.domain.name,
			scan_history_id=self.scan.id,
			activity_id=self.activity_id,
			results_dir=self.results_dir,
			ctx=ctx
		)
		grouped_tasks.append(_task)

	if OSINT_DORK in config or OSINT_CUSTOM_DORK in config:
		logger.info('Starting OSINT Dorking')
		_task = dorking.si(
			config=config,
			host=self.scan.domain.name,
			scan_history_id=self.scan.id,
			results_dir=self.results_dir
		)
		grouped_tasks.append(_task)

	celery_group = group(grouped_tasks)
	job = celery_group.apply_async()
	while not job.ready():
		# wait for all jobs to complete
		time.sleep(5)

	logger.info('OSINT Tasks finished...')

@app.task(name='osint_discovery', queue='osint_discovery_queue', bind=False)
def osint_discovery(config, host, scan_history_id, activity_id, results_dir, ctx={}):
	"""Run OSINT discovery.

	Args:
		config (dict): yaml_configuration
		host (str): target name
		scan_history_id (startScan.ScanHistory): Scan History ID
		results_dir (str): Path to store scan results

	Returns:
		dict: osint metadat and theHarvester and h8mail results.
	"""
	scan_history = ScanHistory.objects.get(pk=scan_history_id)
	osint_lookup = config.get(OSINT_DISCOVER, [])
	osint_intensity = config.get(INTENSITY, 'normal')
	documents_limit = config.get(OSINT_DOCUMENTS_LIMIT, 50)
	results = {}
	meta_info = []
	emails = []
	creds = []

	# Get and save meta info
	if 'metainfo' in osint_lookup:
		logger.info('Saving Metainfo')
		if osint_intensity == 'normal':
			meta_dict = DottedDict({
				'osint_target': host,
				'domain': host,
				'scan_id': scan_history_id,
				'documents_limit': documents_limit
			})
			meta_info.append(save_metadata_info(meta_dict))

		# TODO: disabled for now
		# elif osint_intensity == 'deep':
		# 	subdomains = Subdomain.objects
		# 	if self.scan:
		# 		subdomains = subdomains.filter(scan_history=self.scan)
		# 	for subdomain in subdomains:
		# 		meta_dict = DottedDict({
		# 			'osint_target': subdomain.name,
		# 			'domain': self.domain,
		# 			'scan_id': self.scan_id,
		# 			'documents_limit': documents_limit
		# 		})
		# 		meta_info.append(save_metadata_info(meta_dict))

	grouped_tasks = []

	if 'emails' in osint_lookup:
		logger.info('Lookup for emails')
		_task = h8mail.si(
			config=config,
			host=host,
			scan_history_id=scan_history_id,
			activity_id=activity_id,
			results_dir=results_dir,
			ctx=ctx
		)
		grouped_tasks.append(_task)

	if 'employees' in osint_lookup:
		logger.info('Lookup for employees')
		ctx['track'] = False
		_task = theHarvester.si(
			config=config,
			host=host,
			scan_history_id=scan_history_id,
			activity_id=activity_id,
			results_dir=results_dir,
			ctx=ctx
		)
		grouped_tasks.append(_task)

	celery_group = group(grouped_tasks)
	job = celery_group.apply_async()
	while not job.ready():
		# wait for all jobs to complete
		time.sleep(5)

	# results['emails'] = results.get('emails', []) + emails
	# results['creds'] = creds
	# results['meta_info'] = meta_info
	return results


@app.task(name='dorking', bind=False, queue='dorking_queue')
def dorking(config, host, scan_history_id, results_dir):
	"""Run Google dorks.

	Args:
		config (dict): yaml_configuration
		host (str): target name
		scan_history_id (startScan.ScanHistory): Scan History ID
		results_dir (str): Path to store scan results

	Returns:
		list: Dorking results for each dork ran.
	"""
	# Some dork sources: https://github.com/six2dez/degoogle_hunter/blob/master/degoogle_hunter.sh
	scan_history = ScanHistory.objects.get(pk=scan_history_id)
	dorks = config.get(OSINT_DORK, [])
	custom_dorks = config.get(OSINT_CUSTOM_DORK, [])
	results = []
	# custom dorking has higher priority
	try:
		for custom_dork in custom_dorks:
			lookup_target = custom_dork.get('lookup_site')
			# replace with original host if _target_
			lookup_target = host if lookup_target == '_target_' else lookup_target
			if 'lookup_extensions' in custom_dork:
				results = get_and_save_dork_results(
					lookup_target=lookup_target,
					results_dir=results_dir,
					type='custom_dork',
					lookup_extensions=custom_dork.get('lookup_extensions'),
					scan_history=scan_history
				)
			elif 'lookup_keywords' in custom_dork:
				results = get_and_save_dork_results(
					lookup_target=lookup_target,
					results_dir=results_dir,
					type='custom_dork',
					lookup_keywords=custom_dork.get('lookup_keywords'),
					scan_history=scan_history
				)
	except Exception as e:
		logger.exception(e)

	# default dorking
	try:
		for dork in dorks:
			logger.info(f'Getting dork information for {dork}')
			if dork == 'stackoverflow':
				results = get_and_save_dork_results(
					lookup_target='stackoverflow.com',
					results_dir=results_dir,
					type=dork,
					lookup_keywords=host,
					scan_history=scan_history
				)

			elif dork == 'login_pages':
				results = get_and_save_dork_results(
					lookup_target=host,
					results_dir=results_dir,
					type=dork,
					lookup_keywords='/login/,login.html',
					page_count=5,
					scan_history=scan_history
				)

			elif dork == 'admin_panels':
				results = get_and_save_dork_results(
					lookup_target=host,
					results_dir=results_dir,
					type=dork,
					lookup_keywords='/admin/,admin.html',
					page_count=5,
					scan_history=scan_history
				)

			elif dork == 'dashboard_pages':
				results = get_and_save_dork_results(
					lookup_target=host,
					results_dir=results_dir,
					type=dork,
					lookup_keywords='/dashboard/,dashboard.html',
					page_count=5,
					scan_history=scan_history
				)

			elif dork == 'social_media' :
				social_websites = [
					'tiktok.com',
					'facebook.com',
					'twitter.com',
					'youtube.com',
					'reddit.com'
				]
				for site in social_websites:
					results = get_and_save_dork_results(
						lookup_target=site,
						results_dir=results_dir,
						type=dork,
						lookup_keywords=host,
						scan_history=scan_history
					)

			elif dork == 'project_management' :
				project_websites = [
					'trello.com',
					'atlassian.net'
				]
				for site in project_websites:
					results = get_and_save_dork_results(
						lookup_target=site,
						results_dir=results_dir,
						type=dork,
						lookup_keywords=host,
						scan_history=scan_history
					)

			elif dork == 'code_sharing' :
				project_websites = [
					'github.com',
					'gitlab.com',
					'bitbucket.org'
				]
				for site in project_websites:
					results = get_and_save_dork_results(
						lookup_target=site,
						results_dir=results_dir,
						type=dork,
						lookup_keywords=host,
						scan_history=scan_history
					)

			elif dork == 'config_files' :
				config_file_exts = [
					'env',
					'xml',
					'conf',
					'toml',
					'yml',
					'yaml',
					'cnf',
					'inf',
					'rdp',
					'ora',
					'txt',
					'cfg',
					'ini'
				]
				results = get_and_save_dork_results(
					lookup_target=host,
					results_dir=results_dir,
					type=dork,
					lookup_extensions=','.join(config_file_exts),
					page_count=4,
					scan_history=scan_history
				)

			elif dork == 'jenkins' :
				lookup_keyword = 'Jenkins'
				results = get_and_save_dork_results(
					lookup_target=host,
					results_dir=results_dir,
					type=dork,
					lookup_keywords=lookup_keyword,
					page_count=1,
					scan_history=scan_history
				)

			elif dork == 'wordpress_files' :
				lookup_keywords = [
					'/wp-content/',
					'/wp-includes/'
				]
				results = get_and_save_dork_results(
					lookup_target=host,
					results_dir=results_dir,
					type=dork,
					lookup_keywords=','.join(lookup_keywords),
					page_count=5,
					scan_history=scan_history
				)

			elif dork == 'php_error' :
				lookup_keywords = [
					'PHP Parse error',
					'PHP Warning',
					'PHP Error'
				]
				results = get_and_save_dork_results(
					lookup_target=host,
					results_dir=results_dir,
					type=dork,
					lookup_keywords=','.join(lookup_keywords),
					page_count=5,
					scan_history=scan_history
				)

			elif dork == 'jenkins' :
				lookup_keywords = [
					'PHP Parse error',
					'PHP Warning',
					'PHP Error'
				]
				results = get_and_save_dork_results(
					lookup_target=host,
					results_dir=results_dir,
					type=dork,
					lookup_keywords=','.join(lookup_keywords),
					page_count=5,
					scan_history=scan_history
				)

			elif dork == 'exposed_documents' :
				docs_file_ext = [
					'doc',
					'docx',
					'odt',
					'pdf',
					'rtf',
					'sxw',
					'psw',
					'ppt',
					'pptx',
					'pps',
					'csv'
				]
				results = get_and_save_dork_results(
					lookup_target=host,
					results_dir=results_dir,
					type=dork,
					lookup_extensions=','.join(docs_file_ext),
					page_count=7,
					scan_history=scan_history
				)

			elif dork == 'db_files' :
				file_ext = [
					'sql',
					'db',
					'dbf',
					'mdb'
				]
				results = get_and_save_dork_results(
					lookup_target=host,
					results_dir=results_dir,
					type=dork,
					lookup_extensions=','.join(file_ext),
					page_count=1,
					scan_history=scan_history
				)

			elif dork == 'git_exposed' :
				file_ext = [
					'git',
				]
				results = get_and_save_dork_results(
					lookup_target=host,
					results_dir=results_dir,
					type=dork,
					lookup_extensions=','.join(file_ext),
					page_count=1,
					scan_history=scan_history
				)

	except Exception as e:
		logger.exception(e)
	return results


@app.task(name='theHarvester', queue='theHarvester_queue', bind=False)
def theHarvester(config, host, scan_history_id, activity_id, results_dir, ctx={}):
	"""Run theHarvester to get save emails, hosts, employees found in domain.

	Args:
		config (dict): yaml_configuration
		host (str): target name
		scan_history_id (startScan.ScanHistory): Scan History ID
		activity_id: ScanActivity ID
		results_dir (str): Path to store scan results
		ctx (dict): context of scan

	Returns:
		dict: Dict of emails, employees, hosts and ips found during crawling.
	"""
	scan_history = ScanHistory.objects.get(pk=scan_history_id)
	enable_http_crawl = config.get(ENABLE_HTTP_CRAWL, DEFAULT_ENABLE_HTTP_CRAWL)
	output_path_json = str(Path(results_dir) / 'theHarvester.json')
	theHarvester_dir = str(Path(RENGINE_TOOL_GITHUB_PATH) / 'theHarvester')
	history_file = str(Path(results_dir) / 'commands.txt')
	cmd  = f'theHarvester -d {host} -b all -f {output_path_json}'

	# Update proxies.yaml
	proxy_query = Proxy.objects.all()
	if proxy_query.exists():
		proxy = proxy_query.first()
		if proxy.use_proxy:
			proxy_list = proxy.proxies.splitlines()
			yaml_data = {'http' : proxy_list}
			with open(Path(theHarvester_dir) / 'proxies.yaml', 'w') as file:
				yaml.dump(yaml_data, file)

	# Run cmd
	run_command(
		cmd,
		shell=False,
		cwd=theHarvester_dir,
		history_file=history_file,
		scan_id=scan_history_id,
		activity_id=activity_id)

	# Get file location
	if not os.path.isfile(output_path_json):
		logger.error(f'Could not open {output_path_json}')
		return {}

	# Load theHarvester results
	with open(output_path_json, 'r') as f:
		data = json.load(f)

	# Re-indent theHarvester JSON
	with open(output_path_json, 'w') as f:
		json.dump(data, f, indent=4)

	emails = data.get('emails', [])
	for email_address in emails:
		email, _ = save_email(email_address, scan_history=scan_history)
		# if email:
		# 	self.notify(fields={'Emails': f'• `{email.address}`'})

	linkedin_people = data.get('linkedin_people', [])
	for people in linkedin_people:
		employee, _ = save_employee(
			people,
			designation='linkedin',
			scan_history=scan_history)
		# if employee:
		# 	self.notify(fields={'LinkedIn people': f'• {employee.name}'})

	twitter_people = data.get('twitter_people', [])
	for people in twitter_people:
		employee, _ = save_employee(
			people,
			designation='twitter',
			scan_history=scan_history)
		# if employee:
		# 	self.notify(fields={'Twitter people': f'• {employee.name}'})

	hosts = data.get('hosts', [])
	urls = []
	for host in hosts:
		split = tuple(host.split(':'))
		http_url = split[0]
		subdomain_name = get_subdomain_from_url(http_url)
		subdomain, _ = save_subdomain(subdomain_name, ctx=ctx)
		if not isinstance(subdomain, Subdomain):
			logger.error(f"Invalid subdomain encountered: {subdomain}")
			continue
		endpoint, _ = save_endpoint(
			http_url,
			crawl=False,
			ctx=ctx,
			subdomain=subdomain)
		# if endpoint:
		# 	urls.append(endpoint.http_url)
			# self.notify(fields={'Hosts': f'• {endpoint.http_url}'})

	# if enable_http_crawl:
	# 	ctx['track'] = False
	# 	http_crawl(urls, ctx=ctx)

	# TODO: Lots of ips unrelated with our domain are found, disabling
	# this for now.
	# ips = data.get('ips', [])
	# for ip_address in ips:
	# 	ip, created = save_ip_address(
	# 		ip_address,
	# 		subscan=subscan)
	# 	if ip:
	# 		send_task_notif.delay(
	# 			'osint',
	# 			scan_history_id=scan_history_id,
	# 			subscan_id=subscan_id,
	# 			severity='success',
	# 			update_fields={'IPs': f'{ip.address}'})
	return data


@app.task(name='h8mail', queue='h8mail_queue', bind=False)
def h8mail(config, host, scan_history_id, activity_id, results_dir, ctx={}):
	"""Run h8mail.

	Args:
		config (dict): yaml_configuration
		host (str): target name
		scan_history_id (startScan.ScanHistory): Scan History ID
		activity_id: ScanActivity ID
		results_dir (str): Path to store scan results
		ctx (dict): context of scan

	Returns:
		list[dict]: List of credentials info.
	"""
	logger.warning('Getting leaked credentials')
	scan_history = ScanHistory.objects.get(pk=scan_history_id)
	input_path = str(Path(results_dir) / 'emails.txt')
	output_file = str(Path(results_dir) / 'h8mail.json')

	cmd = f'h8mail -t {input_path} --json {output_file}'
	history_file = str(Path(results_dir) / 'commands.txt')

	run_command(
		cmd,
		history_file=history_file,
		scan_id=scan_history_id,
		activity_id=activity_id)

	with open(output_file) as f:
		data = json.load(f)
		creds = data.get('targets', [])

	# TODO: go through h8mail output and save emails to DB
	for cred in creds:
		logger.warning(cred)
		email_address = cred['target']
		pwn_num = cred['pwn_num']
		pwn_data = cred.get('data', [])
		email, created = save_email(email_address, scan_history=scan)
		# if email:
		# 	self.notify(fields={'Emails': f'• `{email.address}`'})
	return creds


@app.task(name='screenshot', queue='main_scan_queue', base=RengineTask, bind=True)
def screenshot(self, ctx={}, description=None):
	"""Uses EyeWitness to gather screenshot of a domain and/or url.

	Args:
		description (str, optional): Task description shown in UI.
	"""

	# Config
	screenshots_path = str(Path(self.results_dir) / 'screenshots')
	output_path = str(Path(self.results_dir) / 'screenshots' / self.filename)
	alive_endpoints_file = str(Path(self.results_dir) / 'endpoints_alive.txt')
	config = self.yaml_configuration.get(SCREENSHOT) or {}
	enable_http_crawl = config.get(ENABLE_HTTP_CRAWL, DEFAULT_ENABLE_HTTP_CRAWL)
	intensity = config.get(INTENSITY) or self.yaml_configuration.get(INTENSITY, DEFAULT_SCAN_INTENSITY)
	timeout = config.get(TIMEOUT) or self.yaml_configuration.get(TIMEOUT, DEFAULT_HTTP_TIMEOUT + 5)
	threads = config.get(THREADS) or self.yaml_configuration.get(THREADS, DEFAULT_THREADS)

	# If intensity is normal, grab only the root endpoints of each subdomain
	strict = True if intensity == 'normal' else False

	# Get URLs to take screenshot of
	get_http_urls(
		is_alive=enable_http_crawl,
		strict=strict,
		write_filepath=alive_endpoints_file,
		get_only_default_urls=True,
		ctx=ctx
	)

	# Send start notif
	notification = Notification.objects.first()
	send_output_file = notification.send_scan_output_file if notification else False

	# Run cmd
	cmd = f'EyeWitness -f {alive_endpoints_file} -d {screenshots_path} --no-prompt'
	cmd += f' --timeout {timeout}' if timeout > 0 else ''
	cmd += f' --threads {threads}' if threads > 0 else ''
	run_command(
		cmd,
		shell=False,
		history_file=self.history_file,
		scan_id=self.scan_id,
		activity_id=self.activity_id)
	if not os.path.isfile(output_path):
		logger.error(f'Could not load EyeWitness results at {output_path} for {self.domain.name}.')
		return

	# Loop through results and save objects in DB
	screenshot_paths = []
	with open(output_path, 'r') as file:
		reader = csv.reader(file)
		for row in reader:
			"Protocol,Port,Domain,Request Status,Screenshot Path, Source Path"
			protocol, port, subdomain_name, status, screenshot_path, source_path = tuple(row)
			logger.info(f'{protocol}:{port}:{subdomain_name}:{status}')
			subdomain_query = Subdomain.objects.filter(name=subdomain_name)
			if self.scan:
				subdomain_query = subdomain_query.filter(scan_history=self.scan)
			if status == 'Successful' and subdomain_query.exists():
				subdomain = subdomain_query.first()
				screenshot_paths.append(screenshot_path)
				subdomain.screenshot_path = screenshot_path.replace(RENGINE_RESULTS, '')
				subdomain.save()
				logger.warning(f'Added screenshot for {subdomain.name} to DB')

	# Remove all db, html extra files in screenshot results
	run_command(
		f'rm -rf {screenshots_path}/*.csv {screenshots_path}/*.db {screenshots_path}/*.js {screenshots_path}/*.html {screenshots_path}/*.css',
		shell=True,
		history_file=self.history_file,
		scan_id=self.scan_id,
		activity_id=self.activity_id)
	run_command(
		f'rm -rf ' + str(Path(screenshots_path) / 'source'),
		shell=True,
		history_file=self.history_file,
		scan_id=self.scan_id,
		activity_id=self.activity_id)

	# Send finish notifs
	screenshots_str = '• ' + '\n• '.join([f'`{path}`' for path in screenshot_paths])
	self.notify(fields={'Screenshots': screenshots_str})
	if send_output_file:
		for path in screenshot_paths:
			title = get_output_file_name(
				self.scan_id,
				self.subscan_id,
				self.filename)
			send_file_to_discord.delay(path, title)


@app.task(name='port_scan', queue='main_scan_queue', base=RengineTask, bind=True)
def port_scan(self, hosts=[], ctx={}, description=None):
	"""Run port scan.

	Args:
		hosts (list, optional): Hosts to run port scan on.
		description (str, optional): Task description shown in UI.

	Returns:
		list: List of open ports (dict).
	"""
	input_file = str(Path(self.results_dir) / 'input_subdomains_port_scan.txt')
	proxy = get_random_proxy()

	# Config
	config = self.yaml_configuration.get(PORT_SCAN) or {}
	enable_http_crawl = config.get(ENABLE_HTTP_CRAWL, DEFAULT_ENABLE_HTTP_CRAWL)
	timeout = config.get(TIMEOUT) or self.yaml_configuration.get(TIMEOUT, DEFAULT_HTTP_TIMEOUT)
	exclude_ports = config.get(NAABU_EXCLUDE_PORTS, [])
	exclude_subdomains = config.get(NAABU_EXCLUDE_SUBDOMAINS, False)
	ports = config.get(PORTS, NAABU_DEFAULT_PORTS)
	ports = [str(port) for port in ports]
	rate_limit = config.get(NAABU_RATE) or self.yaml_configuration.get(RATE_LIMIT, DEFAULT_RATE_LIMIT)
	threads = config.get(THREADS) or self.yaml_configuration.get(THREADS, DEFAULT_THREADS)
	passive = config.get(NAABU_PASSIVE, False)
	use_naabu_config = config.get(USE_NAABU_CONFIG, False)
	exclude_ports_str = ','.join(return_iterable(exclude_ports))
	# nmap args
	nmap_enabled = config.get(ENABLE_NMAP, False)
	nmap_cmd = config.get(NMAP_COMMAND, '')
	nmap_script = config.get(NMAP_SCRIPT, '')
	nmap_script = ','.join(return_iterable(nmap_script))
	nmap_script_args = config.get(NMAP_SCRIPT_ARGS)

	if hosts:
		with open(input_file, 'w') as f:
			f.write('\n'.join(hosts))
	else:
		hosts = get_subdomains(
			write_filepath=input_file,
			exclude_subdomains=exclude_subdomains,
			ctx=ctx)

	# Build cmd
	cmd = 'naabu -json -exclude-cdn'
	cmd += f' -list {input_file}' if len(hosts) > 0 else f' -host {hosts[0]}'
	if 'full' in ports or 'all' in ports:
		ports_str = ' -p "-"'
	elif 'top-100' in ports:
		ports_str = ' -top-ports 100'
	elif 'top-1000' in ports:
		ports_str = ' -top-ports 1000'
	else:
		ports_str = ','.join(ports)
		ports_str = f' -p {ports_str}'
	cmd += ports_str
	cmd += (' -config ' + str(Path.home() / '.config' / 'naabu' / 'config.yaml')) if use_naabu_config else ''
	cmd += f' -proxy "{proxy}"' if proxy else ''
	cmd += f' -c {threads}' if threads else ''
	cmd += f' -rate {rate_limit}' if rate_limit > 0 else ''
	cmd += f' -timeout {timeout*1000}' if timeout > 0 else ''
	cmd += f' -passive' if passive else ''
	cmd += f' -exclude-ports {exclude_ports_str}' if exclude_ports else ''
	cmd += f' -silent'

	# Execute cmd and gather results
	results = []
	urls = []
	ports_data = {}
	for line in stream_command(
			cmd,
			shell=True,
			history_file=self.history_file,
			scan_id=self.scan_id,
			activity_id=self.activity_id):

		if not isinstance(line, dict):
			continue
		results.append(line)
		port_number = line['port']
		ip_address = line['ip']
		host = line.get('host') or ip_address
		if port_number == 0:
			continue

		# Grab subdomain
		subdomain = Subdomain.objects.filter(
			name=host,
			target_domain=self.domain,
			scan_history=self.scan
		).first()

		# Add IP DB
		ip, _ = save_ip_address(ip_address, subdomain, subscan=self.subscan)
		if self.subscan:
			ip.ip_subscan_ids.add(self.subscan)
			ip.save()

		# Add endpoint to DB
		# port 80 and 443 not needed as http crawl already does that.
		if port_number not in [80, 443]:
			http_url = f'{host}:{port_number}'
			endpoint, _ = save_endpoint(
				http_url,
				crawl=enable_http_crawl,
				ctx=ctx,
				subdomain=subdomain)
			if endpoint:
				http_url = endpoint.http_url
			urls.append(http_url)

		# Add Port in DB
		port_details = whatportis.get_ports(str(port_number))
		service_name = port_details[0].name if len(port_details) > 0 else 'unknown'
		description = port_details[0].description if len(port_details) > 0 else ''

		# get or create port
		port, created = Port.objects.get_or_create(
			number=port_number,
			service_name=service_name,
			description=description
		)
		if port_number in UNCOMMON_WEB_PORTS:
			port.is_uncommon = True
			port.save()
		ip.ports.add(port)
		ip.save()
		if host in ports_data:
			ports_data[host].append(port_number)
		else:
			ports_data[host] = [port_number]

		# Send notification
		logger.warning(f'Found opened port {port_number} on {ip_address} ({host})')

	if len(ports_data) == 0:
		logger.info('Finished running naabu port scan - No open ports found.')
		if nmap_enabled:
			logger.info('Nmap scans skipped')
		return ports_data

	# Send notification
	fields_str = ''
	for host, ports in ports_data.items():
		ports_str = ', '.join([f'`{port}`' for port in ports])
		fields_str += f'• `{host}`: {ports_str}\n'
	self.notify(fields={'Ports discovered': fields_str})

	# Save output to file
	with open(self.output_path, 'w') as f:
		json.dump(results, f, indent=4)

	logger.info('Finished running naabu port scan.')

	# Process nmap results: 1 process per host
	sigs = []
	if nmap_enabled:
		logger.warning(f'Starting nmap scans ...')
		logger.warning(ports_data)
		for host, port_list in ports_data.items():
			ports_str = '_'.join([str(p) for p in port_list])
			ctx_nmap = ctx.copy()
			ctx_nmap['description'] = get_task_title(f'nmap_{host}', self.scan_id, self.subscan_id)
			ctx_nmap['track'] = False
			sig = nmap.si(
				cmd=nmap_cmd,
				ports=port_list,
				host=host,
				script=nmap_script,
				script_args=nmap_script_args,
				max_rate=rate_limit,
				ctx=ctx_nmap)
			sigs.append(sig)
		task = group(sigs).apply_async()
		with allow_join_result():
			results = task.get()

	return ports_data


@app.task(name='nmap', queue='main_scan_queue', base=RengineTask, bind=True)
def nmap(
		self,
		cmd=None,
		ports=[],
		host=None,
		input_file=None,
		script=None,
		script_args=None,
		max_rate=None,
		ctx={},
		description=None):
	"""Run nmap on a host.

	Args:
		cmd (str, optional): Existing nmap command to complete.
		ports (list, optional): List of ports to scan.
		host (str, optional): Host to scan.
		input_file (str, optional): Input hosts file.
		script (str, optional): NSE script to run.
		script_args (str, optional): NSE script args.
		max_rate (int): Max rate.
		description (str, optional): Task description shown in UI.
	"""
	notif = Notification.objects.first()
	ports_str = ','.join(str(port) for port in ports)
	self.filename = self.filename.replace('.txt', '.xml')
	filename_vulns = self.filename.replace('.xml', '_vulns.json')
	output_file = self.output_path
	output_file_xml = f'{self.results_dir}/{host}_{self.filename}'
	vulns_file = f'{self.results_dir}/{host}_{filename_vulns}'
	logger.warning(f'Running nmap on {host}:{ports}')

	# Build cmd
	nmap_cmd = get_nmap_cmd(
		cmd=cmd,
		ports=ports_str,
		script=script,
		script_args=script_args,
		max_rate=max_rate,
		host=host,
		input_file=input_file,
		output_file=output_file_xml)

	# Run cmd
	run_command(
		nmap_cmd,
		shell=True,
		history_file=self.history_file,
		scan_id=self.scan_id,
		activity_id=self.activity_id)

	# Get nmap XML results and convert to JSON
	vulns = parse_nmap_results(output_file_xml, output_file)
	with open(vulns_file, 'w') as f:
		json.dump(vulns, f, indent=4)

	# Save vulnerabilities found by nmap
	vulns_str = ''
	for vuln_data in vulns:
		# URL is not necessarily an HTTP URL when running nmap (can be any
		# other vulnerable protocols). Look for existing endpoint and use its
		# URL as vulnerability.http_url if it exists.
		url = vuln_data['http_url']
		endpoint = EndPoint.objects.filter(http_url__contains=url).first()
		if endpoint:
			vuln_data['http_url'] = endpoint.http_url
		vuln, created = save_vulnerability(
			target_domain=self.domain,
			subdomain=self.subdomain,
			scan_history=self.scan,
			subscan=self.subscan,
			endpoint=endpoint,
			**vuln_data)
		vulns_str += f'• {str(vuln)}\n'
		if created:
			logger.warning(str(vuln))

	# Send only 1 notif for all vulns to reduce number of notifs
	if notif and notif.send_vuln_notif and vulns_str:
		logger.warning(vulns_str)
		self.notify(fields={'CVEs': vulns_str})
	return vulns


@app.task(name='waf_detection', queue='main_scan_queue', base=RengineTask, bind=True)
def waf_detection(self, ctx={}, description=None):
	"""
	Uses wafw00f to check for the presence of a WAF.

	Args:
		description (str, optional): Task description shown in UI.

	Returns:
		list: List of startScan.models.Waf objects.
	"""
	input_path = str(Path(self.results_dir) / 'input_endpoints_waf_detection.txt')
	config = self.yaml_configuration.get(WAF_DETECTION) or {}
	enable_http_crawl = config.get(ENABLE_HTTP_CRAWL, DEFAULT_ENABLE_HTTP_CRAWL)

	# Get alive endpoints from DB
	get_http_urls(
		is_alive=enable_http_crawl,
		write_filepath=input_path,
		get_only_default_urls=True,
		ctx=ctx
	)

	cmd = f'wafw00f -i {input_path} -o {self.output_path}'
	run_command(
		cmd,
		history_file=self.history_file,
		scan_id=self.scan_id,
		activity_id=self.activity_id)
	if not os.path.isfile(self.output_path):
		logger.error(f'Could not find {self.output_path}')
		return

	with open(self.output_path) as file:
		wafs = file.readlines()

	for line in wafs:
		line = " ".join(line.split())
		splitted = line.split(' ', 1)
		waf_info = splitted[1].strip()
		waf_name = waf_info[:waf_info.find('(')].strip()
		waf_manufacturer = waf_info[waf_info.find('(')+1:waf_info.find(')')].strip().replace('.', '')
		http_url = sanitize_url(splitted[0].strip())
		if not waf_name or waf_name == 'None':
			continue

		# Add waf to db
		waf, _ = Waf.objects.get_or_create(
			name=waf_name,
			manufacturer=waf_manufacturer
		)

		# Add waf info to Subdomain in DB
		subdomain_name = get_subdomain_from_url(http_url)
		logger.info(f'Wafw00f Subdomain : {subdomain_name}')

		try:
			subdomain = Subdomain.objects.get(
				name=subdomain_name,
				scan_history=self.scan,
			)
		except:
			logger.warning(f'Subdomain {subdomain_name} was not found in the db, skipping waf detection for this domain.')
			continue

		subdomain.waf.add(waf)
		subdomain.save()
	return wafs


@app.task(name='dir_file_fuzz', queue='main_scan_queue', base=RengineTask, bind=True)
def dir_file_fuzz(self, ctx={}, description=None):
	"""Perform directory scan, and currently uses `ffuf` as a default tool.

	Args:
		description (str, optional): Task description shown in UI.

	Returns:
		list: List of URLs discovered.
	"""
	# Config
	cmd = 'ffuf'
	config = self.yaml_configuration.get(DIR_FILE_FUZZ) or {}
	custom_header = config.get(CUSTOM_HEADER) or self.yaml_configuration.get(CUSTOM_HEADER)
	if custom_header:
		custom_header = generate_header_param(custom_header,'common')
	auto_calibration = config.get(AUTO_CALIBRATION, True)
	enable_http_crawl = config.get(ENABLE_HTTP_CRAWL, DEFAULT_ENABLE_HTTP_CRAWL)
	rate_limit = config.get(RATE_LIMIT) or self.yaml_configuration.get(RATE_LIMIT, DEFAULT_RATE_LIMIT)
	extensions = config.get(EXTENSIONS, DEFAULT_DIR_FILE_FUZZ_EXTENSIONS)
	# prepend . on extensions
	extensions = [ext if ext.startswith('.') else '.' + ext for ext in extensions]
	extensions_str = ','.join(map(str, extensions))
	follow_redirect = config.get(FOLLOW_REDIRECT, FFUF_DEFAULT_FOLLOW_REDIRECT)
	max_time = config.get(MAX_TIME, 0)
	match_http_status = config.get(MATCH_HTTP_STATUS, FFUF_DEFAULT_MATCH_HTTP_STATUS)
	mc = ','.join([str(c) for c in match_http_status])
	recursive_level = config.get(RECURSIVE_LEVEL, FFUF_DEFAULT_RECURSIVE_LEVEL)
	stop_on_error = config.get(STOP_ON_ERROR, False)
	timeout = config.get(TIMEOUT) or self.yaml_configuration.get(TIMEOUT, DEFAULT_HTTP_TIMEOUT)
	threads = config.get(THREADS) or self.yaml_configuration.get(THREADS, DEFAULT_THREADS)
	wordlist_name = config.get(WORDLIST, 'dicc')
	delay = rate_limit / (threads * 100) # calculate request pause delay from rate_limit and number of threads
	input_path = str(Path(self.results_dir) / 'input_dir_file_fuzz.txt')

	# Get wordlist
	wordlist_name = 'dicc' if wordlist_name == 'default' else wordlist_name
	wordlist_path = str(Path(RENGINE_WORDLISTS) / f'{wordlist_name}.txt')

	# Build command
	cmd += f' -w {wordlist_path}'
	cmd += f' -e {extensions_str}' if extensions else ''
	cmd += f' -maxtime {max_time}' if max_time > 0 else ''
	cmd += f' -p {delay}' if delay > 0 else ''
	cmd += f' -recursion -recursion-depth {recursive_level} ' if recursive_level > 0 else ''
	cmd += f' -t {threads}' if threads and threads > 0 else ''
	cmd += f' -timeout {timeout}' if timeout and timeout > 0 else ''
	cmd += ' -se' if stop_on_error else ''
	cmd += ' -fr' if follow_redirect else ''
	cmd += ' -ac' if auto_calibration else ''
	cmd += f' -mc {mc}' if mc else ''
	cmd += f' {custom_header}' if custom_header else ''

	# Grab URLs to fuzz
	urls = get_http_urls(
		is_alive=True,
		ignore_files=False,
		write_filepath=input_path,
		get_only_default_urls=True,
		ctx=ctx
	)
	logger.warning(urls)

	# Loop through URLs and run command
	results = []
	for url in urls:
		'''
			Above while fetching urls, we are not ignoring files, because some
			default urls may redirect to https://example.com/login.php
			so, ignore_files is set to False
			but, during fuzzing, we will only need part of the path, in above example
			it is still a good idea to ffuf base url https://example.com
			so files from base url
		'''
		url_parse = urlparse(url)
		url = url_parse.scheme + '://' + url_parse.netloc
		url += '/FUZZ' # TODO: fuzz not only URL but also POST / PUT / headers
		proxy = get_random_proxy()

		# Build final cmd
		fcmd = cmd
		fcmd += f' -x {proxy}' if proxy else ''
		fcmd += f' -u {url} -json'

		# Initialize DirectoryScan object
		dirscan = DirectoryScan()
		dirscan.scanned_date = timezone.now()
		dirscan.command_line = fcmd
		dirscan.save()

		# Loop through results and populate EndPoint and DirectoryFile in DB
		results = []
		for line in stream_command(
				fcmd,
				shell=True,
				history_file=self.history_file,
				scan_id=self.scan_id,
				activity_id=self.activity_id):

			# Empty line, continue to the next record
			if not isinstance(line, dict):
				continue

			# Append line to results
			results.append(line)

			# Retrieve FFUF output
			url = line['url']
			# Extract path and convert to base64 (need byte string encode & decode)
			name = base64.b64encode(extract_path_from_url(url).encode()).decode()
			length = line['length']
			status = line['status']
			words = line['words']
			lines = line['lines']
			content_type = line['content-type']
			duration = line['duration']

			# If name empty log error and continue
			if not name:
				logger.error(f'FUZZ not found for "{url}"')
				continue

			# Get or create endpoint from URL
			endpoint, created = save_endpoint(url, crawl=False, ctx=ctx)

			# Continue to next line if endpoint returned is None
			if endpoint == None:
				continue

			# Save endpoint data from FFUF output
			endpoint.http_status = status
			endpoint.content_length = length
			endpoint.response_time = duration / 1000000000
			endpoint.content_type = content_type
			endpoint.content_length = length
			endpoint.save()

			# Save directory file output from FFUF output
			dfile, created = DirectoryFile.objects.get_or_create(
				name=name,
				length=length,
				words=words,
				lines=lines,
				content_type=content_type,
				url=url,
				http_status=status)

			# Log newly created file or directory if debug activated
			if created and CELERY_DEBUG:
				logger.warning(f'Found new directory or file {url}')

			# Add file to current dirscan
			dirscan.directory_files.add(dfile)

			# Add subscan relation to dirscan if exists
			if self.subscan:
				dirscan.dir_subscan_ids.add(self.subscan)

			# Save dirscan datas
			dirscan.save()

			# Get subdomain and add dirscan
			if ctx.get('subdomain_id') and ctx['subdomain_id'] > 0:
				subdomain = Subdomain.objects.get(id=ctx['subdomain_id'])
			else:
				subdomain_name = get_subdomain_from_url(endpoint.http_url)
				subdomain = Subdomain.objects.get(name=subdomain_name, scan_history=self.scan)
			subdomain.directories.add(dirscan)
			subdomain.save()

	# Crawl discovered URLs
	if enable_http_crawl:
		ctx['track'] = False
		http_crawl(urls, ctx=ctx)

	return results


@app.task(name='fetch_url', queue='main_scan_queue', base=RengineTask, bind=True)
def fetch_url(self, urls=[], ctx={}, description=None):
	"""Fetch URLs using different tools like gauplus, gau, gospider, waybackurls ...

	Args:
		urls (list): List of URLs to start from.
		description (str, optional): Task description shown in UI.
	"""
	input_path = str(Path(self.results_dir) / 'input_endpoints_fetch_url.txt')
	proxy = get_random_proxy()

	# Config
	config = self.yaml_configuration.get(FETCH_URL) or {}
	should_remove_duplicate_endpoints = config.get(REMOVE_DUPLICATE_ENDPOINTS, True)
	duplicate_removal_fields = config.get(DUPLICATE_REMOVAL_FIELDS, ENDPOINT_SCAN_DEFAULT_DUPLICATE_FIELDS)
	enable_http_crawl = config.get(ENABLE_HTTP_CRAWL, DEFAULT_ENABLE_HTTP_CRAWL)
	gf_patterns = config.get(GF_PATTERNS, DEFAULT_GF_PATTERNS)
	ignore_file_extension = config.get(IGNORE_FILE_EXTENSION, DEFAULT_IGNORE_FILE_EXTENSIONS)
	tools = config.get(USES_TOOLS, ENDPOINT_SCAN_DEFAULT_TOOLS)
	threads = config.get(THREADS) or self.yaml_configuration.get(THREADS, DEFAULT_THREADS)
	domain_request_headers = self.domain.request_headers if self.domain else None
	custom_header = config.get(CUSTOM_HEADER) or self.yaml_configuration.get(CUSTOM_HEADER)
	if domain_request_headers or custom_header:
		custom_header = domain_request_headers or custom_header
	exclude_subdomains = config.get(EXCLUDED_SUBDOMAINS, False)

	# Get URLs to scan and save to input file
	if urls:
		with open(input_path, 'w') as f:
			f.write('\n'.join(urls))
	else:
		urls = get_http_urls(
			is_alive=enable_http_crawl,
			write_filepath=input_path,
			exclude_subdomains=exclude_subdomains,
			get_only_default_urls=True,
			ctx=ctx
		)

	# Domain regex
	host = self.domain.name if self.domain else urlparse(urls[0]).netloc
	host_regex = f"\'https?://([a-z0-9]+[.])*{host}.*\'"

	# Tools cmds
	cmd_map = {
		'gau': f'gau',
		'hakrawler': 'hakrawler -subs -u',
		'waybackurls': 'waybackurls',
		'gospider': f'gospider --js -d 2 --sitemap --robots -w -r',
		'katana': f'katana -silent -jc -kf all -d 3 -fs rdn',
	}
	if proxy:
		cmd_map['gau'] += f' --proxy "{proxy}"'
		cmd_map['gospider'] += f' -p {proxy}'
		cmd_map['hakrawler'] += f' -proxy {proxy}'
		cmd_map['katana'] += f' -proxy {proxy}'
	if threads > 0:
		cmd_map['gau'] += f' --threads {threads}'
		cmd_map['gospider'] += f' -t {threads}'
		cmd_map['katana'] += f' -c {threads}'
	if custom_header:
		cmd_map['gospider'] += generate_header_param(custom_header, 'gospider')
		cmd_map['hakrawler'] += generate_header_param(custom_header, 'hakrawler')
		cmd_map['katana'] += generate_header_param(custom_header, 'common')
	cat_input = f'cat {input_path}'
	grep_output = f'grep -Eo {host_regex}'
	cmd_map = {
		tool: f'{cat_input} | {cmd} | {grep_output} > {self.results_dir}/urls_{tool}.txt'
		for tool, cmd in cmd_map.items()
	}
	tasks = group(
		run_command.si(
			cmd,
			shell=True,
			scan_id=self.scan_id,
			activity_id=self.activity_id)
		for tool, cmd in cmd_map.items()
		if tool in tools
	)

	# Cleanup task
	sort_output = [
		f'cat ' + str(Path(self.results_dir) / 'urls_*') + f' > {self.output_path}',
		f'cat {input_path} >> {self.output_path}',
		f'sort -u {self.output_path} -o {self.output_path}',
	]
	if ignore_file_extension:
		ignore_exts = '|'.join(ignore_file_extension)
		grep_ext_filtered_output = [
			f'cat {self.output_path} | grep -Eiv "\\.({ignore_exts}).*" > ' + str(Path(self.results_dir) / 'urls_filtered.txt'),
			f'mv ' + str(Path(self.results_dir) / 'urls_filtered.txt') + f' {self.output_path}'
		]
		sort_output.extend(grep_ext_filtered_output)
	cleanup = chain(
		run_command.si(
			cmd,
			shell=True,
			scan_id=self.scan_id,
			activity_id=self.activity_id)
		for cmd in sort_output
	)

	# Run all commands
	task = chord(tasks)(cleanup)
	with allow_join_result():
		task.get()

	# Store all the endpoints and run httpx
	with open(self.output_path) as f:
		discovered_urls = f.readlines()
		self.notify(fields={'Discovered URLs': len(discovered_urls)})

	# Some tools can have an URL in the format <URL>] - <PATH> or <URL> - <PATH>, add them
	# to the final URL list
	all_urls = []
	for url in discovered_urls:
		url = url.strip()
		urlpath = None
		base_url = None
		if '] ' in url: # found JS scraped endpoint e.g from gospider
			split = tuple(url.split('] '))
			if not len(split) == 2:
				logger.warning(f'URL format not recognized for "{url}". Skipping.')
				continue
			base_url, urlpath = split
			urlpath = urlpath.lstrip('- ')
		elif ' - ' in url: # found JS scraped endpoint e.g from gospider
			base_url, urlpath = tuple(url.split(' - '))

		if base_url and urlpath:
			subdomain = urlparse(base_url)
			url = f'{subdomain.scheme}://{subdomain.netloc}{self.url_filter}'

		if not validators.url(url):
			logger.warning(f'Invalid URL "{url}". Skipping.')

		if url not in all_urls:
			all_urls.append(url)

	# Filter out URLs if a path filter was passed
	if self.url_filter:
		all_urls = [url for url in all_urls if self.url_filter in url]

	# Write result to output path
	with open(self.output_path, 'w') as f:
		f.write('\n'.join(all_urls))
	logger.warning(f'Found {len(all_urls)} usable URLs')

	# Crawl discovered URLs
	if enable_http_crawl:
		ctx['track'] = False
		http_crawl(
			all_urls,
			ctx=ctx,
			should_remove_duplicate_endpoints=should_remove_duplicate_endpoints,
			duplicate_removal_fields=duplicate_removal_fields
		)


	#-------------------#
	# GF PATTERNS MATCH #
	#-------------------#

	# Combine old gf patterns with new ones
	if gf_patterns:
		self.scan.used_gf_patterns = ','.join(gf_patterns)
		self.scan.save()

	# Run gf patterns on saved endpoints
	# TODO: refactor to Celery task
	for gf_pattern in gf_patterns:
		# TODO: js var is causing issues, removing for now
		if gf_pattern == 'jsvar':
			logger.info('Ignoring jsvar as it is causing issues.')
			continue

		# Run gf on current pattern
		logger.warning(f'Running gf on pattern "{gf_pattern}"')
		gf_output_file = str(Path(self.results_dir) / f'gf_patterns_{gf_pattern}.txt')
		cmd = f'cat {self.output_path} | gf {gf_pattern} | grep -Eo {host_regex} >> {gf_output_file}'
		run_command(
			cmd,
			shell=True,
			history_file=self.history_file,
			scan_id=self.scan_id,
			activity_id=self.activity_id)

		# Check output file
		if not os.path.exists(gf_output_file):
			logger.error(f'Could not find GF output file {gf_output_file}. Skipping GF pattern "{gf_pattern}"')
			continue

		# Read output file line by line and
		with open(gf_output_file, 'r') as f:
			lines = f.readlines()

		# Add endpoints / subdomains to DB
		for url in lines:
			http_url = sanitize_url(url)
			subdomain_name = get_subdomain_from_url(http_url)
			subdomain, _ = save_subdomain(subdomain_name, ctx=ctx)
			if not isinstance(subdomain, Subdomain):
				logger.error(f"Invalid subdomain encountered: {subdomain}")
				continue
			endpoint, created = save_endpoint(
				http_url,
				crawl=False,
				subdomain=subdomain,
				ctx=ctx)
			if not endpoint:
				continue
			earlier_pattern = None
			if not created:
				earlier_pattern = endpoint.matched_gf_patterns
			pattern = f'{earlier_pattern},{gf_pattern}' if earlier_pattern else gf_pattern
			endpoint.matched_gf_patterns = pattern
			endpoint.save()

	return all_urls


def parse_curl_output(response):
	# TODO: Enrich from other cURL fields.
	CURL_REGEX_HTTP_STATUS = f'HTTP\/(?:(?:\d\.?)+)\s(\d+)\s(?:\w+)'
	http_status = 0
	if response:
		failed = False
		regex = re.compile(CURL_REGEX_HTTP_STATUS, re.MULTILINE)
		try:
			http_status = int(regex.findall(response)[0])
		except (KeyError, TypeError, IndexError):
			pass
	return {
		'http_status': http_status,
	}


@app.task(name='vulnerability_scan', queue='main_scan_queue', bind=True, base=RengineTask)
def vulnerability_scan(self, urls=[], ctx={}, description=None):
	"""
		This function will serve as an entrypoint to vulnerability scan.
		All other vulnerability scan will be run from here including nuclei, crlfuzz, etc
	"""
	logger.info('Running Vulnerability Scan Queue')
	config = self.yaml_configuration.get(VULNERABILITY_SCAN) or {}
	should_run_nuclei = config.get(RUN_NUCLEI, True)
	should_run_crlfuzz = config.get(RUN_CRLFUZZ, False)
	should_run_dalfox = config.get(RUN_DALFOX, False)
	should_run_s3scanner = config.get(RUN_S3SCANNER, True)

	grouped_tasks = []
	if should_run_nuclei:
		_task = nuclei_scan.si(
			urls=urls,
			ctx=ctx,
			description=f'Nuclei Scan'
		)
		grouped_tasks.append(_task)

	if should_run_crlfuzz:
		_task = crlfuzz_scan.si(
			urls=urls,
			ctx=ctx,
			description=f'CRLFuzz Scan'
		)
		grouped_tasks.append(_task)

	if should_run_dalfox:
		_task = dalfox_xss_scan.si(
			urls=urls,
			ctx=ctx,
			description=f'Dalfox XSS Scan'
		)
		grouped_tasks.append(_task)

	if should_run_s3scanner:
		_task = s3scanner.si(
			ctx=ctx,
			description=f'Misconfigured S3 Buckets Scanner'
		)
		grouped_tasks.append(_task)

	celery_group = group(grouped_tasks)
	job = celery_group.apply_async()

	while not job.ready():
		# wait for all jobs to complete
		time.sleep(5)

	logger.info('Vulnerability scan completed...')

	# return results
	return None

@app.task(name='nuclei_individual_severity_module', queue='main_scan_queue', base=RengineTask, bind=True)
def nuclei_individual_severity_module(self, cmd, severity, enable_http_crawl, should_fetch_gpt_report, ctx={}, description=None):
	'''
		This celery task will run vulnerability scan in parallel.
		All severities supplied should run in parallel as grouped tasks.
	'''
	results = []
	logger.info(f'Running vulnerability scan with severity: {severity}')
	cmd += f' -severity {severity}'
	# Send start notification
	notif = Notification.objects.first()
	send_status = notif.send_scan_status_notif if notif else False

	for line in stream_command(
			cmd,
			history_file=self.history_file,
			scan_id=self.scan_id,
			activity_id=self.activity_id):

		if not isinstance(line, dict):
			continue

		results.append(line)

		# Gather nuclei results
		vuln_data = parse_nuclei_result(line)

		# Get corresponding subdomain
		http_url = sanitize_url(line.get('matched-at'))
		subdomain_name = get_subdomain_from_url(http_url)

		try:
			subdomain = Subdomain.objects.get(
				name=subdomain_name,
				scan_history=self.scan,
				target_domain=self.domain
			)
		except:
			logger.warning(f'Subdomain {subdomain_name} was not found in the db, skipping vulnerability scan for this subdomain.')
			continue

		# Look for duplicate vulnerabilities by excluding records that might change but are irrelevant.
		object_comparison_exclude = ['response', 'curl_command', 'tags', 'references', 'cve_ids', 'cwe_ids']

		# Add subdomain and target domain to the duplicate check
		vuln_data_copy = vuln_data.copy()
		vuln_data_copy['subdomain'] = subdomain
		vuln_data_copy['target_domain'] = self.domain

		# Check if record exists, if exists do not save it
		if record_exists(Vulnerability, data=vuln_data_copy, exclude_keys=object_comparison_exclude):
			logger.warning(f'Nuclei vulnerability of severity {severity} : {vuln_data_copy["name"]} for {subdomain_name} already exists')
			continue

		# Get or create EndPoint object
		response = line.get('response')
		httpx_crawl = False if response else enable_http_crawl # avoid yet another httpx crawl
		endpoint, _ = save_endpoint(
			http_url,
			crawl=httpx_crawl,
			subdomain=subdomain,
			ctx=ctx)
		if endpoint:
			http_url = endpoint.http_url
			if not httpx_crawl:
				output = parse_curl_output(response)
				endpoint.http_status = output['http_status']
				endpoint.save()

		# Get or create Vulnerability object
		vuln, _ = save_vulnerability(
			target_domain=self.domain,
			http_url=http_url,
			scan_history=self.scan,
			subscan=self.subscan,
			subdomain=subdomain,
			**vuln_data)
		if not vuln:
			continue

		# Print vuln
		severity = line['info'].get('severity', 'unknown')
		logger.warning(str(vuln))


		# Send notification for all vulnerabilities except info
		url = vuln.http_url or vuln.subdomain
		send_vuln = (
			notif and
			notif.send_vuln_notif and
			vuln and
			severity in ['low', 'medium', 'high', 'critical'])
		if send_vuln:
			fields = {
				'Severity': f'**{severity.upper()}**',
				'URL': http_url,
				'Subdomain': subdomain_name,
				'Name': vuln.name,
				'Type': vuln.type,
				'Description': vuln.description,
				'Template': vuln.template_url,
				'Tags': vuln.get_tags_str(),
				'CVEs': vuln.get_cve_str(),
				'CWEs': vuln.get_cwe_str(),
				'References': vuln.get_refs_str()
			}
			severity_map = {
				'low': 'info',
				'medium': 'warning',
				'high': 'error',
				'critical': 'error'
			}
			self.notify(
				f'vulnerability_scan_#{vuln.id}',
				severity_map[severity],
				fields,
				add_meta_info=False)

		# Send report to hackerone
		hackerone_query = Hackerone.objects.all()
		send_report = (
			hackerone_query.exists() and
			severity not in ('info', 'low') and
			vuln.target_domain.h1_team_handle
		)
		if send_report:
			hackerone = hackerone_query.first()
			if hackerone.send_critical and severity == 'critical':
				send_hackerone_report.delay(vuln.id)
			elif hackerone.send_high and severity == 'high':
				send_hackerone_report.delay(vuln.id)
			elif hackerone.send_medium and severity == 'medium':
				send_hackerone_report.delay(vuln.id)

	# Write results to JSON file
	with open(self.output_path, 'w') as f:
		json.dump(results, f, indent=4)

	# Send finish notif
	if send_status:
		vulns = Vulnerability.objects.filter(scan_history__id=self.scan_id)
		info_count = vulns.filter(severity=0).count()
		low_count = vulns.filter(severity=1).count()
		medium_count = vulns.filter(severity=2).count()
		high_count = vulns.filter(severity=3).count()
		critical_count = vulns.filter(severity=4).count()
		unknown_count = vulns.filter(severity=-1).count()
		vulnerability_count = info_count + low_count + medium_count + high_count + critical_count + unknown_count
		fields = {
			'Total': vulnerability_count,
			'Critical': critical_count,
			'High': high_count,
			'Medium': medium_count,
			'Low': low_count,
			'Info': info_count,
			'Unknown': unknown_count
		}
		self.notify(fields=fields)

	# after vulnerability scan is done, we need to run gpt if
	# should_fetch_gpt_report and openapi key exists

	if should_fetch_gpt_report and OpenAiAPIKey.objects.all().first():
		logger.info('Getting Vulnerability GPT Report')
		vulns = Vulnerability.objects.filter(
			scan_history__id=self.scan_id
		).filter(
			source=NUCLEI
		).exclude(
			severity=0
		)
		# find all unique vulnerabilities based on path and title
		# all unique vulnerability will go thru gpt function and get report
		# once report is got, it will be matched with other vulnerabilities and saved
		unique_vulns = set()
		for vuln in vulns:
			unique_vulns.add((vuln.name, vuln.get_path()))

		unique_vulns = list(unique_vulns)

		with concurrent.futures.ThreadPoolExecutor(max_workers=DEFAULT_THREADS) as executor:
			future_to_gpt = {executor.submit(get_vulnerability_gpt_report, vuln): vuln for vuln in unique_vulns}

			# Wait for all tasks to complete
			for future in concurrent.futures.as_completed(future_to_gpt):
				gpt = future_to_gpt[future]
				try:
					future.result()
				except Exception as e:
					logger.error(f"Exception for Vulnerability {vuln}: {e}")

		return None


def get_vulnerability_gpt_report(vuln):
	title = vuln[0]
	path = vuln[1]
	logger.info(f'Getting GPT Report for {title}, PATH: {path}')
	# check if in db already exists
	stored = GPTVulnerabilityReport.objects.filter(
		url_path=path
	).filter(
		title=title
	).first()
	if stored:
		response = {
			'description': stored.description,
			'impact': stored.impact,
			'remediation': stored.remediation,
			'references': [url.url for url in stored.references.all()]
		}
	else:
		report = GPTVulnerabilityReportGenerator()
		vulnerability_description = get_gpt_vuln_input_description(
			title,
			path
		)
		response = report.get_vulnerability_description(vulnerability_description)
		add_gpt_description_db(
			title,
			path,
			response.get('description'),
			response.get('impact'),
			response.get('remediation'),
			response.get('references', [])
		)


	for vuln in Vulnerability.objects.filter(name=title, http_url__icontains=path):
		vuln.description = response.get('description', vuln.description)
		vuln.impact = response.get('impact')
		vuln.remediation = response.get('remediation')
		vuln.is_gpt_used = True
		vuln.save()

		for url in response.get('references', []):
			ref, created = VulnerabilityReference.objects.get_or_create(url=url)
			vuln.references.add(ref)
			vuln.save()


def add_gpt_description_db(title, path, description, impact, remediation, references):
	gpt_report = GPTVulnerabilityReport()
	gpt_report.url_path = path
	gpt_report.title = title
	gpt_report.description = description
	gpt_report.impact = impact
	gpt_report.remediation = remediation
	gpt_report.save()

	for url in references:
		ref, created = VulnerabilityReference.objects.get_or_create(url=url)
		gpt_report.references.add(ref)
		gpt_report.save()

@app.task(name='nuclei_scan', queue='main_scan_queue', base=RengineTask, bind=True)
def nuclei_scan(self, urls=[], ctx={}, description=None):
	"""HTTP vulnerability scan using Nuclei

	Args:
		urls (list, optional): If passed, filter on those URLs.
		description (str, optional): Task description shown in UI.

	Notes:
	Unfurl the urls to keep only domain and path, will be sent to vuln scan and
	ignore certain file extensions. Thanks: https://github.com/six2dez/reconftw
	"""
	# Config
	config = self.yaml_configuration.get(VULNERABILITY_SCAN) or {}
	input_path = str(Path(self.results_dir) / 'input_endpoints_vulnerability_scan.txt')
	enable_http_crawl = config.get(ENABLE_HTTP_CRAWL, DEFAULT_ENABLE_HTTP_CRAWL)
	concurrency = config.get(NUCLEI_CONCURRENCY) or self.yaml_configuration.get(THREADS, DEFAULT_THREADS)
	intensity = config.get(INTENSITY) or self.yaml_configuration.get(INTENSITY, DEFAULT_SCAN_INTENSITY)
	rate_limit = config.get(RATE_LIMIT) or self.yaml_configuration.get(RATE_LIMIT, DEFAULT_RATE_LIMIT)
	retries = config.get(RETRIES) or self.yaml_configuration.get(RETRIES, DEFAULT_RETRIES)
	timeout = config.get(TIMEOUT) or self.yaml_configuration.get(TIMEOUT, DEFAULT_HTTP_TIMEOUT)
	custom_header = config.get(CUSTOM_HEADER) or self.yaml_configuration.get(CUSTOM_HEADER)
	if custom_header:
		custom_header = generate_header_param(custom_header, 'common')
	should_fetch_gpt_report = config.get(FETCH_GPT_REPORT, DEFAULT_GET_GPT_REPORT)
	proxy = get_random_proxy()
	nuclei_specific_config = config.get('nuclei', {})
	use_nuclei_conf = nuclei_specific_config.get(USE_NUCLEI_CONFIG, False)
	severities = nuclei_specific_config.get(NUCLEI_SEVERITY, NUCLEI_DEFAULT_SEVERITIES)
	tags = nuclei_specific_config.get(NUCLEI_TAGS, [])
	tags = ','.join(tags)
	nuclei_templates = nuclei_specific_config.get(NUCLEI_TEMPLATE)
	custom_nuclei_templates = nuclei_specific_config.get(NUCLEI_CUSTOM_TEMPLATE)
	# severities_str = ','.join(severities)

	# Get alive endpoints
	if urls:
		with open(input_path, 'w') as f:
			f.write('\n'.join(urls))
	else:
		get_http_urls(
			is_alive=enable_http_crawl,
			ignore_files=True,
			write_filepath=input_path,
			ctx=ctx
		)

	if intensity == 'normal': # reduce number of endpoints to scan
		unfurl_filter = str(Path(self.results_dir) / 'urls_unfurled.txt')
		run_command(
			f"cat {input_path} | unfurl -u format %s://%d%p |uro > {unfurl_filter}",
			shell=True,
			history_file=self.history_file,
			scan_id=self.scan_id,
			activity_id=self.activity_id)
		run_command(
			f'sort -u {unfurl_filter} -o  {unfurl_filter}',
			shell=True,
			history_file=self.history_file,
			scan_id=self.scan_id,
			activity_id=self.activity_id)
		input_path = unfurl_filter

	# Build templates
	# logger.info('Updating Nuclei templates ...')
	run_command(
		'nuclei -update-templates',
		shell=True,
		history_file=self.history_file,
		scan_id=self.scan_id,
		activity_id=self.activity_id)
	templates = []
	if not (nuclei_templates or custom_nuclei_templates):
		templates.append(NUCLEI_DEFAULT_TEMPLATES_PATH)

	if nuclei_templates:
		if ALL in nuclei_templates:
			template = NUCLEI_DEFAULT_TEMPLATES_PATH
			templates.append(template)
		else:
			templates.extend(nuclei_templates)

	if custom_nuclei_templates:
		custom_nuclei_template_paths = [f'{str(elem)}.yaml' for elem in custom_nuclei_templates]
		template = templates.extend(custom_nuclei_template_paths)

	# Build CMD
	cmd = 'nuclei -j'
	cmd += (' -config ' + str(Path.home() / '.config' / 'nuclei' / 'config.yaml')) if use_nuclei_conf else ''
	cmd += f' -irr'
	cmd += f' {custom_header}' if custom_header else ''
	cmd += f' -l {input_path}'
	cmd += f' -c {str(concurrency)}' if concurrency > 0 else ''
	cmd += f' -proxy {proxy} ' if proxy else ''
	cmd += f' -retries {retries}' if retries > 0 else ''
	cmd += f' -rl {rate_limit}' if rate_limit > 0 else ''
	# cmd += f' -severity {severities_str}'
	cmd += f' -timeout {str(timeout)}' if timeout and timeout > 0 else ''
	cmd += f' -tags {tags}' if tags else ''
	cmd += f' -silent'
	for tpl in templates:
		cmd += f' -t {tpl}'


	grouped_tasks = []
	custom_ctx = ctx
	for severity in severities:
		custom_ctx['track'] = True
		_task = nuclei_individual_severity_module.si(
			cmd,
			severity,
			enable_http_crawl,
			should_fetch_gpt_report,
			ctx=custom_ctx,
			description=f'Nuclei Scan with severity {severity}'
		)
		grouped_tasks.append(_task)

	celery_group = group(grouped_tasks)
	job = celery_group.apply_async()

	while not job.ready():
		# wait for all jobs to complete
		time.sleep(5)

	logger.info('Vulnerability scan with all severities completed...')

	return None

@app.task(name='dalfox_xss_scan', queue='main_scan_queue', base=RengineTask, bind=True)
def dalfox_xss_scan(self, urls=[], ctx={}, description=None):
	"""XSS Scan using dalfox

	Args:
		urls (list, optional): If passed, filter on those URLs.
		description (str, optional): Task description shown in UI.
	"""
	vuln_config = self.yaml_configuration.get(VULNERABILITY_SCAN) or {}
	should_fetch_gpt_report = vuln_config.get(FETCH_GPT_REPORT, DEFAULT_GET_GPT_REPORT)
	dalfox_config = vuln_config.get(DALFOX) or {}
	custom_header = dalfox_config.get(CUSTOM_HEADER) or self.yaml_configuration.get(CUSTOM_HEADER)
	if custom_header:
		custom_header = generate_header_param(custom_header, 'dalfox')
	proxy = get_random_proxy()
	is_waf_evasion = dalfox_config.get(WAF_EVASION, False)
	blind_xss_server = dalfox_config.get(BLIND_XSS_SERVER)
	user_agent = dalfox_config.get(USER_AGENT) or self.yaml_configuration.get(USER_AGENT)
	timeout = dalfox_config.get(TIMEOUT)
	delay = dalfox_config.get(DELAY)
	threads = dalfox_config.get(THREADS) or self.yaml_configuration.get(THREADS, DEFAULT_THREADS)
	input_path = str(Path(self.results_dir) / 'input_endpoints_dalfox_xss.txt')

	if urls:
		with open(input_path, 'w') as f:
			f.write('\n'.join(urls))
	else:
		get_http_urls(
			is_alive=False,
			ignore_files=False,
			write_filepath=input_path,
			ctx=ctx
		)

	notif = Notification.objects.first()
	send_status = notif.send_scan_status_notif if notif else False

	# command builder
	cmd = 'dalfox --silence --no-color --no-spinner'
	cmd += f' --only-poc r '
	cmd += f' --ignore-return 302,404,403'
	cmd += f' --skip-bav'
	cmd += f' file {input_path}'
	cmd += f' --proxy {proxy}' if proxy else ''
	cmd += f' --waf-evasion' if is_waf_evasion else ''
	cmd += f' -b {blind_xss_server}' if blind_xss_server else ''
	cmd += f' --delay {delay}' if delay else ''
	cmd += f' --timeout {timeout}' if timeout else ''
	cmd += f' --user-agent {user_agent}' if user_agent else ''
	cmd += f' {custom_header}' if custom_header else ''
	cmd += f' --worker {threads}' if threads else ''
	cmd += f' --format json'

	results = []
	for line in stream_command(
			cmd,
			history_file=self.history_file,
			scan_id=self.scan_id,
			activity_id=self.activity_id,
			trunc_char=','
		):
		if not isinstance(line, dict):
			continue

		results.append(line)

		vuln_data = parse_dalfox_result(line)

		http_url = sanitize_url(line.get('data'))
		subdomain_name = get_subdomain_from_url(http_url)

		try:
			subdomain = Subdomain.objects.get(
				name=subdomain_name,
				scan_history=self.scan,
				target_domain=self.domain
			)
		except:
			logger.warning(f'Subdomain {subdomain_name} was not found in the db, skipping dalfox scan for this subdomain.')
			continue

		endpoint, _ = save_endpoint(
			http_url,
			crawl=True,
			subdomain=subdomain,
			ctx=ctx
		)
		if endpoint:
			http_url = endpoint.http_url
			endpoint.save()

		vuln, _ = save_vulnerability(
			target_domain=self.domain,
			http_url=http_url,
			scan_history=self.scan,
			subscan=self.subscan,
			**vuln_data
		)

		if not vuln:
			continue

	# after vulnerability scan is done, we need to run gpt if
	# should_fetch_gpt_report and openapi key exists

	if should_fetch_gpt_report and OpenAiAPIKey.objects.all().first():
		logger.info('Getting Dalfox Vulnerability GPT Report')
		vulns = Vulnerability.objects.filter(
			scan_history__id=self.scan_id
		).filter(
			source=DALFOX
		).exclude(
			severity=0
		)

		_vulns = []
		for vuln in vulns:
			_vulns.append((vuln.name, vuln.http_url))

		with concurrent.futures.ThreadPoolExecutor(max_workers=DEFAULT_THREADS) as executor:
			future_to_gpt = {executor.submit(get_vulnerability_gpt_report, vuln): vuln for vuln in _vulns}

			# Wait for all tasks to complete
			for future in concurrent.futures.as_completed(future_to_gpt):
				gpt = future_to_gpt[future]
				try:
					future.result()
				except Exception as e:
					logger.error(f"Exception for Vulnerability {vuln}: {e}")
	return results


@app.task(name='crlfuzz_scan', queue='main_scan_queue', base=RengineTask, bind=True)
def crlfuzz_scan(self, urls=[], ctx={}, description=None):
	"""CRLF Fuzzing with CRLFuzz

	Args:
		urls (list, optional): If passed, filter on those URLs.
		description (str, optional): Task description shown in UI.
	"""
	vuln_config = self.yaml_configuration.get(VULNERABILITY_SCAN) or {}
	should_fetch_gpt_report = vuln_config.get(FETCH_GPT_REPORT, DEFAULT_GET_GPT_REPORT)
	custom_header = vuln_config.get(CUSTOM_HEADER) or self.yaml_configuration.get(CUSTOM_HEADER)
	if custom_header:
		custom_header = generate_header_param(custom_header, 'common')
	proxy = get_random_proxy()
	user_agent = vuln_config.get(USER_AGENT) or self.yaml_configuration.get(USER_AGENT)
	threads = vuln_config.get(THREADS) or self.yaml_configuration.get(THREADS, DEFAULT_THREADS)
	input_path = str(Path(self.results_dir) / 'input_endpoints_crlf.txt')
	output_path = str(Path(self.results_dir) / f'{self.filename}')

	if urls:
		with open(input_path, 'w') as f:
			f.write('\n'.join(urls))
	else:
		get_http_urls(
			is_alive=False,
			ignore_files=True,
			write_filepath=input_path,
			ctx=ctx
		)

	notif = Notification.objects.first()
	send_status = notif.send_scan_status_notif if notif else False

	# command builder
	cmd = 'crlfuzz -s'
	cmd += f' -l {input_path}'
	cmd += f' -x {proxy}' if proxy else ''
	cmd += f' {custom_header}' if custom_header else ''
	cmd += f' -o {output_path}'

	run_command(
		cmd,
		shell=False,
		history_file=self.history_file,
		scan_id=self.scan_id,
		activity_id=self.activity_id
	)

	if not os.path.isfile(output_path):
		logger.info('No Results from CRLFuzz')
		return

	crlfs = []
	results = []
	with open(output_path, 'r') as file:
		crlfs = file.readlines()

	for crlf in crlfs:
		url = crlf.strip()

		vuln_data = parse_crlfuzz_result(url)

		http_url = sanitize_url(url)
		subdomain_name = get_subdomain_from_url(http_url)

		try:
			subdomain = Subdomain.objects.get(
				name=subdomain_name,
				scan_history=self.scan,
				target_domain=self.domain
			)
		except:
			logger.warning(f'Subdomain {subdomain_name} was not found in the db, skipping crlfuzz scan for this subdomain.')
			continue

		endpoint, _ = save_endpoint(
			http_url,
			crawl=True,
			subdomain=subdomain,
			ctx=ctx
		)
		if endpoint:
			http_url = endpoint.http_url
			endpoint.save()

		vuln, _ = save_vulnerability(
			target_domain=self.domain,
			http_url=http_url,
			scan_history=self.scan,
			subscan=self.subscan,
			**vuln_data
		)

		if not vuln:
			continue

	# after vulnerability scan is done, we need to run gpt if
	# should_fetch_gpt_report and openapi key exists

	if should_fetch_gpt_report and OpenAiAPIKey.objects.all().first():
		logger.info('Getting CRLFuzz Vulnerability GPT Report')
		vulns = Vulnerability.objects.filter(
			scan_history__id=self.scan_id
		).filter(
			source=CRLFUZZ
		).exclude(
			severity=0
		)

		_vulns = []
		for vuln in vulns:
			_vulns.append((vuln.name, vuln.http_url))

		with concurrent.futures.ThreadPoolExecutor(max_workers=DEFAULT_THREADS) as executor:
			future_to_gpt = {executor.submit(get_vulnerability_gpt_report, vuln): vuln for vuln in _vulns}

			# Wait for all tasks to complete
			for future in concurrent.futures.as_completed(future_to_gpt):
				gpt = future_to_gpt[future]
				try:
					future.result()
				except Exception as e:
					logger.error(f"Exception for Vulnerability {vuln}: {e}")

	return results


@app.task(name='s3scanner', queue='main_scan_queue', base=RengineTask, bind=True)
def s3scanner(self, ctx={}, description=None):
	"""Bucket Scanner

	Args:
		ctx (dict): Context
		description (str, optional): Task description shown in UI.
	"""
	input_path = str(Path(self.results_dir) / f'#{self.scan_id}_subdomain_discovery.txt')
	vuln_config = self.yaml_configuration.get(VULNERABILITY_SCAN) or {}
	s3_config = vuln_config.get(S3SCANNER) or {}
	threads = s3_config.get(THREADS) or self.yaml_configuration.get(THREADS, DEFAULT_THREADS)
	providers = s3_config.get(PROVIDERS, S3SCANNER_DEFAULT_PROVIDERS)
	scan_history = ScanHistory.objects.filter(pk=self.scan_id).first()
	for provider in providers:
		cmd = f's3scanner -bucket-file {input_path} -enumerate -provider {provider} -threads {threads} -json'
		for line in stream_command(
				cmd,
				history_file=self.history_file,
				scan_id=self.scan_id,
				activity_id=self.activity_id):

			if not isinstance(line, dict):
				continue

			if line.get('bucket', {}).get('exists', 0) == 1:
				result = parse_s3scanner_result(line)
				s3bucket, created = S3Bucket.objects.get_or_create(**result)
				scan_history.buckets.add(s3bucket)
				logger.info(f"s3 bucket added {result['provider']}-{result['name']}-{result['region']}")


@app.task(name='http_crawl', queue='main_scan_queue', base=RengineTask, bind=True)
def http_crawl(
		self,
		urls=[],
		method=None,
		recrawl=False,
		ctx={},
		track=True,
		description=None,
		update_subdomain_metadatas=False,
		should_remove_duplicate_endpoints=True,
		duplicate_removal_fields=[]):
	"""Use httpx to query HTTP URLs for important info like page titles, http
	status, etc...

	Args:
		urls (list, optional): A set of URLs to check. Overrides default
			behavior which queries all endpoints related to this scan.
		method (str): HTTP method to use (GET, HEAD, POST, PUT, DELETE).
		recrawl (bool, optional): If False, filter out URLs that have already
			been crawled.
		should_remove_duplicate_endpoints (bool): Whether to remove duplicate endpoints
		duplicate_removal_fields (list): List of Endpoint model fields to check for duplicates

	Returns:
		list: httpx results.
	"""
	logger.info('Initiating HTTP Crawl')
<<<<<<< HEAD
	if is_ran_from_subdomain_scan:
		logger.info('Running From Subdomain Scan...')
	cmd = 'httpx'
	cfg = self.yaml_configuration.get(HTTP_CRAWL) or {}
	custom_header = cfg.get(CUSTOM_HEADER, '')
	threads = cfg.get(THREADS, DEFAULT_THREADS)
	follow_redirect = cfg.get(FOLLOW_REDIRECT, True)
=======
	cmd = '/go/bin/httpx'
	config = self.yaml_configuration.get(HTTP_CRAWL) or {}
	custom_header = config.get(CUSTOM_HEADER) or self.yaml_configuration.get(CUSTOM_HEADER)
	if custom_header:
		custom_header = generate_header_param(custom_header, 'common')
	threads = config.get(THREADS, DEFAULT_THREADS)
	follow_redirect = config.get(FOLLOW_REDIRECT, False)
>>>>>>> 0509a914
	self.output_path = None
	input_path = str(Path(self.results_dir) / 'httpx_input.txt')
	history_file = str(Path(self.results_dir) / 'commands.txt')
	if urls: # direct passing URLs to check
		if self.url_filter:
			urls = [u for u in urls if self.url_filter in u]
		with open(input_path, 'w') as f:
			f.write('\n'.join(urls))
	else:
		# No url provided, so it's a subscan launched from subdomain list
		update_subdomain_metadatas = True

		# Append the base subdomain to get subdomain info if task is launched directly from subscan
		subdomain_id = ctx.get('subdomain_id')
		if subdomain_id:
			subdomain = Subdomain.objects.filter(id=ctx.get('subdomain_id')).first()
			urls.append(subdomain.name)

		# Get subdomain endpoints to crawl the entire list
		http_urls = get_http_urls(
			is_uncrawled=not recrawl,
			write_filepath=input_path,
			ctx=ctx
		)

		# Append endpoints
		if http_urls:
			urls.append()

		logger.debug(urls)

	# If no URLs found, skip it
	if not urls:
		return

	# Re-adjust thread number if few URLs to avoid spinning up a monster to
	# kill a fly.
	if len(urls) < threads:
		threads = len(urls)

	# Get random proxy
	proxy = get_random_proxy()

	# Run command
	cmd += f' -cl -ct -rt -location -td -websocket -cname -asn -cdn -probe -random-agent'
	cmd += f' -t {threads}' if threads > 0 else ''
	cmd += f' --http-proxy {proxy}' if proxy else ''
	cmd += f' {custom_header}' if custom_header else ''
	cmd += f' -json'
	cmd += f' -u {urls[0]}' if len(urls) == 1 else f' -l {input_path}'
	cmd += f' -x {method}' if method else ''
	cmd += f' -silent'
	if follow_redirect:
		cmd += ' -fr'
	results = []
	endpoint_ids = []
	for line in stream_command(
			cmd,
			history_file=history_file,
			scan_id=self.scan_id,
			activity_id=self.activity_id):

		if not line or not isinstance(line, dict):
			continue

		logger.debug(line)

		# No response from endpoint
		if line.get('failed', False):
			continue

		# Parse httpx output
		host = line.get('host', '')
		content_length = line.get('content_length', 0)
		http_status = line.get('status_code')
		http_url, is_redirect = extract_httpx_url(line, follow_redirect)
		page_title = line.get('title')
		webserver = line.get('webserver')
		cdn = line.get('cdn', False)
		rt = line.get('time')
		techs = line.get('tech', [])
		cname = line.get('cname', '')
		content_type = line.get('content_type', '')
		response_time = -1
		if rt:
			response_time = float(''.join(ch for ch in rt if not ch.isalpha()))
			if rt[-2:] == 'ms':
				response_time = response_time / 1000

		# Create/get Subdomain object in DB
		subdomain_name = get_subdomain_from_url(http_url)
		subdomain, _ = save_subdomain(subdomain_name, ctx=ctx)
		if not isinstance(subdomain, Subdomain):
			logger.error(f"Invalid subdomain encountered: {subdomain}")
			continue

		# Save default HTTP URL to endpoint object in DB
		endpoint, created = save_endpoint(
			http_url,
			crawl=False,
			ctx=ctx,
			subdomain=subdomain,
			is_default=update_subdomain_metadatas
		)
		if not endpoint:
			continue
		endpoint.http_status = http_status
		endpoint.page_title = page_title
		endpoint.content_length = content_length
		endpoint.webserver = webserver
		endpoint.response_time = response_time
		endpoint.content_type = content_type
		endpoint.save()
		endpoint_str = f'{http_url} [{http_status}] `{content_length}B` `{webserver}` `{rt}`'
		logger.warning(endpoint_str)
		if endpoint and endpoint.is_alive and endpoint.http_status != 403:
			self.notify(
				fields={'Alive endpoint': f'• {endpoint_str}'},
				add_meta_info=False)

		# Add endpoint to results
		line['_cmd'] = cmd
		line['final_url'] = http_url
		line['endpoint_id'] = endpoint.id
		line['endpoint_created'] = created
		line['is_redirect'] = is_redirect
		results.append(line)

		# Add technology objects to DB
		for technology in techs:
			tech, _ = Technology.objects.get_or_create(name=technology)
			endpoint.techs.add(tech)
			endpoint.save()
		techs_str = ', '.join([f'`{tech}`' for tech in techs])
		self.notify(
			fields={'Technologies': techs_str},
			add_meta_info=False)

		# Add IP objects for 'a' records to DB
		a_records = line.get('a', [])
		for ip_address in a_records:
			ip, created = save_ip_address(
				ip_address,
				subdomain,
				subscan=self.subscan,
				cdn=cdn)
		ips_str = '• ' + '\n• '.join([f'`{ip}`' for ip in a_records])
		self.notify(
			fields={'IPs': ips_str},
			add_meta_info=False)

		# Add IP object for host in DB
		if host:
			ip, created = save_ip_address(
				host,
				subdomain,
				subscan=self.subscan,
				cdn=cdn)
			self.notify(
				fields={'IPs': f'• `{ip.address}`'},
				add_meta_info=False)

		# Save subdomain metadatas
		if update_subdomain_metadatas:
			save_subdomain_metadata(subdomain, endpoint, line)

		endpoint_ids.append(endpoint.id)

	if should_remove_duplicate_endpoints:
		# Remove 'fake' alive endpoints that are just redirects to the same page
		remove_duplicate_endpoints(
			self.scan_id,
			self.domain_id,
			self.subdomain_id,
			filter_ids=endpoint_ids
		)

	# Remove input file
	run_command(
		f'rm {input_path}',
		shell=True,
		history_file=self.history_file,
		scan_id=self.scan_id,
		activity_id=self.activity_id)

	return results


#---------------------#
# Notifications tasks #
#---------------------#

@app.task(name='send_notif', bind=False, queue='send_notif_queue')
def send_notif(
		message,
		scan_history_id=None,
		subscan_id=None,
		**options):
	if not 'title' in options:
		message = enrich_notification(message, scan_history_id, subscan_id)
	send_discord_message(message, **options)
	send_slack_message(message)
	send_lark_message(message)
	send_telegram_message(message)


@app.task(name='send_scan_notif', bind=False, queue='send_scan_notif_queue')
def send_scan_notif(
		scan_history_id,
		subscan_id=None,
		engine_id=None,
		status='RUNNING'):
	"""Send scan status notification. Works for scan or a subscan if subscan_id
	is passed.

	Args:
		scan_history_id (int, optional): ScanHistory id.
		subscan_id (int, optional): SuScan id.
		engine_id (int, optional): EngineType id.
	"""

	# Skip send if notification settings are not configured
	notif = Notification.objects.first()
	if not (notif and notif.send_scan_status_notif):
		return

	# Get domain, engine, scan_history objects
	engine = EngineType.objects.filter(pk=engine_id).first()
	scan = ScanHistory.objects.filter(pk=scan_history_id).first()
	subscan = SubScan.objects.filter(pk=subscan_id).first()
	tasks = ScanActivity.objects.filter(scan_of=scan) if scan else 0

	# Build notif options
	url = get_scan_url(scan_history_id, subscan_id)
	title = get_scan_title(scan_history_id, subscan_id)
	fields = get_scan_fields(engine, scan, subscan, status, tasks)
	severity = None
	msg = f'{title} {status}\n'
	msg += '\n🡆 '.join(f'**{k}:** {v}' for k, v in fields.items())
	if status:
		severity = STATUS_TO_SEVERITIES.get(status)
	opts = {
		'title': title,
		'url': url,
		'fields': fields,
		'severity': severity
	}
	logger.warning(f'Sending notification "{title}" [{severity}]')

	# Send notification
	send_notif(
		msg,
		scan_history_id,
		subscan_id,
		**opts)


@app.task(name='send_task_notif', bind=False, queue='send_task_notif_queue')
def send_task_notif(
		task_name,
		status=None,
		result=None,
		output_path=None,
		traceback=None,
		scan_history_id=None,
		engine_id=None,
		subscan_id=None,
		severity=None,
		add_meta_info=True,
		update_fields={}):
	"""Send task status notification.

	Args:
		task_name (str): Task name.
		status (str, optional): Task status.
		result (str, optional): Task result.
		output_path (str, optional): Task output path.
		traceback (str, optional): Task traceback.
		scan_history_id (int, optional): ScanHistory id.
		subscan_id (int, optional): SuScan id.
		engine_id (int, optional): EngineType id.
		severity (str, optional): Severity (will be mapped to notif colors)
		add_meta_info (bool, optional): Wheter to add scan / subscan info to notif.
		update_fields (dict, optional): Fields key / value to update.
	"""

	# Skip send if notification settings are not configured
	notif = Notification.objects.first()
	if not (notif and notif.send_scan_status_notif):
		return

	# Build fields
	url = None
	fields = {}
	if add_meta_info:
		engine = EngineType.objects.filter(pk=engine_id).first()
		scan = ScanHistory.objects.filter(pk=scan_history_id).first()
		subscan = SubScan.objects.filter(pk=subscan_id).first()
		url = get_scan_url(scan_history_id)
		if status:
			fields['Status'] = f'**{status}**'
		if engine:
			fields['Engine'] = engine.engine_name
		if scan:
			fields['Scan ID'] = f'[#{scan.id}]({url})'
		if subscan:
			url = get_scan_url(scan_history_id, subscan_id)
			fields['Subscan ID'] = f'[#{subscan.id}]({url})'
	title = get_task_title(task_name, scan_history_id, subscan_id)
	if status:
		severity = STATUS_TO_SEVERITIES.get(status)

	msg = f'{title} {status}\n'
	msg += '\n🡆 '.join(f'**{k}:** {v}' for k, v in fields.items())

	# Add fields to update
	for k, v in update_fields.items():
		fields[k] = v

	# Add traceback to notif
	if traceback and notif.send_scan_tracebacks:
		fields['Traceback'] = f'```\n{traceback}\n```'

	# Add files to notif
	files = []
	attach_file = (
		notif.send_scan_output_file and
		output_path and
		result and
		not traceback
	)
	if attach_file:
		output_title = output_path.split('/')[-1]
		files = [(output_path, output_title)]

	# Send notif
	opts = {
		'title': title,
		'url': url,
		'files': files,
		'severity': severity,
		'fields': fields,
		'fields_append': update_fields.keys()
	}
	send_notif(
		msg,
		scan_history_id=scan_history_id,
		subscan_id=subscan_id,
		**opts)


@app.task(name='send_file_to_discord', bind=False, queue='send_file_to_discord_queue')
def send_file_to_discord(file_path, title=None):
	notif = Notification.objects.first()
	do_send = notif and notif.send_to_discord and notif.discord_hook_url
	if not do_send:
		return False

	webhook = DiscordWebhook(
		url=notif.discord_hook_url,
		rate_limit_retry=True,
		username=title or "reNgine Discord Plugin"
	)
	with open(file_path, "rb") as f:
		head, tail = os.path.split(file_path)
		webhook.add_file(file=f.read(), filename=tail)
	webhook.execute()


@app.task(name='send_hackerone_report', bind=False, queue='send_hackerone_report_queue')
def send_hackerone_report(vulnerability_id):
	"""Send HackerOne vulnerability report.

	Args:
		vulnerability_id (int): Vulnerability id.

	Returns:
		int: HTTP response status code.
	"""
	vulnerability = Vulnerability.objects.get(id=vulnerability_id)
	severities = {v: k for k,v in NUCLEI_SEVERITY_MAP.items()}
	headers = {
		'Content-Type': 'application/json',
		'Accept': 'application/json'
	}

	# can only send vulnerability report if team_handle exists
	if len(vulnerability.target_domain.h1_team_handle) !=0:
		hackerone_query = Hackerone.objects.all()
		if hackerone_query.exists():
			hackerone = Hackerone.objects.first()
			severity_value = severities[vulnerability.severity]
			tpl = hackerone.report_template

			# Replace syntax of report template with actual content
			tpl = tpl.replace('{vulnerability_name}', vulnerability.name)
			tpl = tpl.replace('{vulnerable_url}', vulnerability.http_url)
			tpl = tpl.replace('{vulnerability_severity}', severity_value)
			tpl = tpl.replace('{vulnerability_description}', vulnerability.description if vulnerability.description else '')
			tpl = tpl.replace('{vulnerability_extracted_results}', vulnerability.extracted_results if vulnerability.extracted_results else '')
			tpl = tpl.replace('{vulnerability_reference}', vulnerability.reference if vulnerability.reference else '')

			data = {
			  "data": {
				"type": "report",
				"attributes": {
				  "team_handle": vulnerability.target_domain.h1_team_handle,
				  "title": f'{vulnerability.name} found in {vulnerability.http_url}',
				  "vulnerability_information": tpl,
				  "severity_rating": severity_value,
				  "impact": "More information about the impact and vulnerability can be found here: \n" + vulnerability.reference if vulnerability.reference else "NA",
				}
			  }
			}

			r = requests.post(
			  'https://api.hackerone.com/v1/hackers/reports',
			  auth=(hackerone.username, hackerone.api_key),
			  json=data,
			  headers=headers
			)
			response = r.json()
			status_code = r.status_code
			if status_code == 201:
				vulnerability.hackerone_report_id = response['data']["id"]
				vulnerability.open_status = False
				vulnerability.save()
			return status_code

	else:
		logger.error('No team handle found.')
		status_code = 111
		return status_code


#-------------#
# Utils tasks #
#-------------#


@app.task(name='parse_nmap_results', bind=False, queue='parse_nmap_results_queue')
def parse_nmap_results(xml_file, output_file=None):
	"""Parse results from nmap output file.

	Args:
		xml_file (str): nmap XML report file path.

	Returns:
		list: List of vulnerabilities found from nmap results.
	"""
	with open(xml_file, encoding='utf8') as f:
		content = f.read()
		try:
			nmap_results = xmltodict.parse(content) # parse XML to dict
		except Exception as e:
			logger.exception(e)
			logger.error(f'Cannot parse {xml_file} to valid JSON. Skipping.')
			return []

	# Write JSON to output file
	if output_file:
		with open(output_file, 'w') as f:
			json.dump(nmap_results, f, indent=4)
	logger.warning(json.dumps(nmap_results, indent=4))
	hosts = (
		nmap_results
		.get('nmaprun', {})
		.get('host', {})
	)
	all_vulns = []
	if isinstance(hosts, dict):
		hosts = [hosts]

	for host in hosts:
		# Grab hostname / IP from output
		hostnames_dict = host.get('hostnames', {})
		if hostnames_dict:
			# Ensure that hostnames['hostname'] is a list for consistency
			hostnames_list = hostnames_dict['hostname'] if isinstance(hostnames_dict['hostname'], list) else [hostnames_dict['hostname']]

			# Extract all the @name values from the list of dictionaries
			hostnames = [entry.get('@name') for entry in hostnames_list]
		else:
			hostnames = [host.get('address')['@addr']]

		# Iterate over each hostname for each port
		for hostname in hostnames:

			# Grab ports from output
			ports = host.get('ports', {}).get('port', [])
			if isinstance(ports, dict):
				ports = [ports]

			for port in ports:
				url_vulns = []
				port_number = port['@portid']
				url = sanitize_url(f'{hostname}:{port_number}')
				logger.info(f'Parsing nmap results for {hostname}:{port_number} ...')
				if not port_number or not port_number.isdigit():
					continue
				port_protocol = port['@protocol']
				scripts = port.get('script', [])
				if isinstance(scripts, dict):
					scripts = [scripts]

				for script in scripts:
					script_id = script['@id']
					script_output = script['@output']
					script_output_table = script.get('table', [])
					logger.debug(f'Ran nmap script "{script_id}" on {port_number}/{port_protocol}:\n{script_output}\n')
					if script_id == 'vulscan':
						vulns = parse_nmap_vulscan_output(script_output)
						url_vulns.extend(vulns)
					elif script_id == 'vulners':
						vulns = parse_nmap_vulners_output(script_output)
						url_vulns.extend(vulns)
					# elif script_id == 'http-server-header':
					# 	TODO: nmap can help find technologies as well using the http-server-header script
					# 	regex = r'(\w+)/([\d.]+)\s?(?:\((\w+)\))?'
					# 	tech_name, tech_version, tech_os = re.match(regex, test_string).groups()
					# 	Technology.objects.get_or_create(...)
					# elif script_id == 'http_csrf':
					# 	vulns = parse_nmap_http_csrf_output(script_output)
					# 	url_vulns.extend(vulns)
					else:
						logger.warning(f'Script output parsing for script "{script_id}" is not supported yet.')

				# Add URL & source to vuln
				for vuln in url_vulns:
					vuln['source'] = NMAP
					# TODO: This should extend to any URL, not just HTTP
					vuln['http_url'] = url
					if 'http_path' in vuln:
						vuln['http_url'] += vuln['http_path']
					all_vulns.append(vuln)

	return all_vulns


def parse_nmap_http_csrf_output(script_output):
	pass


def parse_nmap_vulscan_output(script_output):
	"""Parse nmap vulscan script output.

	Args:
		script_output (str): Vulscan script output.

	Returns:
		list: List of Vulnerability dicts.
	"""
	data = {}
	vulns = []
	provider_name = ''

	# Sort all vulns found by provider so that we can match each provider with
	# a function that pulls from its API to get more info about the
	# vulnerability.
	for line in script_output.splitlines():
		if not line:
			continue
		if not line.startswith('['): # provider line
			if "No findings" in line:
				logger.info(f"No findings: {line}")
				continue
			elif ' - ' in line:
				provider_name, provider_url = tuple(line.split(' - '))
				data[provider_name] = {'url': provider_url.rstrip(':'), 'entries': []}
				continue
			else:
				# Log a warning
				logger.warning(f"Unexpected line format: {line}")
				continue
		reg = r'\[(.*)\] (.*)'
		matches = re.match(reg, line)
		id, title = matches.groups()
		entry = {'id': id, 'title': title}
		data[provider_name]['entries'].append(entry)

	logger.warning('Vulscan parsed output:')
	logger.warning(pprint.pformat(data))

	for provider_name in data:
		if provider_name == 'Exploit-DB':
			logger.error(f'Provider {provider_name} is not supported YET.')
			pass
		elif provider_name == 'IBM X-Force':
			logger.error(f'Provider {provider_name} is not supported YET.')
			pass
		elif provider_name == 'MITRE CVE':
			logger.error(f'Provider {provider_name} is not supported YET.')
			for entry in data[provider_name]['entries']:
				cve_id = entry['id']
				vuln = cve_to_vuln(cve_id)
				vulns.append(vuln)
		elif provider_name == 'OSVDB':
			logger.error(f'Provider {provider_name} is not supported YET.')
			pass
		elif provider_name == 'OpenVAS (Nessus)':
			logger.error(f'Provider {provider_name} is not supported YET.')
			pass
		elif provider_name == 'SecurityFocus':
			logger.error(f'Provider {provider_name} is not supported YET.')
			pass
		elif provider_name == 'VulDB':
			logger.error(f'Provider {provider_name} is not supported YET.')
			pass
		else:
			logger.error(f'Provider {provider_name} is not supported.')
	return vulns


def parse_nmap_vulners_output(script_output, url=''):
	"""Parse nmap vulners script output.

	TODO: Rework this as it's currently matching all CVEs no matter the
	confidence.

	Args:
		script_output (str): Script output.

	Returns:
		list: List of found vulnerabilities.
	"""
	vulns = []
	# Check for CVE in script output
	CVE_REGEX = re.compile(r'.*(CVE-\d\d\d\d-\d+).*')
	matches = CVE_REGEX.findall(script_output)
	matches = list(dict.fromkeys(matches))
	for cve_id in matches: # get CVE info
		vuln = cve_to_vuln(cve_id, vuln_type='nmap-vulners-nse')
		if vuln:
			vulns.append(vuln)
	return vulns


def cve_to_vuln(cve_id, vuln_type=''):
	"""Search for a CVE using CVESearch and return Vulnerability data.

	Args:
		cve_id (str): CVE ID in the form CVE-*

	Returns:
		dict: Vulnerability dict.
	"""
	cve_info = CVESearch('https://cve.circl.lu').id(cve_id)
	if not cve_info:
		logger.error(f'Could not fetch CVE info for cve {cve_id}. Skipping.')
		return None
	vuln_cve_id = cve_info['id']
	vuln_name = vuln_cve_id
	vuln_description = cve_info.get('summary', 'none').replace(vuln_cve_id, '').strip()
	try:
		vuln_cvss = float(cve_info.get('cvss', -1))
	except (ValueError, TypeError):
		vuln_cvss = -1
	vuln_cwe_id = cve_info.get('cwe', '')
	exploit_ids = cve_info.get('refmap', {}).get('exploit-db', [])
	osvdb_ids = cve_info.get('refmap', {}).get('osvdb', [])
	references = cve_info.get('references', [])
	capec_objects = cve_info.get('capec', [])

	# Parse ovals for a better vuln name / type
	ovals = cve_info.get('oval', [])
	if ovals:
		vuln_name = ovals[0]['title']
		vuln_type = ovals[0]['family']

	# Set vulnerability severity based on CVSS score
	vuln_severity = 'info'
	if vuln_cvss < 4:
		vuln_severity = 'low'
	elif vuln_cvss < 7:
		vuln_severity = 'medium'
	elif vuln_cvss < 9:
		vuln_severity = 'high'
	else:
		vuln_severity = 'critical'

	# Build console warning message
	msg = f'{vuln_name} | {vuln_severity.upper()} | {vuln_cve_id} | {vuln_cwe_id} | {vuln_cvss}'
	for id in osvdb_ids:
		msg += f'\n\tOSVDB: {id}'
	for exploit_id in exploit_ids:
		msg += f'\n\tEXPLOITDB: {exploit_id}'
	logger.warning(msg)
	vuln = {
		'name': vuln_name,
		'type': vuln_type,
		'severity': NUCLEI_SEVERITY_MAP[vuln_severity],
		'description': vuln_description,
		'cvss_score': vuln_cvss,
		'references': references,
		'cve_ids': [vuln_cve_id],
		'cwe_ids': [vuln_cwe_id]
	}
	return vuln


def parse_s3scanner_result(line):
	'''
		Parses and returns s3Scanner Data
	'''
	bucket = line['bucket']
	return {
		'name': bucket['name'],
		'region': bucket['region'],
		'provider': bucket['provider'],
		'owner_display_name': bucket['owner_display_name'],
		'owner_id': bucket['owner_id'],
		'perm_auth_users_read': bucket['perm_auth_users_read'],
		'perm_auth_users_write': bucket['perm_auth_users_write'],
		'perm_auth_users_read_acl': bucket['perm_auth_users_read_acl'],
		'perm_auth_users_write_acl': bucket['perm_auth_users_write_acl'],
		'perm_auth_users_full_control': bucket['perm_auth_users_full_control'],
		'perm_all_users_read': bucket['perm_all_users_read'],
		'perm_all_users_write': bucket['perm_all_users_write'],
		'perm_all_users_read_acl': bucket['perm_all_users_read_acl'],
		'perm_all_users_write_acl': bucket['perm_all_users_write_acl'],
		'perm_all_users_full_control': bucket['perm_all_users_full_control'],
		'num_objects': bucket['num_objects'],
		'size': bucket['bucket_size']
	}


def parse_nuclei_result(line):
	"""Parse results from nuclei JSON output.

	Args:
		line (dict): Nuclei JSON line output.

	Returns:
		dict: Vulnerability data.
	"""
	return {
		'name': line['info'].get('name', ''),
		'type': line['type'],
		'severity': NUCLEI_SEVERITY_MAP[line['info'].get('severity', 'unknown')],
		'template': line['template'],
		'template_url': line['template-url'],
		'template_id': line['template-id'],
		'description': line['info'].get('description', ''),
		'matcher_name': line.get('matcher-name', ''),
		'curl_command': line.get('curl-command'),
		'request': line.get('request'),
		'response': line.get('response'),
		'extracted_results': line.get('extracted-results', []),
		'cvss_metrics': line['info'].get('classification', {}).get('cvss-metrics', ''),
		'cvss_score': line['info'].get('classification', {}).get('cvss-score'),
		'cve_ids': line['info'].get('classification', {}).get('cve_id', []) or [],
		'cwe_ids': line['info'].get('classification', {}).get('cwe_id', []) or [],
		'references': line['info'].get('reference', []) or [],
		'tags': line['info'].get('tags', []),
		'source': NUCLEI,
	}


def parse_dalfox_result(line):
	"""Parse results from nuclei JSON output.

	Args:
		line (dict): Nuclei JSON line output.

	Returns:
		dict: Vulnerability data.
	"""

	description = ''
	description += f" Evidence: {line.get('evidence')} <br>" if line.get('evidence') else ''
	description += f" Message: {line.get('message')} <br>" if line.get('message') else ''
	description += f" Payload: {line.get('message_str')} <br>" if line.get('message_str') else ''
	description += f" Vulnerable Parameter: {line.get('param')} <br>" if line.get('param') else ''

	return {
		'name': 'XSS (Cross Site Scripting)',
		'type': 'XSS',
		'severity': DALFOX_SEVERITY_MAP[line.get('severity', 'unknown')],
		'description': description,
		'source': DALFOX,
		'cwe_ids': [line.get('cwe')]
	}


def parse_crlfuzz_result(url):
	"""Parse CRLF results

	Args:
		url (str): CRLF Vulnerable URL

	Returns:
		dict: Vulnerability data.
	"""

	return {
		'name': 'CRLF (HTTP Response Splitting)',
		'type': 'CRLF',
		'severity': 2,
		'description': 'A CRLF (HTTP Response Splitting) vulnerability has been discovered.',
		'source': CRLFUZZ,
	}


def record_exists(model, data, exclude_keys=[]):
	"""
	Check if a record already exists in the database based on the given data.

	Args:
		model (django.db.models.Model): The Django model to check against.
		data (dict): Data dictionary containing fields and values.
		exclude_keys (list): List of keys to exclude from the lookup.

	Returns:
		bool: True if the record exists, False otherwise.
	"""

	# Extract the keys that will be used for the lookup
	lookup_fields = {key: data[key] for key in data if key not in exclude_keys}

	# Return True if a record exists based on the lookup fields, False otherwise
	return model.objects.filter(**lookup_fields).exists()

@app.task(name='geo_localize', bind=False, queue='geo_localize_queue')
def geo_localize(host, ip_id=None):
	"""Uses geoiplookup to find location associated with host.

	Args:
		host (str): Hostname.
		ip_id (int): IpAddress object id.

	Returns:
		startScan.models.CountryISO: CountryISO object from DB or None.
	"""
	if validators.ipv6(host):
		logger.info(f'Ipv6 "{host}" is not supported by geoiplookup. Skipping.')
		return None
	cmd = f'geoiplookup {host}'
	_, out = run_command(cmd)
	if 'IP Address not found' not in out and "can't resolve hostname" not in out:
		country_iso = out.split(':')[1].strip().split(',')[0]
		country_name = out.split(':')[1].strip().split(',')[1].strip()
		geo_object, _ = CountryISO.objects.get_or_create(
			iso=country_iso,
			name=country_name
		)
		geo_json = {
			'iso': country_iso,
			'name': country_name
		}
		if ip_id:
			ip = IpAddress.objects.get(pk=ip_id)
			ip.geo_iso = geo_object
			ip.save()
		return geo_json
	logger.info(f'Geo IP lookup failed for host "{host}"')
	return None


@app.task(name='query_whois', bind=False, queue='query_whois_queue')
def query_whois(ip_domain, force_reload_whois=False):
	"""Query WHOIS information for an IP or a domain name.

	Args:
		ip_domain (str): IP address or domain name.
		save_domain (bool): Whether to save domain or not, default False
	Returns:
		dict: WHOIS information.
	"""
	if not force_reload_whois and Domain.objects.filter(name=ip_domain).exists() and Domain.objects.get(name=ip_domain).domain_info:
		domain = Domain.objects.get(name=ip_domain)
		if not domain.insert_date:
			domain.insert_date = timezone.now()
			domain.save()
		domain_info_db = domain.domain_info
		domain_info = DottedDict(
			dnssec=domain_info_db.dnssec,
			created=domain_info_db.created,
			updated=domain_info_db.updated,
			expires=domain_info_db.expires,
			geolocation_iso=domain_info_db.geolocation_iso,
			status=[status['name'] for status in DomainWhoisStatusSerializer(domain_info_db.status, many=True).data],
			whois_server=domain_info_db.whois_server,
			ns_records=[ns['name'] for ns in NameServersSerializer(domain_info_db.name_servers, many=True).data],
			registrar_name=domain_info_db.registrar.name,
			registrar_phone=domain_info_db.registrar.phone,
			registrar_email=domain_info_db.registrar.email,
			registrar_url=domain_info_db.registrar.url,
			registrant_name=domain_info_db.registrant.name,
			registrant_id=domain_info_db.registrant.id_str,
			registrant_organization=domain_info_db.registrant.organization,
			registrant_city=domain_info_db.registrant.city,
			registrant_state=domain_info_db.registrant.state,
			registrant_zip_code=domain_info_db.registrant.zip_code,
			registrant_country=domain_info_db.registrant.country,
			registrant_phone=domain_info_db.registrant.phone,
			registrant_fax=domain_info_db.registrant.fax,
			registrant_email=domain_info_db.registrant.email,
			registrant_address=domain_info_db.registrant.address,
			admin_name=domain_info_db.admin.name,
			admin_id=domain_info_db.admin.id_str,
			admin_organization=domain_info_db.admin.organization,
			admin_city=domain_info_db.admin.city,
			admin_state=domain_info_db.admin.state,
			admin_zip_code=domain_info_db.admin.zip_code,
			admin_country=domain_info_db.admin.country,
			admin_phone=domain_info_db.admin.phone,
			admin_fax=domain_info_db.admin.fax,
			admin_email=domain_info_db.admin.email,
			admin_address=domain_info_db.admin.address,
			tech_name=domain_info_db.tech.name,
			tech_id=domain_info_db.tech.id_str,
			tech_organization=domain_info_db.tech.organization,
			tech_city=domain_info_db.tech.city,
			tech_state=domain_info_db.tech.state,
			tech_zip_code=domain_info_db.tech.zip_code,
			tech_country=domain_info_db.tech.country,
			tech_phone=domain_info_db.tech.phone,
			tech_fax=domain_info_db.tech.fax,
			tech_email=domain_info_db.tech.email,
			tech_address=domain_info_db.tech.address,
			related_tlds=[domain['name'] for domain in RelatedDomainSerializer(domain_info_db.related_tlds, many=True).data],
			related_domains=[domain['name'] for domain in RelatedDomainSerializer(domain_info_db.related_domains, many=True).data],
			historical_ips=[ip for ip in HistoricalIPSerializer(domain_info_db.historical_ips, many=True).data],
		)
		if domain_info_db.dns_records:
			a_records = []
			txt_records = []
			mx_records = []
			dns_records = [{'name': dns['name'], 'type': dns['type']} for dns in DomainDNSRecordSerializer(domain_info_db.dns_records, many=True).data]
			for dns in dns_records:
				if dns['type'] == 'a':
					a_records.append(dns['name'])
				elif dns['type'] == 'txt':
					txt_records.append(dns['name'])
				elif dns['type'] == 'mx':
					mx_records.append(dns['name'])
			domain_info.a_records = a_records
			domain_info.txt_records = txt_records
			domain_info.mx_records = mx_records
	else:
		logger.info(f'Domain info for "{ip_domain}" not found in DB, querying whois')
		domain_info = DottedDict()
		# find domain historical ip
		try:
			historical_ips = get_domain_historical_ip_address(ip_domain)
			domain_info.historical_ips = historical_ips
		except Exception as e:
			logger.error(f'HistoricalIP for {ip_domain} not found!\nError: {str(e)}')
			historical_ips = []
		# find associated domains using ip_domain
		try:
			related_domains = reverse_whois(ip_domain.split('.')[0])
		except Exception as e:
			logger.error(f'Associated domain not found for {ip_domain}\nError: {str(e)}')
			similar_domains = []
		# find related tlds using TLSx
		try:
			related_tlds = []
			output_path = '/tmp/ip_domain_tlsx.txt'
			tlsx_command = f'tlsx -san -cn -silent -ro -host {ip_domain} -o {output_path}'
			run_command(
				tlsx_command,
				shell=True,
			)
			tlsx_output = []
			with open(output_path) as f:
				tlsx_output = f.readlines()

			tldextract_target = tldextract.extract(ip_domain)
			for doms in tlsx_output:
				doms = doms.strip()
				tldextract_res = tldextract.extract(doms)
				if ip_domain != doms and tldextract_res.domain == tldextract_target.domain and tldextract_res.subdomain == '':
					related_tlds.append(doms)

			related_tlds = list(set(related_tlds))
			domain_info.related_tlds = related_tlds
		except Exception as e:
			logger.error(f'Associated domain not found for {ip_domain}\nError: {str(e)}')
			similar_domains = []

		related_domains_list = []
		if Domain.objects.filter(name=ip_domain).exists():
			domain = Domain.objects.get(name=ip_domain)
			db_domain_info = domain.domain_info if domain.domain_info else DomainInfo()
			db_domain_info.save()
			for _domain in related_domains:
				domain_related = RelatedDomain.objects.get_or_create(
					name=_domain['name'],
				)[0]
				db_domain_info.related_domains.add(domain_related)
				related_domains_list.append(_domain['name'])

			for _domain in related_tlds:
				domain_related = RelatedDomain.objects.get_or_create(
					name=_domain,
				)[0]
				db_domain_info.related_tlds.add(domain_related)

			for _ip in historical_ips:
				historical_ip = HistoricalIP.objects.get_or_create(
					ip=_ip['ip'],
					owner=_ip['owner'],
					location=_ip['location'],
					last_seen=_ip['last_seen'],
				)[0]
				db_domain_info.historical_ips.add(historical_ip)
			domain.domain_info = db_domain_info
			domain.save()

		command = f'netlas host {ip_domain} -f json'
		# check if netlas key is provided
		netlas_key = get_netlas_key()
		command += f' -a {netlas_key}' if netlas_key else ''

		result = subprocess.check_output(command.split()).decode('utf-8')
		if 'Failed to parse response data' in result:
			# do fallback
			return {
				'status': False,
				'ip_domain': ip_domain,
				'result': "Netlas limit exceeded.",
				'message': 'Netlas limit exceeded.'
			}
		try:
			result = json.loads(result)
			logger.info(result)
			whois = result.get('whois') if result.get('whois') else {}

			domain_info.created = whois.get('created_date')
			domain_info.expires = whois.get('expiration_date')
			domain_info.updated = whois.get('updated_date')
			domain_info.whois_server = whois.get('whois_server')


			if 'registrant' in whois:
				registrant = whois.get('registrant')
				domain_info.registrant_name = registrant.get('name')
				domain_info.registrant_country = registrant.get('country')
				domain_info.registrant_id = registrant.get('id')
				domain_info.registrant_state = registrant.get('province')
				domain_info.registrant_city = registrant.get('city')
				domain_info.registrant_phone = registrant.get('phone')
				domain_info.registrant_address = registrant.get('street')
				domain_info.registrant_organization = registrant.get('organization')
				domain_info.registrant_fax = registrant.get('fax')
				domain_info.registrant_zip_code = registrant.get('postal_code')
				email_search = EMAIL_REGEX.search(str(registrant.get('email')))
				field_content = email_search.group(0) if email_search else None
				domain_info.registrant_email = field_content

			if 'administrative' in whois:
				administrative = whois.get('administrative')
				domain_info.admin_name = administrative.get('name')
				domain_info.admin_country = administrative.get('country')
				domain_info.admin_id = administrative.get('id')
				domain_info.admin_state = administrative.get('province')
				domain_info.admin_city = administrative.get('city')
				domain_info.admin_phone = administrative.get('phone')
				domain_info.admin_address = administrative.get('street')
				domain_info.admin_organization = administrative.get('organization')
				domain_info.admin_fax = administrative.get('fax')
				domain_info.admin_zip_code = administrative.get('postal_code')
				mail_search = EMAIL_REGEX.search(str(administrative.get('email')))
				field_content = email_search.group(0) if email_search else None
				domain_info.admin_email = field_content

			if 'technical' in whois:
				technical = whois.get('technical')
				domain_info.tech_name = technical.get('name')
				domain_info.tech_country = technical.get('country')
				domain_info.tech_state = technical.get('province')
				domain_info.tech_id = technical.get('id')
				domain_info.tech_city = technical.get('city')
				domain_info.tech_phone = technical.get('phone')
				domain_info.tech_address = technical.get('street')
				domain_info.tech_organization = technical.get('organization')
				domain_info.tech_fax = technical.get('fax')
				domain_info.tech_zip_code = technical.get('postal_code')
				mail_search = EMAIL_REGEX.search(str(technical.get('email')))
				field_content = email_search.group(0) if email_search else None
				domain_info.tech_email = field_content

			if 'dns' in result:
				dns = result.get('dns')
				domain_info.mx_records = dns.get('mx')
				domain_info.txt_records = dns.get('txt')
				domain_info.a_records = dns.get('a')

			domain_info.ns_records = whois.get('name_servers')
			domain_info.dnssec = True if whois.get('dnssec') else False
			domain_info.status = whois.get('status')

			if 'registrar' in whois:
				registrar = whois.get('registrar')
				domain_info.registrar_name = registrar.get('name')
				domain_info.registrar_email = registrar.get('email')
				domain_info.registrar_phone = registrar.get('phone')
				domain_info.registrar_url = registrar.get('url')

			# find associated domains if registrant email is found
			related_domains = reverse_whois(domain_info.get('registrant_email')) if domain_info.get('registrant_email') else []
			for _domain in related_domains:
				related_domains_list.append(_domain['name'])

			# remove duplicate domains from related domains list
			related_domains_list = list(set(related_domains_list))
			domain_info.related_domains = related_domains_list

			# save to db if domain exists
			if Domain.objects.filter(name=ip_domain).exists():
				domain = Domain.objects.get(name=ip_domain)
				db_domain_info = domain.domain_info if domain.domain_info else DomainInfo()
				db_domain_info.save()
				for _domain in related_domains:
					domain_rel = RelatedDomain.objects.get_or_create(
						name=_domain['name'],
					)[0]
					db_domain_info.related_domains.add(domain_rel)

				db_domain_info.dnssec = domain_info.get('dnssec')
				#dates
				db_domain_info.created = domain_info.get('created')
				db_domain_info.updated = domain_info.get('updated')
				db_domain_info.expires = domain_info.get('expires')
				#registrar
				db_domain_info.registrar = Registrar.objects.get_or_create(
					name=domain_info.get('registrar_name'),
					email=domain_info.get('registrar_email'),
					phone=domain_info.get('registrar_phone'),
					url=domain_info.get('registrar_url'),
				)[0]
				db_domain_info.registrant = DomainRegistration.objects.get_or_create(
					name=domain_info.get('registrant_name'),
					organization=domain_info.get('registrant_organization'),
					address=domain_info.get('registrant_address'),
					city=domain_info.get('registrant_city'),
					state=domain_info.get('registrant_state'),
					zip_code=domain_info.get('registrant_zip_code'),
					country=domain_info.get('registrant_country'),
					email=domain_info.get('registrant_email'),
					phone=domain_info.get('registrant_phone'),
					fax=domain_info.get('registrant_fax'),
					id_str=domain_info.get('registrant_id'),
				)[0]
				db_domain_info.admin = DomainRegistration.objects.get_or_create(
					name=domain_info.get('admin_name'),
					organization=domain_info.get('admin_organization'),
					address=domain_info.get('admin_address'),
					city=domain_info.get('admin_city'),
					state=domain_info.get('admin_state'),
					zip_code=domain_info.get('admin_zip_code'),
					country=domain_info.get('admin_country'),
					email=domain_info.get('admin_email'),
					phone=domain_info.get('admin_phone'),
					fax=domain_info.get('admin_fax'),
					id_str=domain_info.get('admin_id'),
				)[0]
				db_domain_info.tech = DomainRegistration.objects.get_or_create(
					name=domain_info.get('tech_name'),
					organization=domain_info.get('tech_organization'),
					address=domain_info.get('tech_address'),
					city=domain_info.get('tech_city'),
					state=domain_info.get('tech_state'),
					zip_code=domain_info.get('tech_zip_code'),
					country=domain_info.get('tech_country'),
					email=domain_info.get('tech_email'),
					phone=domain_info.get('tech_phone'),
					fax=domain_info.get('tech_fax'),
					id_str=domain_info.get('tech_id'),
				)[0]
				for status in domain_info.get('status') or []:
					_status = WhoisStatus.objects.get_or_create(
						name=status
					)[0]
					_status.save()
					db_domain_info.status.add(_status)

				for ns in domain_info.get('ns_records') or []:
					_ns = NameServer.objects.get_or_create(
						name=ns
					)[0]
					_ns.save()
					db_domain_info.name_servers.add(_ns)

				for a in domain_info.get('a_records') or []:
					_a = DNSRecord.objects.get_or_create(
						name=a,
						type='a'
					)[0]
					_a.save()
					db_domain_info.dns_records.add(_a)
				for mx in domain_info.get('mx_records') or []:
					_mx = DNSRecord.objects.get_or_create(
						name=mx,
						type='mx'
					)[0]
					_mx.save()
					db_domain_info.dns_records.add(_mx)
				for txt in domain_info.get('txt_records') or []:
					_txt = DNSRecord.objects.get_or_create(
						name=txt,
						type='txt'
					)[0]
					_txt.save()
					db_domain_info.dns_records.add(_txt)

				db_domain_info.geolocation_iso = domain_info.get('registrant_country')
				db_domain_info.whois_server = domain_info.get('whois_server')
				db_domain_info.save()
				domain.domain_info = db_domain_info
				domain.save()

		except Exception as e:
			return {
				'status': False,
				'ip_domain': ip_domain,
				'result': "unable to fetch records from WHOIS database.",
				'message': str(e)
			}

	return {
		'status': True,
		'ip_domain': ip_domain,
		'dnssec': domain_info.get('dnssec'),
		'created': domain_info.get('created'),
		'updated': domain_info.get('updated'),
		'expires': domain_info.get('expires'),
		'geolocation_iso': domain_info.get('registrant_country'),
		'domain_statuses': domain_info.get('status'),
		'whois_server': domain_info.get('whois_server'),
		'dns': {
			'a': domain_info.get('a_records'),
			'mx': domain_info.get('mx_records'),
			'txt': domain_info.get('txt_records'),
		},
		'registrar': {
			'name': domain_info.get('registrar_name'),
			'phone': domain_info.get('registrar_phone'),
			'email': domain_info.get('registrar_email'),
			'url': domain_info.get('registrar_url'),
		},
		'registrant': {
			'name': domain_info.get('registrant_name'),
			'id': domain_info.get('registrant_id'),
			'organization': domain_info.get('registrant_organization'),
			'address': domain_info.get('registrant_address'),
			'city': domain_info.get('registrant_city'),
			'state': domain_info.get('registrant_state'),
			'zipcode': domain_info.get('registrant_zip_code'),
			'country': domain_info.get('registrant_country'),
			'phone': domain_info.get('registrant_phone'),
			'fax': domain_info.get('registrant_fax'),
			'email': domain_info.get('registrant_email'),
		},
		'admin': {
			'name': domain_info.get('admin_name'),
			'id': domain_info.get('admin_id'),
			'organization': domain_info.get('admin_organization'),
			'address':domain_info.get('admin_address'),
			'city': domain_info.get('admin_city'),
			'state': domain_info.get('admin_state'),
			'zipcode': domain_info.get('admin_zip_code'),
			'country': domain_info.get('admin_country'),
			'phone': domain_info.get('admin_phone'),
			'fax': domain_info.get('admin_fax'),
			'email': domain_info.get('admin_email'),
		},
		'technical_contact': {
			'name': domain_info.get('tech_name'),
			'id': domain_info.get('tech_id'),
			'organization': domain_info.get('tech_organization'),
			'address': domain_info.get('tech_address'),
			'city': domain_info.get('tech_city'),
			'state': domain_info.get('tech_state'),
			'zipcode': domain_info.get('tech_zip_code'),
			'country': domain_info.get('tech_country'),
			'phone': domain_info.get('tech_phone'),
			'fax': domain_info.get('tech_fax'),
			'email': domain_info.get('tech_email'),
		},
		'nameservers': domain_info.get('ns_records'),
		# 'similar_domains': domain_info.get('similar_domains'),
		'related_domains': domain_info.get('related_domains'),
		'related_tlds': domain_info.get('related_tlds'),
		'historical_ips': domain_info.get('historical_ips'),
	}


@app.task(name='remove_duplicate_endpoints', bind=False, queue='remove_duplicate_endpoints_queue')
def remove_duplicate_endpoints(
		scan_history_id,
		domain_id,
		subdomain_id=None,
		filter_ids=[],
		filter_status=[200, 301, 404],
		duplicate_removal_fields=ENDPOINT_SCAN_DEFAULT_DUPLICATE_FIELDS
	):
	"""Remove duplicate endpoints.

	Check for implicit redirections by comparing endpoints:
	- [x] `content_length` similarities indicating redirections
	- [x] `page_title` (check for same page title)
	- [ ] Sign-in / login page (check for endpoints with the same words)

	Args:
		scan_history_id: ScanHistory id.
		domain_id (int): Domain id.
		subdomain_id (int, optional): Subdomain id.
		filter_ids (list): List of endpoint ids to filter on.
		filter_status (list): List of HTTP status codes to filter on.
		duplicate_removal_fields (list): List of Endpoint model fields to check for duplicates
	"""
	logger.info(f'Removing duplicate endpoints based on {duplicate_removal_fields}')
	endpoints = (
		EndPoint.objects
		.filter(scan_history__id=scan_history_id)
		.filter(target_domain__id=domain_id)
	)
	if filter_status:
		endpoints = endpoints.filter(http_status__in=filter_status)

	if subdomain_id:
		endpoints = endpoints.filter(subdomain__id=subdomain_id)

	if filter_ids:
		endpoints = endpoints.filter(id__in=filter_ids)

	for field_name in duplicate_removal_fields:
		cl_query = (
			endpoints
			.values_list(field_name)
			.annotate(mc=Count(field_name))
			.order_by('-mc')
		)
		for (field_value, count) in cl_query:
			if count > DELETE_DUPLICATES_THRESHOLD:
				eps_to_delete = (
					endpoints
					.filter(**{field_name: field_value})
					.order_by('discovered_date')
					.all()[1:]
				)
				msg = f'Deleting {len(eps_to_delete)} endpoints [reason: same {field_name} {field_value}]'
				for ep in eps_to_delete:
					url = urlparse(ep.http_url)
					if url.path in ['', '/', '/login']: # try do not delete the original page that other pages redirect to
						continue
					msg += f'\n\t {ep.http_url} [{ep.http_status}] [{field_name}={field_value}]'
					ep.delete()
				logger.warning(msg)

@app.task(name='run_command', bind=False, queue='run_command_queue')
def run_command(
		cmd, 
		cwd=None, 
		shell=False, 
		history_file=None, 
		scan_id=None, 
		activity_id=None,
		remove_ansi_sequence=False
	):
	"""Run a given command using subprocess module.

	Args:
		cmd (str): Command to run.
		cwd (str): Current working directory.
		echo (bool): Log command.
		shell (bool): Run within separate shell if True.
		history_file (str): Write command + output to history file.
		remove_ansi_sequence (bool): Used to remove ANSI escape sequences from output such as color coding
	Returns:
		tuple: Tuple with return_code, output.
	"""
	logger.info(cmd)
	logger.warning(activity_id)

	# Create a command record in the database
	command_obj = Command.objects.create(
		command=cmd,
		time=timezone.now(),
		scan_history_id=scan_id,
		activity_id=activity_id)

	# Run the command using subprocess
	popen = subprocess.Popen(
		cmd if shell else cmd.split(),
		shell=shell,
		stdout=subprocess.PIPE,
		stderr=subprocess.STDOUT,
		cwd=cwd,
		universal_newlines=True)
	output = ''
	for stdout_line in iter(popen.stdout.readline, ""):
		item = stdout_line.strip()
		output += '\n' + item
		logger.debug(item)
	popen.stdout.close()
	popen.wait()
	return_code = popen.returncode
	command_obj.output = output
	command_obj.return_code = return_code
	command_obj.save()
	if history_file:
		mode = 'a'
		if not os.path.exists(history_file):
			mode = 'w'
		with open(history_file, mode) as f:
			f.write(f'\n{cmd}\n{return_code}\n{output}\n------------------\n')
	if remove_ansi_sequence:
		output = remove_ansi_escape_sequences(output)
	return return_code, output


#-------------#
# Other utils #
#-------------#

def stream_command(cmd, cwd=None, shell=False, history_file=None, encoding='utf-8', scan_id=None, activity_id=None, trunc_char=None):
	# Log cmd
	logger.info(cmd)
	# logger.warning(activity_id)

	# Create a command record in the database
	command_obj = Command.objects.create(
		command=cmd,
		time=timezone.now(),
		scan_history_id=scan_id,
		activity_id=activity_id)

	# Sanitize the cmd
	command = cmd if shell else cmd.split()

	# Run the command using subprocess
	process = subprocess.Popen(
		command,
		stdout=subprocess.PIPE,
		stderr=subprocess.STDOUT,
		universal_newlines=True,
		shell=shell)

	# Log the output in real-time to the database
	output = ""

	# Process the output
	for line in iter(lambda: process.stdout.readline(), b''):
		if not line:
			break
		line = line.strip()
		ansi_escape = re.compile(r'\x1B(?:[@-Z\\-_]|\[[0-?]*[ -/]*[@-~])')
		line = ansi_escape.sub('', line)
		line = line.replace('\\x0d\\x0a', '\n')
		if trunc_char and line.endswith(trunc_char):
			line = line[:-1]
		item = line

		# Try to parse the line as JSON
		try:
			item = json.loads(line)
		except json.JSONDecodeError:
			pass

		# Yield the line
		#logger.debug(item)
		yield item

		# Add the log line to the output
		output += line + "\n"

		# Update the command record in the database
		command_obj.output = output
		command_obj.save()

	# Retrieve the return code and output
	process.wait()
	return_code = process.returncode

	# Update the return code and final output in the database
	command_obj.return_code = return_code
	command_obj.save()

	# Append the command, return code and output to the history file
	if history_file is not None:
		with open(history_file, "a") as f:
			f.write(f"{cmd}\n{return_code}\n{output}\n")


def process_httpx_response(line):
	"""TODO: implement this"""


def extract_httpx_url(line, follow_redirect):
	"""Extract final URL from httpx results.

	Args:
		line (dict): URL data output by httpx.

	Returns:
		tuple: (final_url, redirect_bool) tuple.
	"""
	status_code = line.get('status_code', 0)
	final_url = line.get('final_url')
	location = line.get('location')
	chain_status_codes = line.get('chain_status_codes', [])
	http_url = line.get('url')

	# Final URL is already looking nice, if it exists and follow redirect is enabled, return it
	if final_url and follow_redirect:
		return final_url, False

	# Handle redirects manually if follow redirect is enabled
	if follow_redirect:
		REDIRECT_STATUS_CODES = [301, 302]
		is_redirect = (
			status_code in REDIRECT_STATUS_CODES
			or
			any(x in REDIRECT_STATUS_CODES for x in chain_status_codes)
		)
		if is_redirect and location:
			if location.startswith(('http', 'https')):
				http_url = location
			else:
				http_url = f'{http_url}/{location.lstrip("/")}'
	else:
		is_redirect = False

	# Sanitize URL
	http_url = sanitize_url(http_url)

	return http_url, is_redirect


#-------------#
# OSInt utils #
#-------------#

def get_and_save_dork_results(lookup_target, results_dir, type, lookup_keywords=None, lookup_extensions=None, delay=3, page_count=2, scan_history=None):
	"""
		Uses gofuzz to dork and store information

		Args:
			lookup_target (str): target to look into such as stackoverflow or even the target itself
			results_dir (str): Results directory
			type (str): Dork Type Title
			lookup_keywords (str): comma separated keywords or paths to look for
			lookup_extensions (str): comma separated extensions to look for
			delay (int): delay between each requests
			page_count (int): pages in google to extract information
			scan_history (startScan.ScanHistory): Scan History Object
	"""
	results = []
	gofuzz_command = f'{GOFUZZ_EXEC_PATH} -t {lookup_target} -d {delay} -p {page_count}'

	if lookup_extensions:
		gofuzz_command += f' -e {lookup_extensions}'
	elif lookup_keywords:
		gofuzz_command += f' -w {lookup_keywords}'

	output_file = str(Path(results_dir) / 'gofuzz.txt')
	gofuzz_command += f' -o {output_file}'
	history_file = str(Path(results_dir) / 'commands.txt')

	try:
		run_command(
			gofuzz_command,
			shell=False,
			history_file=history_file,
			scan_id=scan_history.id,
		)

		if not os.path.isfile(output_file):
			return

		with open(output_file) as f:
			for line in f.readlines():
				url = line.strip()
				if url:
					results.append(url)
					dork, created = Dork.objects.get_or_create(
						type=type,
						url=url
					)
					if scan_history:
						scan_history.dorks.add(dork)

		# remove output file
		os.remove(output_file)

	except Exception as e:
		logger.exception(e)

	return results


def get_and_save_emails(scan_history, activity_id, results_dir):
	"""Get and save emails from Google, Bing and Baidu.

	Args:
		scan_history (startScan.ScanHistory): Scan history object.
		activity_id: ScanActivity Object
		results_dir (str): Results directory.

	Returns:
		list: List of emails found.
	"""
	emails = []

	# Proxy settings
	# get_random_proxy()

	# Gather emails from Google, Bing and Baidu
	output_file = str(Path(results_dir) / 'emails_tmp.txt')
	history_file = str(Path(results_dir) / 'commands.txt')
	command = f'infoga --domain {scan_history.domain.name} --source all --report {output_file}'
	try:
		run_command(
			command,
			shell=False,
			history_file=history_file,
			scan_id=scan_history.id,
			activity_id=activity_id)

		if not os.path.isfile(output_file):
			logger.info('No Email results')
			return []

		with open(output_file) as f:
			for line in f.readlines():
				if 'Email' in line:
					split_email = line.split(' ')[2]
					emails.append(split_email)

		output_path = str(Path(results_dir) / 'emails.txt')
		with open(output_path, 'w') as output_file:
			for email_address in emails:
				save_email(email_address, scan_history)
				output_file.write(f'{email_address}\n')

	except Exception as e:
		logger.exception(e)
	return emails


def save_metadata_info(meta_dict):
	"""Extract metadata from Google Search.

	Args:
		meta_dict (dict): Info dict.

	Returns:
		list: List of startScan.MetaFinderDocument objects.
	"""
	logger.warning(f'Getting metadata for {meta_dict.osint_target}')

	scan_history = ScanHistory.objects.get(id=meta_dict.scan_id)

	# Proxy settings
	get_random_proxy()

	# Get metadata
	result = extract_metadata_from_google_search(meta_dict.osint_target, meta_dict.documents_limit)
	if not result:
		logger.error(f'No metadata result from Google Search for {meta_dict.osint_target}.')
		return []

	# Add metadata info to DB
	results = []
	for metadata_name, data in result.get_metadata().items():
		subdomain = Subdomain.objects.get(
			scan_history=meta_dict.scan_id,
			name=meta_dict.osint_target)
		metadata = DottedDict({k: v for k, v in data.items()})
		meta_finder_document = MetaFinderDocument(
			subdomain=subdomain,
			target_domain=meta_dict.domain,
			scan_history=scan_history,
			url=metadata.url,
			doc_name=metadata_name,
			http_status=metadata.status_code,
			producer=metadata.metadata.get('Producer'),
			creator=metadata.metadata.get('Creator'),
			creation_date=metadata.metadata.get('CreationDate'),
			modified_date=metadata.metadata.get('ModDate'),
			author=metadata.metadata.get('Author'),
			title=metadata.metadata.get('Title'),
			os=metadata.metadata.get('OSInfo'))
		meta_finder_document.save()
		results.append(data)
	return results


#-----------------#
# Utils functions #
#-----------------#

def create_scan_activity(scan_history_id, message, status):
	scan_activity = ScanActivity()
	scan_activity.scan_of = ScanHistory.objects.get(pk=scan_history_id)
	scan_activity.title = message
	scan_activity.time = timezone.now()
	scan_activity.status = status
	scan_activity.save()
	return scan_activity.id


#--------------------#
# Database functions #
#--------------------#


def save_vulnerability(**vuln_data):
	references = vuln_data.pop('references', [])
	cve_ids = vuln_data.pop('cve_ids', [])
	cwe_ids = vuln_data.pop('cwe_ids', [])
	tags = vuln_data.pop('tags', [])
	subscan = vuln_data.pop('subscan', None)

	# remove nulls
	vuln_data = replace_nulls(vuln_data)

	# Create vulnerability
	vuln, created = Vulnerability.objects.get_or_create(**vuln_data)
	if created:
		vuln.discovered_date = timezone.now()
		vuln.open_status = True
		vuln.save()

	# Save vuln tags
	for tag_name in tags or []:
		tag, created = VulnerabilityTags.objects.get_or_create(name=tag_name)
		if tag:
			vuln.tags.add(tag)
			vuln.save()

	# Save CVEs
	for cve_id in cve_ids or []:
		cve, created = CveId.objects.get_or_create(name=cve_id)
		if cve:
			vuln.cve_ids.add(cve)
			vuln.save()

	# Save CWEs
	for cve_id in cwe_ids or []:
		cwe, created = CweId.objects.get_or_create(name=cve_id)
		if cwe:
			vuln.cwe_ids.add(cwe)
			vuln.save()

	# Save vuln reference
	for url in references or []:
		ref, created = VulnerabilityReference.objects.get_or_create(url=url)
		if created:
			vuln.references.add(ref)
			vuln.save()

	# Save subscan id in vuln object
	if subscan:
		vuln.vuln_subscan_ids.add(subscan)
		vuln.save()

	return vuln, created


def save_endpoint(
		http_url,
		ctx={},
		crawl=False,
		is_default=False,
		**endpoint_data):
	"""Get or create EndPoint object. If crawl is True, also crawl the endpoint
	HTTP URL with httpx.

	Args:
		http_url (str): Input HTTP URL.
		is_default (bool): If the url is a default url for SubDomains.
		scan_history (startScan.models.ScanHistory): ScanHistory object.
		domain (startScan.models.Domain): Domain object.
		subdomain (starScan.models.Subdomain): Subdomain object.
		results_dir (str, optional): Results directory.
		crawl (bool, optional): Run httpx on endpoint if True. Default: False.
		force (bool, optional): Force crawl even if ENABLE_HTTP_CRAWL mode is on.
		subscan (startScan.models.SubScan, optional): SubScan object.

	Returns:
		tuple: (startScan.models.EndPoint, created) where `created` is a boolean
			indicating if the object is new or already existed.
	"""
	# remove nulls
	endpoint_data = replace_nulls(endpoint_data)

	scheme = urlparse(http_url).scheme
	endpoint = None
	created = False
	if ctx.get('domain_id'):
		domain = Domain.objects.get(id=ctx.get('domain_id'))
		if domain.name not in http_url:
			logger.error(f"{http_url} is not a URL of domain {domain.name}. Skipping.")
			return None, False
	if crawl:
		ctx['track'] = False
		results = http_crawl(
			urls=[http_url],
			ctx=ctx)
		if results:
			endpoint_data = results[0]
			endpoint_id = endpoint_data['endpoint_id']
			created = endpoint_data['endpoint_created']
			endpoint = EndPoint.objects.get(pk=endpoint_id)
	elif not scheme:
		return None, False
	else: # add dumb endpoint without probing it
		scan = ScanHistory.objects.filter(pk=ctx.get('scan_history_id')).first()
		domain = Domain.objects.filter(pk=ctx.get('domain_id')).first()
		if not validators.url(http_url):
			return None, False
		http_url = sanitize_url(http_url)

		# Try to get the first matching record (prevent duplicate error)
		endpoints = EndPoint.objects.filter(
			scan_history=scan,
			target_domain=domain,
			http_url=http_url,
			**endpoint_data
		)

		if endpoints.exists():
			endpoint = endpoints.first()
			created = False
		else:
			# No existing record, create a new one
			endpoint = EndPoint.objects.create(
				scan_history=scan,
				target_domain=domain,
				http_url=http_url,
				**endpoint_data
			)
			created = True

	if created:
		endpoint.is_default = is_default
		endpoint.discovered_date = timezone.now()
		endpoint.save()
		subscan_id = ctx.get('subscan_id')
		if subscan_id:
			endpoint.endpoint_subscan_ids.add(subscan_id)
			endpoint.save()

	return endpoint, created


def save_subdomain(subdomain_name, ctx={}):
	"""Get or create Subdomain object.

	Args:
		subdomain_name (str): Subdomain name.
		scan_history (startScan.models.ScanHistory): ScanHistory object.

	Returns:
		tuple: (startScan.models.Subdomain, created) where `created` is a
			boolean indicating if the object has been created in DB.
	"""
	scan_id = ctx.get('scan_history_id')
	subscan_id = ctx.get('subscan_id')
	out_of_scope_subdomains = ctx.get('out_of_scope_subdomains', [])
	subdomain_name = subdomain_name.lower()
	valid_domain = (
		validators.domain(subdomain_name) or
		validators.ipv4(subdomain_name) or
		validators.ipv6(subdomain_name)
	)
	if not valid_domain:
		logger.error(f'{subdomain_name} is not a valid domain. Skipping.')
		return None, False

	if subdomain_name in out_of_scope_subdomains:
		logger.error(f'{subdomain_name} is out-of-scope. Skipping.')
		return None, False

	if ctx.get('domain_id'):
		domain = Domain.objects.get(id=ctx.get('domain_id'))
		if domain.name not in subdomain_name:
			logger.error(f"{subdomain_name} is not a subdomain of domain {domain.name}. Skipping.")
			return None, False

	scan = ScanHistory.objects.filter(pk=scan_id).first()
	domain = scan.domain if scan else None
	subdomain, created = Subdomain.objects.get_or_create(
		scan_history=scan,
		target_domain=domain,
		name=subdomain_name)
	if created:
		logger.info(f'Found new subdomain {subdomain_name}')
		subdomain.discovered_date = timezone.now()
		if subscan_id:
			subdomain.subdomain_subscan_ids.add(subscan_id)
		subdomain.save()
	return subdomain, created

def save_subdomain_metadata(subdomain, endpoint, extra_datas={}):
	if endpoint and endpoint.is_alive:
		logger.info(f'Saving HTTP metadatas from {endpoint.http_url}')
		subdomain.http_url = endpoint.http_url
		subdomain.http_status = endpoint.http_status
		subdomain.response_time = endpoint.response_time
		subdomain.page_title = endpoint.page_title
		subdomain.content_type = endpoint.content_type
		subdomain.content_length = endpoint.content_length
		subdomain.webserver = endpoint.webserver
		cname = extra_datas.get('cname')
		if cname:
			subdomain.cname = ','.join(cname)
		cdn = extra_datas.get('cdn')
		if cdn:
			subdomain.is_cdn = ','.join(cdn)
			subdomain.cdn_name = extra_datas.get('cdn_name')
		for tech in endpoint.techs.all():
			subdomain.technologies.add(tech)
		subdomain.save()	

def save_email(email_address, scan_history=None):
	if not validators.email(email_address):
		logger.info(f'Email {email_address} is invalid. Skipping.')
		return None, False
	email, created = Email.objects.get_or_create(address=email_address)
	if created:
		logger.info(f'Found new email address {email_address}')

	# Add email to ScanHistory
	if scan_history:
		scan_history.emails.add(email)
		scan_history.save()

	return email, created


def save_employee(name, designation, scan_history=None):
	employee, created = Employee.objects.get_or_create(
		name=name,
		designation=designation)
	if created:
		logger.warning(f'Found new employee {name}')

	# Add employee to ScanHistory
	if scan_history:
		scan_history.employees.add(employee)
		scan_history.save()

	return employee, created


def save_ip_address(ip_address, subdomain=None, subscan=None, **kwargs):
	if not (validators.ipv4(ip_address) or validators.ipv6(ip_address)):
		logger.info(f'IP {ip_address} is not a valid IP. Skipping.')
		return None, False
	ip, created = IpAddress.objects.get_or_create(address=ip_address)
	if created:
		logger.warning(f'Found new IP {ip_address}')

	# Set extra attributes
	for key, value in kwargs.items():
		setattr(ip, key, value)
	ip.save()

	# Add IP to subdomain
	if subdomain:
		subdomain.ip_addresses.add(ip)
		subdomain.save()

	# Add subscan to IP
	if subscan:
		ip.ip_subscan_ids.add(subscan)

	# Geo-localize IP asynchronously
	if created:
		geo_localize.delay(ip_address, ip.id)

	return ip, created


def save_imported_subdomains(subdomains, ctx={}):
	"""Take a list of subdomains imported and write them to from_imported.txt.

	Args:
		subdomains (list): List of subdomain names.
		scan_history (startScan.models.ScanHistory): ScanHistory instance.
		domain (startScan.models.Domain): Domain instance.
		results_dir (str): Results directory.
	"""
	domain_id = ctx['domain_id']
	domain = Domain.objects.get(pk=domain_id)
	results_dir = ctx.get('results_dir', RENGINE_RESULTS)

	# Validate each subdomain and de-duplicate entries
	subdomains = list(set([
		subdomain for subdomain in subdomains
		if validators.domain(subdomain) and domain.name == get_domain_from_subdomain(subdomain)
	]))
	if not subdomains:
		return

	logger.warning(f'Found {len(subdomains)} imported subdomains.')
	with open(f'{results_dir}/from_imported.txt', 'w+') as output_file:
		url_filter = ctx.get('url_filter')
		enable_http_crawl = ctx.get('yaml_configuration').get(ENABLE_HTTP_CRAWL, DEFAULT_ENABLE_HTTP_CRAWL)
		for subdomain in subdomains:
			# Save valid imported subdomains
			subdomain_name = subdomain.strip()
			subdomain, _ = save_subdomain(subdomain_name, ctx=ctx)
			if not isinstance(subdomain, Subdomain):
				logger.error(f"Invalid subdomain encountered: {subdomain}")
				continue
			subdomain.is_imported_subdomain = True
			subdomain.save()
			output_file.write(f'{subdomain}\n')

			# Create base endpoint (for scan)
			http_url = f'{subdomain.name}{url_filter}' if url_filter else subdomain.name
			endpoint, _ = save_endpoint(
				http_url,
				ctx=ctx,
				crawl=enable_http_crawl,
				is_default=True,
				subdomain=subdomain
			)
			save_subdomain_metadata(subdomain, endpoint)


@app.task(name='query_reverse_whois', bind=False, queue='query_reverse_whois_queue')
def query_reverse_whois(lookup_keyword):
	"""Queries Reverse WHOIS information for an organization or email address.

	Args:
		lookup_keyword (str): Registrar Name or email
	Returns:
		dict: Reverse WHOIS information.
	"""

	return get_associated_domains(lookup_keyword)


@app.task(name='query_ip_history', bind=False, queue='query_ip_history_queue')
def query_ip_history(domain):
	"""Queries the IP history for a domain

	Args:
		domain (str): domain_name
	Returns:
		list: list of historical ip addresses
	"""

	return get_domain_historical_ip_address(domain)


@app.task(name='gpt_vulnerability_description', bind=False, queue='gpt_queue')
def gpt_vulnerability_description(vulnerability_id):
	"""Generate and store Vulnerability Description using GPT.

	Args:
		vulnerability_id (Vulnerability Model ID): Vulnerability ID to fetch Description.
	"""
	logger.info('Getting GPT Vulnerability Description')
	try:
		lookup_vulnerability = Vulnerability.objects.get(id=vulnerability_id)
		lookup_url = urlparse(lookup_vulnerability.http_url)
		path = lookup_url.path
	except Exception as e:
		return {
			'status': False,
			'error': str(e)
		}

	# check in db GPTVulnerabilityReport model if vulnerability description and path matches
	stored = GPTVulnerabilityReport.objects.filter(url_path=path).filter(title=lookup_vulnerability.name).first()
	if stored:
		response = {
			'status': True,
			'description': stored.description,
			'impact': stored.impact,
			'remediation': stored.remediation,
			'references': [url.url for url in stored.references.all()]
		}
	else:
		vulnerability_description = get_gpt_vuln_input_description(
			lookup_vulnerability.name,
			path
		)
		# one can add more description here later

		gpt_generator = GPTVulnerabilityReportGenerator()
		response = gpt_generator.get_vulnerability_description(vulnerability_description)
		add_gpt_description_db(
			lookup_vulnerability.name,
			path,
			response.get('description'),
			response.get('impact'),
			response.get('remediation'),
			response.get('references', [])
		)

	# for all vulnerabilities with the same vulnerability name this description has to be stored.
	# also the consition is that the url must contain a part of this.

	for vuln in Vulnerability.objects.filter(name=lookup_vulnerability.name, http_url__icontains=path):
		vuln.description = response.get('description', vuln.description)
		vuln.impact = response.get('impact')
		vuln.remediation = response.get('remediation')
		vuln.is_gpt_used = True
		vuln.save()

		for url in response.get('references', []):
			ref, created = VulnerabilityReference.objects.get_or_create(url=url)
			vuln.references.add(ref)
			vuln.save()

	return response

#----------------------#
#     Remote debug     #
#----------------------#

def debug():
	try:
		# Activate remote debug for scan worker
		if CELERY_REMOTE_DEBUG:
			logger.info(f"\n⚡ Debugger started on port "+ str(CELERY_REMOTE_DEBUG_PORT) +", task is waiting IDE (VSCode ...) to be attached to continue ⚡\n")
			os.environ['GEVENT_SUPPORT'] = 'True'
			debugpy.listen(('0.0.0.0',CELERY_REMOTE_DEBUG_PORT))
			debugpy.wait_for_client()
	except Exception as e:
		logger.error(e)<|MERGE_RESOLUTION|>--- conflicted
+++ resolved
@@ -11,11 +11,8 @@
 import tldextract
 import concurrent.futures
 import base64
-<<<<<<< HEAD
+import uuid
 from pathlib import Path
-=======
-import uuid
->>>>>>> 0509a914
 
 from datetime import datetime
 from urllib.parse import urlparse
@@ -2754,23 +2751,13 @@
 		list: httpx results.
 	"""
 	logger.info('Initiating HTTP Crawl')
-<<<<<<< HEAD
-	if is_ran_from_subdomain_scan:
-		logger.info('Running From Subdomain Scan...')
 	cmd = 'httpx'
-	cfg = self.yaml_configuration.get(HTTP_CRAWL) or {}
-	custom_header = cfg.get(CUSTOM_HEADER, '')
-	threads = cfg.get(THREADS, DEFAULT_THREADS)
-	follow_redirect = cfg.get(FOLLOW_REDIRECT, True)
-=======
-	cmd = '/go/bin/httpx'
 	config = self.yaml_configuration.get(HTTP_CRAWL) or {}
 	custom_header = config.get(CUSTOM_HEADER) or self.yaml_configuration.get(CUSTOM_HEADER)
 	if custom_header:
 		custom_header = generate_header_param(custom_header, 'common')
 	threads = config.get(THREADS, DEFAULT_THREADS)
 	follow_redirect = config.get(FOLLOW_REDIRECT, False)
->>>>>>> 0509a914
 	self.output_path = None
 	input_path = str(Path(self.results_dir) / 'httpx_input.txt')
 	history_file = str(Path(self.results_dir) / 'commands.txt')
