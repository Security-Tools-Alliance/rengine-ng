import csv
import json
import os
import pprint
import subprocess
import time
import validators
import whatportis
import xmltodict
import yaml
import tldextract
import concurrent.futures
import base64
from pathlib import Path

from datetime import datetime
from urllib.parse import urlparse
from api.serializers import SubdomainSerializer
from celery import chain, chord, group
from celery.result import allow_join_result
from celery.utils.log import get_task_logger
from django.db.models import Count
from dotted_dict import DottedDict
from django.utils import timezone
from pycvesearch import CVESearch
from metafinder.extractor import extract_metadata_from_google_search

from reNgine.celery import app
from reNgine.gpt import GPTVulnerabilityReportGenerator
from reNgine.celery_custom_task import RengineTask
from reNgine.common_func import *
from reNgine.definitions import *
from reNgine.settings import *
from reNgine.gpt import *
from reNgine.utilities import *
from scanEngine.models import (EngineType, InstalledExternalTool, Notification, Proxy)
from startScan.models import *
from startScan.models import EndPoint, Subdomain, Vulnerability
from targetApp.models import Domain

"""
Celery tasks.
"""

logger = get_task_logger(__name__)


#----------------------#
# Scan / Subscan tasks #
#----------------------#


@app.task(name='initiate_scan', bind=False, queue='initiate_scan_queue')
def initiate_scan(
		scan_history_id,
		domain_id,
		engine_id=None,
		scan_type=LIVE_SCAN,
		results_dir=RENGINE_RESULTS,
		imported_subdomains=[],
		out_of_scope_subdomains=[],
		url_filter=''):
	"""Initiate a new scan.

	Args:
		scan_history_id (int): ScanHistory id.
		domain_id (int): Domain id.
		engine_id (int): Engine ID.
		scan_type (int): Scan type (periodic, live).
		results_dir (str): Results directory.
		imported_subdomains (list): Imported subdomains.
		out_of_scope_subdomains (list): Out-of-scope subdomains.
		url_filter (str): URL path. Default: ''
	"""

	# Get scan history
	scan = ScanHistory.objects.get(pk=scan_history_id)

	# Get scan engine
	engine_id = engine_id or scan.scan_type.id # scan history engine_id
	engine = EngineType.objects.get(pk=engine_id)

	# Get YAML config
	config = yaml.safe_load(engine.yaml_configuration)
	enable_http_crawl = config.get(ENABLE_HTTP_CRAWL, DEFAULT_ENABLE_HTTP_CRAWL)
	gf_patterns = config.get(GF_PATTERNS, [])

	# Get domain and set last_scan_date
	domain = Domain.objects.get(pk=domain_id)
	domain.last_scan_date = timezone.now()
	domain.save()

	# Get path filter
	url_filter = url_filter.rstrip('/')

	# Get or create ScanHistory() object
	if scan_type == LIVE_SCAN: # immediate
		scan = ScanHistory.objects.get(pk=scan_history_id)
		scan.scan_status = RUNNING_TASK
	elif scan_type == SCHEDULED_SCAN: # scheduled
		scan = ScanHistory()
		scan.scan_status = INITIATED_TASK
	scan.scan_type = engine
	scan.celery_ids = [initiate_scan.request.id]
	scan.domain = domain
	scan.start_scan_date = timezone.now()
	scan.tasks = engine.tasks
	scan.results_dir = f'{results_dir}/{domain.name}_{scan.id}'
	add_gf_patterns = gf_patterns and 'fetch_url' in engine.tasks
	if add_gf_patterns:
		scan.used_gf_patterns = ','.join(gf_patterns)
	scan.save()

	try:
		os.makedirs(scan.results_dir, exist_ok=True)
	except:
		import traceback

		traceback.print_exc()
		raise

	# Build task context
	ctx = {
		'scan_history_id': scan_history_id,
		'engine_id': engine_id,
		'domain_id': domain.id,
		'results_dir': scan.results_dir,
		'url_filter': url_filter,
		'yaml_configuration': config,
		'out_of_scope_subdomains': out_of_scope_subdomains
	}
	ctx_str = json.dumps(ctx, indent=2)

	# Send start notif
	logger.warning(f'Starting scan {scan_history_id} with context:\n{ctx_str}')
	send_scan_notif.delay(
		scan_history_id,
		subscan_id=None,
		engine_id=engine_id,
		status=CELERY_TASK_STATUS_MAP[scan.scan_status])

	# Save imported subdomains in DB
	save_imported_subdomains(imported_subdomains, ctx=ctx)

	# Create initial subdomain in DB: make a copy of domain as a subdomain so
	# that other tasks using subdomains can use it.
	subdomain_name = domain.name
	subdomain, _ = save_subdomain(subdomain_name, ctx=ctx)

	# If enable_http_crawl is set, create an initial root HTTP endpoint so that
	# HTTP crawling can start somewhere
	http_url = f'{domain.name}{url_filter}' if url_filter else domain.name
	endpoint, _ = save_endpoint(
		http_url,
		ctx=ctx,
		crawl=enable_http_crawl,
		is_default=True,
		subdomain=subdomain
	)
	if endpoint and endpoint.is_alive:
		# TODO: add `root_endpoint` property to subdomain and simply do
		# subdomain.root_endpoint = endpoint instead
		logger.warning(f'Found subdomain root HTTP URL {endpoint.http_url}')
		subdomain.http_url = endpoint.http_url
		subdomain.http_status = endpoint.http_status
		subdomain.response_time = endpoint.response_time
		subdomain.page_title = endpoint.page_title
		subdomain.content_type = endpoint.content_type
		subdomain.content_length = endpoint.content_length
		for tech in endpoint.techs.all():
			subdomain.technologies.add(tech)
		subdomain.save()


	# Build Celery tasks, crafted according to the dependency graph below:
	# subdomain_discovery --> port_scan --> fetch_url --> dir_file_fuzz
	# osint								             	  vulnerability_scan
	# osint								             	  dalfox xss scan
	#						 	   		         	  	  screenshot
	#													  waf_detection
	workflow = chain(
		group(
			subdomain_discovery.si(ctx=ctx, description='Subdomain discovery'),
			osint.si(ctx=ctx, description='OS Intelligence')
		),
		port_scan.si(ctx=ctx, description='Port scan'),
		fetch_url.si(ctx=ctx, description='Fetch URL'),
		group(
			dir_file_fuzz.si(ctx=ctx, description='Directories & files fuzz'),
			vulnerability_scan.si(ctx=ctx, description='Vulnerability scan'),
			screenshot.si(ctx=ctx, description='Screenshot'),
			waf_detection.si(ctx=ctx, description='WAF detection')
		)
	)

	# Build callback
	callback = report.si(ctx=ctx).set(link_error=[report.si(ctx=ctx)])

	# Run Celery chord
	logger.info(f'Running Celery workflow with {len(workflow.tasks) + 1} tasks')
	task = chain(workflow, callback).on_error(callback).delay()
	scan.celery_ids.append(task.id)
	scan.save()

	return {
		'success': True,
		'task_id': task.id
	}


@app.task(name='initiate_subscan', bind=False, queue='subscan_queue')
def initiate_subscan(
		scan_history_id,
		subdomain_id,
		engine_id=None,
		scan_type=None,
		results_dir=RENGINE_RESULTS,
		url_filter=''):
	"""Initiate a new subscan.

	Args:
		scan_history_id (int): ScanHistory id.
		subdomain_id (int): Subdomain id.
		engine_id (int): Engine ID.
		scan_type (int): Scan type (periodic, live).
		results_dir (str): Results directory.
		url_filter (str): URL path. Default: ''
	"""

	# Get Subdomain, Domain and ScanHistory
	subdomain = Subdomain.objects.get(pk=subdomain_id)
	scan = ScanHistory.objects.get(pk=subdomain.scan_history.id)
	domain = Domain.objects.get(pk=subdomain.target_domain.id)

	# Get EngineType
	engine_id = engine_id or scan.scan_type.id
	engine = EngineType.objects.get(pk=engine_id)

	# Get YAML config
	config = yaml.safe_load(engine.yaml_configuration)
	enable_http_crawl = config.get(ENABLE_HTTP_CRAWL, DEFAULT_ENABLE_HTTP_CRAWL)

	# Create scan activity of SubScan Model
	subscan = SubScan(
		start_scan_date=timezone.now(),
		celery_ids=[initiate_subscan.request.id],
		scan_history=scan,
		subdomain=subdomain,
		type=scan_type,
		status=RUNNING_TASK,
		engine=engine)
	subscan.save()

	# Get YAML configuration
	config = yaml.safe_load(engine.yaml_configuration)

	# Create results directory
	results_dir = f'{scan.results_dir}/subscans/{subscan.id}'
	os.makedirs(results_dir, exist_ok=True)

	# Run task
	method = globals().get(scan_type)
	if not method:
		logger.warning(f'Task {scan_type} is not supported by reNgine. Skipping')
		return
	scan.tasks.append(scan_type)
	scan.save()

	# Send start notif
	send_scan_notif.delay(
		scan.id,
		subscan_id=subscan.id,
		engine_id=engine_id,
		status='RUNNING')

	# Build context
	ctx = {
		'scan_history_id': scan.id,
		'subscan_id': subscan.id,
		'engine_id': engine_id,
		'domain_id': domain.id,
		'subdomain_id': subdomain.id,
		'yaml_configuration': config,
		'results_dir': results_dir,
		'url_filter': url_filter
	}

	# Create initial endpoints in DB: find domain HTTP endpoint so that HTTP
	# crawling can start somewhere
	base_url = f'{subdomain.name}{url_filter}' if url_filter else subdomain.name
	endpoint, _ = save_endpoint(
		base_url,
		crawl=enable_http_crawl,
		ctx=ctx,
		subdomain=subdomain)
	if endpoint and endpoint.is_alive:
		# TODO: add `root_endpoint` property to subdomain and simply do
		# subdomain.root_endpoint = endpoint instead
		logger.warning(f'Found subdomain root HTTP URL {endpoint.http_url}')
		subdomain.http_url = endpoint.http_url
		subdomain.http_status = endpoint.http_status
		subdomain.response_time = endpoint.response_time
		subdomain.page_title = endpoint.page_title
		subdomain.content_type = endpoint.content_type
		subdomain.content_length = endpoint.content_length
		for tech in endpoint.techs.all():
			subdomain.technologies.add(tech)
		subdomain.save()

	# Build header + callback
	workflow = method.si(ctx=ctx)
	callback = report.si(ctx=ctx).set(link_error=[report.si(ctx=ctx)])

	# Run Celery tasks
	task = chain(workflow, callback).on_error(callback).delay()
	subscan.celery_ids.append(task.id)
	subscan.save()

	return {
		'success': True,
		'task_id': task.id
	}


@app.task(name='report', bind=False, queue='report_queue')
def report(ctx={}, description=None):
	"""Report task running after all other tasks.
	Mark ScanHistory or SubScan object as completed and update with final
	status, log run details and send notification.

	Args:
		description (str, optional): Task description shown in UI.
	"""
	# Get objects
	subscan_id = ctx.get('subscan_id')
	scan_id = ctx.get('scan_history_id')
	engine_id = ctx.get('engine_id')
	scan = ScanHistory.objects.filter(pk=scan_id).first()
	subscan = SubScan.objects.filter(pk=subscan_id).first()

	# Get failed tasks
	tasks = ScanActivity.objects.filter(scan_of=scan).all()
	if subscan:
		tasks = tasks.filter(celery_id__in=subscan.celery_ids)
	failed_tasks = tasks.filter(status=FAILED_TASK)

	# Get task status
	failed_count = failed_tasks.count()
	status = SUCCESS_TASK if failed_count == 0 else FAILED_TASK
	status_h = 'SUCCESS' if failed_count == 0 else 'FAILED'

	# Update scan / subscan status
	if subscan:
		subscan.stop_scan_date = timezone.now()
		subscan.status = status
		subscan.save()
	else:
		scan.scan_status = status
	scan.stop_scan_date = timezone.now()
	scan.save()

	# Send scan status notif
	send_scan_notif.delay(
		scan_history_id=scan_id,
		subscan_id=subscan_id,
		engine_id=engine_id,
		status=status_h)


#------------------------- #
# Tracked reNgine tasks    #
#--------------------------#

@app.task(name='subdomain_discovery', queue='main_scan_queue', base=RengineTask, bind=True)
def subdomain_discovery(
		self,
		host=None,
		ctx=None,
		description=None):
	"""Uses a set of tools (see SUBDOMAIN_SCAN_DEFAULT_TOOLS) to scan all
	subdomains associated with a domain.

	Args:
		host (str): Hostname to scan.

	Returns:
		subdomains (list): List of subdomain names.
	"""
	if not host:
		host = self.subdomain.name if self.subdomain else self.domain.name

	if self.url_filter:
		logger.warning(f'Ignoring subdomains scan as an URL path filter was passed ({self.url_filter}).')
		return

	# Config
	config = self.yaml_configuration.get(SUBDOMAIN_DISCOVERY) or {}
	enable_http_crawl = config.get(ENABLE_HTTP_CRAWL) or self.yaml_configuration.get(ENABLE_HTTP_CRAWL, DEFAULT_ENABLE_HTTP_CRAWL)
	threads = config.get(THREADS) or self.yaml_configuration.get(THREADS, DEFAULT_THREADS)
	timeout = config.get(TIMEOUT) or self.yaml_configuration.get(TIMEOUT, DEFAULT_HTTP_TIMEOUT)
	tools = config.get(USES_TOOLS, SUBDOMAIN_SCAN_DEFAULT_TOOLS)
	default_subdomain_tools = [tool.name.lower() for tool in InstalledExternalTool.objects.filter(is_default=True).filter(is_subdomain_gathering=True)]
	custom_subdomain_tools = [tool.name.lower() for tool in InstalledExternalTool.objects.filter(is_default=False).filter(is_subdomain_gathering=True)]
	send_subdomain_changes, send_interesting = False, False
	notif = Notification.objects.first()
	if notif:
		send_subdomain_changes = notif.send_subdomain_changes_notif
		send_interesting = notif.send_interesting_notif

	# Gather tools to run for subdomain scan
	if ALL in tools:
		tools = SUBDOMAIN_SCAN_DEFAULT_TOOLS + custom_subdomain_tools
	tools = [t.lower() for t in tools]

	# Make exception for amass since tool name is amass, but command is amass-active/passive
	default_subdomain_tools.append('amass-passive')
	default_subdomain_tools.append('amass-active')

	# Run tools
	for tool in tools:
		cmd = None
		logger.info(f'Scanning subdomains for {host} with {tool}')
		proxy = get_random_proxy()
		if tool in default_subdomain_tools:
			if tool == 'amass-passive':
				use_amass_config = config.get(USE_AMASS_CONFIG, False)
				cmd = f'amass enum -passive -d {host} -o ' + str(Path(self.results_dir) / 'subdomains_amass.txt')
				cmd += (' -config ' + str(Path.home() / '.config' / 'amass.ini')) if use_amass_config else ''

			elif tool == 'amass-active':
				use_amass_config = config.get(USE_AMASS_CONFIG, False)
				amass_wordlist_name = config.get(AMASS_WORDLIST, 'deepmagic.com-prefixes-top50000')
				wordlist_path = str(Path(RENGINE_WORDLISTS) / f'{amass_wordlist_name}.txt')
				cmd = f'amass enum -active -d {host} -o ' + str(Path(self.results_dir) / 'subdomains_amass_active.txt')
				cmd += (' -config ' + str(Path.home() / '.config' / 'amass.ini')) if use_amass_config else ''
				cmd += f' -brute -w {wordlist_path}'

			elif tool == 'sublist3r':
				cmd = f'sublist3r -d {host} -t {threads} -o ' + str(Path(self.results_dir) / 'subdomains_sublister.txt')

			elif tool == 'subfinder':
				cmd = f'subfinder -d {host} -o ' + str(Path(self.results_dir) / 'subdomains_subfinder.txt')
				use_subfinder_config = config.get(USE_SUBFINDER_CONFIG, False)
				cmd += (' -config ' + str(Path.home() / '.config' / 'subfinder' / 'config.yaml')) if use_subfinder_config else ''
				cmd += f' -proxy {proxy}' if proxy else ''
				cmd += f' -timeout {timeout}' if timeout else ''
				cmd += f' -t {threads}' if threads else ''
				cmd += f' -silent'

			elif tool == 'oneforall':
<<<<<<< HEAD
				cmd = f'oneforall --target {host} run'
				cmd_extract = f'cut -d\',\' -f6 ' + str(Path(RENGINE_TOOL_GITHUB_PATH) / 'OneForAll' / 'results' / f'{host}.csv') + ' > ' + str(Path(self.results_dir) / 'subdomains_oneforall.txt')
				cmd_rm = f'rm -rf ' + str(Path(RENGINE_TOOL_GITHUB_PATH) / 'OneForAll' / 'results'/ f'{host}.csv')
=======
				cmd = f'python3 /usr/src/github/OneForAll/oneforall.py --target {host} run'
				cmd_extract = f'cut -d\',\' -f6 /usr/src/github/OneForAll/results/{host}.csv | tail -n +2 > {self.results_dir}/subdomains_oneforall.txt'
				cmd_rm = f'rm -rf /usr/src/github/OneForAll/results/{host}.csv'
>>>>>>> aec0bfc6
				cmd += f' && {cmd_extract} && {cmd_rm}'

			elif tool == 'ctfr':
				results_file = str(Path(self.results_dir) / 'subdomains_ctfr.txt')
				cmd = f'ctfr -d {host} -o {results_file}'
				cmd_extract = f"cat {results_file} | sed 's/\*.//g' | tail -n +12 | uniq | sort > {results_file}"
				cmd += f' && {cmd_extract}'

			elif tool == 'tlsx':
				results_file = str(Path(self.results_dir) / 'subdomains_tlsx.txt')
				cmd = f'tlsx -san -cn -silent -ro -host {host}'
				cmd += f" | sed -n '/^\([a-zA-Z0-9]\([-a-zA-Z0-9]*[a-zA-Z0-9]\)\?\.\)\+{host}$/p' | uniq | sort"
				cmd += f' > {results_file}'

			elif tool == 'netlas':
				results_file = str(Path(self.results_dir) / 'subdomains_netlas.txt')
				cmd = f'netlas search -d domain -i domain domain:"*.{host}" -f json'
				netlas_key = get_netlas_key()
				cmd += f' -a {netlas_key}' if netlas_key else ''
				cmd_extract = f"grep -oE '([a-zA-Z0-9]([-a-zA-Z0-9]*[a-zA-Z0-9])?\.)+{host}'"
				cmd += f' | {cmd_extract} > {results_file}'

		elif tool in custom_subdomain_tools:
			tool_query = InstalledExternalTool.objects.filter(name__icontains=tool.lower())
			if not tool_query.exists():
				logger.error(f'{tool} configuration does not exists. Skipping.')
				continue
			custom_tool = tool_query.first()
			cmd = custom_tool.subdomain_gathering_command
			if '{TARGET}' not in cmd:
				logger.error(f'Missing {{TARGET}} placeholders in {tool} configuration. Skipping.')
				continue
			if '{OUTPUT}' not in cmd:
				logger.error(f'Missing {{OUTPUT}} placeholders in {tool} configuration. Skipping.')
				continue

			
			cmd = cmd.replace('{TARGET}', host)
			cmd = cmd.replace('{OUTPUT}', str(Path(self.results_dir) / f'subdomains_{tool}.txt'))
			cmd = cmd.replace('{PATH}', custom_tool.github_clone_path) if '{PATH}' in cmd else cmd
		else:
			logger.warning(
				f'Subdomain discovery tool "{tool}" is not supported by reNgine. Skipping.')
			continue

		# Run tool
		try:
			run_command(
				cmd,
				shell=True,
				history_file=self.history_file,
				scan_id=self.scan_id,
				activity_id=self.activity_id)
		except Exception as e:
			logger.error(
				f'Subdomain discovery tool "{tool}" raised an exception')
			logger.exception(e)

	# Gather all the tools' results in one single file. Write subdomains into
	# separate files, and sort all subdomains.
	run_command(
		f'cat ' + str(Path(self.results_dir) / 'subdomains_*.txt') + f' > {self.output_path}',
		shell=True,
		history_file=self.history_file,
		scan_id=self.scan_id,
		activity_id=self.activity_id)
	run_command(
		f'sort -u {self.output_path} -o {self.output_path}',
		shell=True,
		history_file=self.history_file,
		scan_id=self.scan_id,
		activity_id=self.activity_id)

	with open(self.output_path) as f:
		lines = f.readlines()

	# Parse the output_file file and store Subdomain and EndPoint objects found
	# in db.
	subdomain_count = 0
	subdomains = []
	urls = []
	for line in lines:
		subdomain_name = line.strip()
		valid_url = bool(validators.url(subdomain_name))
		valid_domain = (
			bool(validators.domain(subdomain_name)) or
			bool(validators.ipv4(subdomain_name)) or
			bool(validators.ipv6(subdomain_name)) or
			valid_url
		)
		if not valid_domain:
			logger.error(f'Subdomain {subdomain_name} is not a valid domain, IP or URL. Skipping.')
			continue

		if valid_url:
			subdomain_name = urlparse(subdomain_name).netloc

		if subdomain_name in self.out_of_scope_subdomains:
			logger.error(f'Subdomain {subdomain_name} is out of scope. Skipping.')
			continue

		# Add subdomain
		subdomain, _ = save_subdomain(subdomain_name, ctx=ctx)
		subdomain_count += 1
		subdomains.append(subdomain)
		urls.append(subdomain.name)

	# Bulk crawl subdomains
	if enable_http_crawl:
		ctx['track'] = True
		http_crawl(urls, ctx=ctx, is_ran_from_subdomain_scan=True)

	# Find root subdomain endpoints
	for subdomain in subdomains:
		pass

	# Send notifications
	subdomains_str = '\n'.join([f'• `{subdomain.name}`' for subdomain in subdomains])
	self.notify(fields={
		'Subdomain count': len(subdomains),
		'Subdomains': subdomains_str,
	})
	if send_subdomain_changes and self.scan_id and self.domain_id:
		added = get_new_added_subdomain(self.scan_id, self.domain_id)
		removed = get_removed_subdomain(self.scan_id, self.domain_id)

		if added:
			subdomains_str = '\n'.join([f'• `{subdomain}`' for subdomain in added])
			self.notify(fields={'Added subdomains': subdomains_str})

		if removed:
			subdomains_str = '\n'.join([f'• `{subdomain}`' for subdomain in removed])
			self.notify(fields={'Removed subdomains': subdomains_str})

	if send_interesting and self.scan_id and self.domain_id:
		interesting_subdomains = get_interesting_subdomains(self.scan_id, self.domain_id)
		if interesting_subdomains:
			subdomains_str = '\n'.join([f'• `{subdomain}`' for subdomain in interesting_subdomains])
			self.notify(fields={'Interesting subdomains': subdomains_str})

	return SubdomainSerializer(subdomains, many=True).data


@app.task(name='osint', queue='main_scan_queue', base=RengineTask, bind=True)
def osint(self, host=None, ctx={}, description=None):
	"""Run Open-Source Intelligence tools on selected domain.

	Args:
		host (str): Hostname to scan.

	Returns:
		dict: Results from osint discovery and dorking.
	"""
	config = self.yaml_configuration.get(OSINT) or OSINT_DEFAULT_CONFIG
	results = {}

	grouped_tasks = []

	if 'discover' in config:
		ctx['track'] = False
		# results = osint_discovery(host=host, ctx=ctx)
		_task = osint_discovery.si(
			config=config,
			host=self.scan.domain.name,
			scan_history_id=self.scan.id,
			activity_id=self.activity_id,
			results_dir=self.results_dir,
			ctx=ctx
		)
		grouped_tasks.append(_task)

	if OSINT_DORK in config or OSINT_CUSTOM_DORK in config:
		_task = dorking.si(
			config=config,
			host=self.scan.domain.name,
			scan_history_id=self.scan.id,
			results_dir=self.results_dir
		)
		grouped_tasks.append(_task)

	celery_group = group(grouped_tasks)
	job = celery_group.apply_async()
	while not job.ready():
		# wait for all jobs to complete
		time.sleep(5)

	logger.info('OSINT Tasks finished...')

	# with open(self.output_path, 'w') as f:
	# 	json.dump(results, f, indent=4)
	#
	# return results


@app.task(name='osint_discovery', queue='osint_discovery_queue', bind=False)
def osint_discovery(config, host, scan_history_id, activity_id, results_dir, ctx={}):
	"""Run OSINT discovery.

	Args:
		config (dict): yaml_configuration
		host (str): target name
		scan_history_id (startScan.ScanHistory): Scan History ID
		results_dir (str): Path to store scan results

	Returns:
		dict: osint metadat and theHarvester and h8mail results.
	"""
	scan_history = ScanHistory.objects.get(pk=scan_history_id)
	osint_lookup = config.get(OSINT_DISCOVER, [])
	osint_intensity = config.get(INTENSITY, 'normal')
	documents_limit = config.get(OSINT_DOCUMENTS_LIMIT, 50)
	results = {}
	meta_info = []
	emails = []
	creds = []

	# Get and save meta info
	if 'metainfo' in osint_lookup:
		if osint_intensity == 'normal':
			meta_dict = DottedDict({
				'osint_target': host,
				'domain': host,
				'scan_id': scan_history_id,
				'documents_limit': documents_limit
			})
			meta_info.append(save_metadata_info(meta_dict))

		# TODO: disabled for now
		# elif osint_intensity == 'deep':
		# 	subdomains = Subdomain.objects
		# 	if self.scan:
		# 		subdomains = subdomains.filter(scan_history=self.scan)
		# 	for subdomain in subdomains:
		# 		meta_dict = DottedDict({
		# 			'osint_target': subdomain.name,
		# 			'domain': self.domain,
		# 			'scan_id': self.scan_id,
		# 			'documents_limit': documents_limit
		# 		})
		# 		meta_info.append(save_metadata_info(meta_dict))

	grouped_tasks = []

	if 'emails' in osint_lookup:
		_task = h8mail.si(
			config=config,
			host=host,
			scan_history_id=scan_history_id,
			activity_id=activity_id,
			results_dir=results_dir,
			ctx=ctx
		)
		grouped_tasks.append(_task)

	if 'employees' in osint_lookup:
		ctx['track'] = False
		_task = theHarvester.si(
			config=config,
			host=host,
			scan_history_id=scan_history_id,
			activity_id=activity_id,
			results_dir=results_dir,
			ctx=ctx
		)
		grouped_tasks.append(_task)

	celery_group = group(grouped_tasks)
	job = celery_group.apply_async()
	while not job.ready():
		# wait for all jobs to complete
		time.sleep(5)

	# results['emails'] = results.get('emails', []) + emails
	# results['creds'] = creds
	# results['meta_info'] = meta_info
	return results


@app.task(name='dorking', bind=False, queue='dorking_queue')
def dorking(config, host, scan_history_id, results_dir):
	"""Run Google dorks.

	Args:
		config (dict): yaml_configuration
		host (str): target name
		scan_history_id (startScan.ScanHistory): Scan History ID
		results_dir (str): Path to store scan results

	Returns:
		list: Dorking results for each dork ran.
	"""
	# Some dork sources: https://github.com/six2dez/degoogle_hunter/blob/master/degoogle_hunter.sh
	scan_history = ScanHistory.objects.get(pk=scan_history_id)
	dorks = config.get(OSINT_DORK, [])
	custom_dorks = config.get(OSINT_CUSTOM_DORK, [])
	results = []
	# custom dorking has higher priority
	try:
		for custom_dork in custom_dorks:
			lookup_target = custom_dork.get('lookup_site')
			# replace with original host if _target_
			lookup_target = host if lookup_target == '_target_' else lookup_target
			if 'lookup_extensions' in custom_dork:
				results = get_and_save_dork_results(
					lookup_target=lookup_target,
					results_dir=results_dir,
					type='custom_dork',
					lookup_extensions=custom_dork.get('lookup_extensions'),
					scan_history=scan_history
				)
			elif 'lookup_keywords' in custom_dork:
				results = get_and_save_dork_results(
					lookup_target=lookup_target,
					results_dir=results_dir,
					type='custom_dork',
					lookup_keywords=custom_dork.get('lookup_keywords'),
					scan_history=scan_history
				)
	except Exception as e:
		logger.exception(e)

	# default dorking
	try:
		for dork in dorks:
			logger.info(f'Getting dork information for {dork}')
			if dork == 'stackoverflow':
				results = get_and_save_dork_results(
					lookup_target='stackoverflow.com',
					results_dir=results_dir,
					type=dork,
					lookup_keywords=host,
					scan_history=scan_history
				)

			elif dork == 'login_pages':
				results = get_and_save_dork_results(
					lookup_target=host,
					results_dir=results_dir,
					type=dork,
					lookup_keywords='/login/,login.html',
					page_count=5,
					scan_history=scan_history
				)

			elif dork == 'admin_panels':
				results = get_and_save_dork_results(
					lookup_target=host,
					results_dir=results_dir,
					type=dork,
					lookup_keywords='/admin/,admin.html',
					page_count=5,
					scan_history=scan_history
				)

			elif dork == 'dashboard_pages':
				results = get_and_save_dork_results(
					lookup_target=host,
					results_dir=results_dir,
					type=dork,
					lookup_keywords='/dashboard/,dashboard.html',
					page_count=5,
					scan_history=scan_history
				)

			elif dork == 'social_media' :
				social_websites = [
					'tiktok.com',
					'facebook.com',
					'twitter.com',
					'youtube.com',
					'reddit.com'
				]
				for site in social_websites:
					results = get_and_save_dork_results(
						lookup_target=site,
						results_dir=results_dir,
						type=dork,
						lookup_keywords=host,
						scan_history=scan_history
					)

			elif dork == 'project_management' :
				project_websites = [
					'trello.com',
					'atlassian.net'
				]
				for site in project_websites:
					results = get_and_save_dork_results(
						lookup_target=site,
						results_dir=results_dir,
						type=dork,
						lookup_keywords=host,
						scan_history=scan_history
					)

			elif dork == 'code_sharing' :
				project_websites = [
					'github.com',
					'gitlab.com',
					'bitbucket.org'
				]
				for site in project_websites:
					results = get_and_save_dork_results(
						lookup_target=site,
						results_dir=results_dir,
						type=dork,
						lookup_keywords=host,
						scan_history=scan_history
					)

			elif dork == 'config_files' :
				config_file_exts = [
					'env',
					'xml',
					'conf',
					'toml',
					'yml',
					'yaml',
					'cnf',
					'inf',
					'rdp',
					'ora',
					'txt',
					'cfg',
					'ini'
				]
				results = get_and_save_dork_results(
					lookup_target=host,
					results_dir=results_dir,
					type=dork,
					lookup_extensions=','.join(config_file_exts),
					page_count=4,
					scan_history=scan_history
				)

			elif dork == 'jenkins' :
				lookup_keyword = 'Jenkins'
				results = get_and_save_dork_results(
					lookup_target=host,
					results_dir=results_dir,
					type=dork,
					lookup_keywords=lookup_keyword,
					page_count=1,
					scan_history=scan_history
				)

			elif dork == 'wordpress_files' :
				lookup_keywords = [
					'/wp-content/',
					'/wp-includes/'
				]
				results = get_and_save_dork_results(
					lookup_target=host,
					results_dir=results_dir,
					type=dork,
					lookup_keywords=','.join(lookup_keywords),
					page_count=5,
					scan_history=scan_history
				)

			elif dork == 'php_error' :
				lookup_keywords = [
					'PHP Parse error',
					'PHP Warning',
					'PHP Error'
				]
				results = get_and_save_dork_results(
					lookup_target=host,
					results_dir=results_dir,
					type=dork,
					lookup_keywords=','.join(lookup_keywords),
					page_count=5,
					scan_history=scan_history
				)

			elif dork == 'jenkins' :
				lookup_keywords = [
					'PHP Parse error',
					'PHP Warning',
					'PHP Error'
				]
				results = get_and_save_dork_results(
					lookup_target=host,
					results_dir=results_dir,
					type=dork,
					lookup_keywords=','.join(lookup_keywords),
					page_count=5,
					scan_history=scan_history
				)

			elif dork == 'exposed_documents' :
				docs_file_ext = [
					'doc',
					'docx',
					'odt',
					'pdf',
					'rtf',
					'sxw',
					'psw',
					'ppt',
					'pptx',
					'pps',
					'csv'
				]
				results = get_and_save_dork_results(
					lookup_target=host,
					results_dir=results_dir,
					type=dork,
					lookup_extensions=','.join(docs_file_ext),
					page_count=7,
					scan_history=scan_history
				)

			elif dork == 'db_files' :
				file_ext = [
					'sql',
					'db',
					'dbf',
					'mdb'
				]
				results = get_and_save_dork_results(
					lookup_target=host,
					results_dir=results_dir,
					type=dork,
					lookup_extensions=','.join(file_ext),
					page_count=1,
					scan_history=scan_history
				)

			elif dork == 'git_exposed' :
				file_ext = [
					'git',
				]
				results = get_and_save_dork_results(
					lookup_target=host,
					results_dir=results_dir,
					type=dork,
					lookup_extensions=','.join(file_ext),
					page_count=1,
					scan_history=scan_history
				)

	except Exception as e:
		logger.exception(e)
	return results


@app.task(name='theHarvester', queue='theHarvester_queue', bind=False)
def theHarvester(config, host, scan_history_id, activity_id, results_dir, ctx={}):
	"""Run theHarvester to get save emails, hosts, employees found in domain.

	Args:
		config (dict): yaml_configuration
		host (str): target name
		scan_history_id (startScan.ScanHistory): Scan History ID
		activity_id: ScanActivity ID
		results_dir (str): Path to store scan results
		ctx (dict): context of scan

	Returns:
		dict: Dict of emails, employees, hosts and ips found during crawling.
	"""
	scan_history = ScanHistory.objects.get(pk=scan_history_id)
	enable_http_crawl = config.get(ENABLE_HTTP_CRAWL, DEFAULT_ENABLE_HTTP_CRAWL)
	output_path_json = str(Path(results_dir) / 'theHarvester.json')
	theHarvester_dir = str(Path(RENGINE_TOOL_GITHUB_PATH) / 'theHarvester')
	history_file = str(Path(results_dir) / 'commands.txt')
	cmd  = f'theHarvester -d {host} -b all -f {output_path_json}'

	# Update proxies.yaml
	proxy_query = Proxy.objects.all()
	if proxy_query.exists():
		proxy = proxy_query.first()
		if proxy.use_proxy:
			proxy_list = proxy.proxies.splitlines()
			yaml_data = {'http' : proxy_list}
			with open(Path(theHarvester_dir) / 'proxies.yaml', 'w') as file:
				yaml.dump(yaml_data, file)

	# Run cmd
	run_command(
		cmd,
		shell=False,
		cwd=theHarvester_dir,
		history_file=history_file,
		scan_id=scan_history_id,
		activity_id=activity_id)

	# Get file location
	if not os.path.isfile(output_path_json):
		logger.error(f'Could not open {output_path_json}')
		return {}

	# Load theHarvester results
	with open(output_path_json, 'r') as f:
		data = json.load(f)

	# Re-indent theHarvester JSON
	with open(output_path_json, 'w') as f:
		json.dump(data, f, indent=4)

	emails = data.get('emails', [])
	for email_address in emails:
		email, _ = save_email(email_address, scan_history=scan_history)
		# if email:
		# 	self.notify(fields={'Emails': f'• `{email.address}`'})

	linkedin_people = data.get('linkedin_people', [])
	for people in linkedin_people:
		employee, _ = save_employee(
			people,
			designation='linkedin',
			scan_history=scan_history)
		# if employee:
		# 	self.notify(fields={'LinkedIn people': f'• {employee.name}'})

	twitter_people = data.get('twitter_people', [])
	for people in twitter_people:
		employee, _ = save_employee(
			people,
			designation='twitter',
			scan_history=scan_history)
		# if employee:
		# 	self.notify(fields={'Twitter people': f'• {employee.name}'})

	hosts = data.get('hosts', [])
	urls = []
	for host in hosts:
		split = tuple(host.split(':'))
		http_url = split[0]
		subdomain_name = get_subdomain_from_url(http_url)
		subdomain, _ = save_subdomain(subdomain_name, ctx=ctx)
		endpoint, _ = save_endpoint(
			http_url,
			crawl=False,
			ctx=ctx,
			subdomain=subdomain)
		# if endpoint:
		# 	urls.append(endpoint.http_url)
			# self.notify(fields={'Hosts': f'• {endpoint.http_url}'})

	# if enable_http_crawl:
	# 	ctx['track'] = False
	# 	http_crawl(urls, ctx=ctx)

	# TODO: Lots of ips unrelated with our domain are found, disabling
	# this for now.
	# ips = data.get('ips', [])
	# for ip_address in ips:
	# 	ip, created = save_ip_address(
	# 		ip_address,
	# 		subscan=subscan)
	# 	if ip:
	# 		send_task_notif.delay(
	# 			'osint',
	# 			scan_history_id=scan_history_id,
	# 			subscan_id=subscan_id,
	# 			severity='success',
	# 			update_fields={'IPs': f'{ip.address}'})
	return data


@app.task(name='h8mail', queue='h8mail_queue', bind=False)
def h8mail(config, host, scan_history_id, activity_id, results_dir, ctx={}):
	"""Run h8mail.

	Args:
		config (dict): yaml_configuration
		host (str): target name
		scan_history_id (startScan.ScanHistory): Scan History ID
		activity_id: ScanActivity ID
		results_dir (str): Path to store scan results
		ctx (dict): context of scan

	Returns:
		list[dict]: List of credentials info.
	"""
	logger.warning('Getting leaked credentials')
	scan_history = ScanHistory.objects.get(pk=scan_history_id)
	input_path = str(Path(results_dir) / 'emails.txt')
	output_file = str(Path(results_dir) / 'h8mail.json')

	cmd = f'h8mail -t {input_path} --json {output_file}'
	history_file = str(Path(results_dir) / 'commands.txt')

	run_command(
		cmd,
		history_file=history_file,
		scan_id=scan_history_id,
		activity_id=activity_id)

	with open(output_file) as f:
		data = json.load(f)
		creds = data.get('targets', [])

	# TODO: go through h8mail output and save emails to DB
	for cred in creds:
		logger.warning(cred)
		email_address = cred['target']
		pwn_num = cred['pwn_num']
		pwn_data = cred.get('data', [])
		email, created = save_email(email_address, scan_history=scan)
		# if email:
		# 	self.notify(fields={'Emails': f'• `{email.address}`'})
	return creds


@app.task(name='screenshot', queue='main_scan_queue', base=RengineTask, bind=True)
def screenshot(self, ctx={}, description=None):
	"""Uses EyeWitness to gather screenshot of a domain and/or url.

	Args:
		description (str, optional): Task description shown in UI.
	"""

	# Config
	screenshots_path = str(Path(self.results_dir) / 'screenshots')
	output_path = str(Path(self.results_dir) / 'screenshots' / self.filename)
	alive_endpoints_file = str(Path(self.results_dir) / 'endpoints_alive.txt')
	config = self.yaml_configuration.get(SCREENSHOT) or {}
	enable_http_crawl = config.get(ENABLE_HTTP_CRAWL, DEFAULT_ENABLE_HTTP_CRAWL)
	intensity = config.get(INTENSITY) or self.yaml_configuration.get(INTENSITY, DEFAULT_SCAN_INTENSITY)
	timeout = config.get(TIMEOUT) or self.yaml_configuration.get(TIMEOUT, DEFAULT_HTTP_TIMEOUT + 5)
	threads = config.get(THREADS) or self.yaml_configuration.get(THREADS, DEFAULT_THREADS)

	# If intensity is normal, grab only the root endpoints of each subdomain
	strict = True if intensity == 'normal' else False

	# Get URLs to take screenshot of
	get_http_urls(
		is_alive=enable_http_crawl,
		strict=strict,
		write_filepath=alive_endpoints_file,
		get_only_default_urls=True,
		ctx=ctx
	)

	# Send start notif
	notification = Notification.objects.first()
	send_output_file = notification.send_scan_output_file if notification else False

	# Run cmd
	cmd = f'EyeWitness -f {alive_endpoints_file} -d {screenshots_path} --no-prompt'
	cmd += f' --timeout {timeout}' if timeout > 0 else ''
	cmd += f' --threads {threads}' if threads > 0 else ''
	run_command(
		cmd,
		shell=False,
		history_file=self.history_file,
		scan_id=self.scan_id,
		activity_id=self.activity_id)
	if not os.path.isfile(output_path):
		logger.error(f'Could not load EyeWitness results at {output_path} for {self.domain.name}.')
		return

	# Loop through results and save objects in DB
	screenshot_paths = []
	with open(output_path, 'r') as file:
		reader = csv.reader(file)
		for row in reader:
			"Protocol,Port,Domain,Request Status,Screenshot Path, Source Path"
			protocol, port, subdomain_name, status, screenshot_path, source_path = tuple(row)
			logger.info(f'{protocol}:{port}:{subdomain_name}:{status}')
			subdomain_query = Subdomain.objects.filter(name=subdomain_name)
			if self.scan:
				subdomain_query = subdomain_query.filter(scan_history=self.scan)
			if status == 'Successful' and subdomain_query.exists():
				subdomain = subdomain_query.first()
				screenshot_paths.append(screenshot_path)
				subdomain.screenshot_path = screenshot_path.replace(RENGINE_RESULTS, '')
				subdomain.save()
				logger.warning(f'Added screenshot for {subdomain.name} to DB')

	# Remove all db, html extra files in screenshot results
	run_command(
		f'rm -rf {screenshots_path}/*.csv {screenshots_path}/*.db {screenshots_path}/*.js {screenshots_path}/*.html {screenshots_path}/*.css',
		shell=True,
		history_file=self.history_file,
		scan_id=self.scan_id,
		activity_id=self.activity_id)
	run_command(
		f'rm -rf ' + str(Path(screenshots_path) / 'source'),
		shell=True,
		history_file=self.history_file,
		scan_id=self.scan_id,
		activity_id=self.activity_id)

	# Send finish notifs
	screenshots_str = '• ' + '\n• '.join([f'`{path}`' for path in screenshot_paths])
	self.notify(fields={'Screenshots': screenshots_str})
	if send_output_file:
		for path in screenshot_paths:
			title = get_output_file_name(
				self.scan_id,
				self.subscan_id,
				self.filename)
			send_file_to_discord.delay(path, title)


@app.task(name='port_scan', queue='main_scan_queue', base=RengineTask, bind=True)
def port_scan(self, hosts=[], ctx={}, description=None):
	"""Run port scan.

	Args:
		hosts (list, optional): Hosts to run port scan on.
		description (str, optional): Task description shown in UI.

	Returns:
		list: List of open ports (dict).
	"""
	input_file = str(Path(self.results_dir) / 'input_subdomains_port_scan.txt')
	proxy = get_random_proxy()

	# Config
	config = self.yaml_configuration.get(PORT_SCAN) or {}
	enable_http_crawl = config.get(ENABLE_HTTP_CRAWL, DEFAULT_ENABLE_HTTP_CRAWL)
	timeout = config.get(TIMEOUT) or self.yaml_configuration.get(TIMEOUT, DEFAULT_HTTP_TIMEOUT)
	exclude_ports = config.get(NAABU_EXCLUDE_PORTS, [])
	exclude_subdomains = config.get(NAABU_EXCLUDE_SUBDOMAINS, False)
	ports = config.get(PORTS, NAABU_DEFAULT_PORTS)
	ports = [str(port) for port in ports]
	rate_limit = config.get(NAABU_RATE) or self.yaml_configuration.get(RATE_LIMIT, DEFAULT_RATE_LIMIT)
	threads = config.get(THREADS) or self.yaml_configuration.get(THREADS, DEFAULT_THREADS)
	passive = config.get(NAABU_PASSIVE, False)
	use_naabu_config = config.get(USE_NAABU_CONFIG, False)
	exclude_ports_str = ','.join(return_iterable(exclude_ports))
	# nmap args
	nmap_enabled = config.get(ENABLE_NMAP, False)
	nmap_cmd = config.get(NMAP_COMMAND, '')
	nmap_script = config.get(NMAP_SCRIPT, '')
	nmap_script = ','.join(return_iterable(nmap_script))
	nmap_script_args = config.get(NMAP_SCRIPT_ARGS)

	if hosts:
		with open(input_file, 'w') as f:
			f.write('\n'.join(hosts))
	else:
		hosts = get_subdomains(
			write_filepath=input_file,
			exclude_subdomains=exclude_subdomains,
			ctx=ctx)

	# Build cmd
	cmd = 'naabu -json -exclude-cdn'
	cmd += f' -list {input_file}' if len(hosts) > 0 else f' -host {hosts[0]}'
	if 'full' in ports or 'all' in ports:
		ports_str = ' -p "-"'
	elif 'top-100' in ports:
		ports_str = ' -top-ports 100'
	elif 'top-1000' in ports:
		ports_str = ' -top-ports 1000'
	else:
		ports_str = ','.join(ports)
		ports_str = f' -p {ports_str}'
	cmd += ports_str
	cmd += (' -config ' + str(Path.home() / '.config' / 'naabu' / 'config.yaml')) if use_naabu_config else ''
	cmd += f' -proxy "{proxy}"' if proxy else ''
	cmd += f' -c {threads}' if threads else ''
	cmd += f' -rate {rate_limit}' if rate_limit > 0 else ''
	cmd += f' -timeout {timeout*1000}' if timeout > 0 else ''
	cmd += f' -passive' if passive else ''
	cmd += f' -exclude-ports {exclude_ports_str}' if exclude_ports else ''
	cmd += f' -silent'

	# Execute cmd and gather results
	results = []
	urls = []
	ports_data = {}
	for line in stream_command(
			cmd,
			shell=True,
			history_file=self.history_file,
			scan_id=self.scan_id,
			activity_id=self.activity_id):

		if not isinstance(line, dict):
			continue
		results.append(line)
		port_number = line['port']
		ip_address = line['ip']
		host = line.get('host') or ip_address
		if port_number == 0:
			continue

		# Grab subdomain
		subdomain = Subdomain.objects.filter(
			name=host,
			target_domain=self.domain,
			scan_history=self.scan
		).first()

		# Add IP DB
		ip, _ = save_ip_address(ip_address, subdomain, subscan=self.subscan)
		if self.subscan:
			ip.ip_subscan_ids.add(self.subscan)
			ip.save()

		# Add endpoint to DB
		# port 80 and 443 not needed as http crawl already does that.
		if port_number not in [80, 443]:
			http_url = f'{host}:{port_number}'
			endpoint, _ = save_endpoint(
				http_url,
				crawl=enable_http_crawl,
				ctx=ctx,
				subdomain=subdomain)
			if endpoint:
				http_url = endpoint.http_url
			urls.append(http_url)

		# Add Port in DB
		port_details = whatportis.get_ports(str(port_number))
		service_name = port_details[0].name if len(port_details) > 0 else 'unknown'
		description = port_details[0].description if len(port_details) > 0 else ''

		# get or create port
		port, created = Port.objects.get_or_create(
			number=port_number,
			service_name=service_name,
			description=description
		)
		if port_number in UNCOMMON_WEB_PORTS:
			port.is_uncommon = True
			port.save()
		ip.ports.add(port)
		ip.save()
		if host in ports_data:
			ports_data[host].append(port_number)
		else:
			ports_data[host] = [port_number]

		# Send notification
		logger.warning(f'Found opened port {port_number} on {ip_address} ({host})')

	if len(ports_data) == 0:
		logger.info('Finished running naabu port scan - No open ports found.')
		if nmap_enabled:
			logger.info('Nmap scans skipped')
		return ports_data

	# Send notification
	fields_str = ''
	for host, ports in ports_data.items():
		ports_str = ', '.join([f'`{port}`' for port in ports])
		fields_str += f'• `{host}`: {ports_str}\n'
	self.notify(fields={'Ports discovered': fields_str})

	# Save output to file
	with open(self.output_path, 'w') as f:
		json.dump(results, f, indent=4)

	logger.info('Finished running naabu port scan.')

	# Process nmap results: 1 process per host
	sigs = []
	if nmap_enabled:
		logger.warning(f'Starting nmap scans ...')
		logger.warning(ports_data)
		for host, port_list in ports_data.items():
			ports_str = '_'.join([str(p) for p in port_list])
			ctx_nmap = ctx.copy()
			ctx_nmap['description'] = get_task_title(f'nmap_{host}', self.scan_id, self.subscan_id)
			ctx_nmap['track'] = False
			sig = nmap.si(
				cmd=nmap_cmd,
				ports=port_list,
				host=host,
				script=nmap_script,
				script_args=nmap_script_args,
				max_rate=rate_limit,
				ctx=ctx_nmap)
			sigs.append(sig)
		task = group(sigs).apply_async()
		with allow_join_result():
			results = task.get()

	return ports_data


@app.task(name='nmap', queue='main_scan_queue', base=RengineTask, bind=True)
def nmap(
		self,
		cmd=None,
		ports=[],
		host=None,
		input_file=None,
		script=None,
		script_args=None,
		max_rate=None,
		ctx={},
		description=None):
	"""Run nmap on a host.

	Args:
		cmd (str, optional): Existing nmap command to complete.
		ports (list, optional): List of ports to scan.
		host (str, optional): Host to scan.
		input_file (str, optional): Input hosts file.
		script (str, optional): NSE script to run.
		script_args (str, optional): NSE script args.
		max_rate (int): Max rate.
		description (str, optional): Task description shown in UI.
	"""
	notif = Notification.objects.first()
	ports_str = ','.join(str(port) for port in ports)
	self.filename = self.filename.replace('.txt', '.xml')
	filename_vulns = self.filename.replace('.xml', '_vulns.json')
	output_file = self.output_path
	output_file_xml = f'{self.results_dir}/{host}_{self.filename}'
	vulns_file = f'{self.results_dir}/{host}_{filename_vulns}'
	logger.warning(f'Running nmap on {host}:{ports}')

	# Build cmd
	nmap_cmd = get_nmap_cmd(
		cmd=cmd,
		ports=ports_str,
		script=script,
		script_args=script_args,
		max_rate=max_rate,
		host=host,
		input_file=input_file,
		output_file=output_file_xml)

	# Run cmd
	run_command(
		nmap_cmd,
		shell=True,
		history_file=self.history_file,
		scan_id=self.scan_id,
		activity_id=self.activity_id)

	# Get nmap XML results and convert to JSON
	vulns = parse_nmap_results(output_file_xml, output_file)
	with open(vulns_file, 'w') as f:
		json.dump(vulns, f, indent=4)

	# Save vulnerabilities found by nmap
	vulns_str = ''
	for vuln_data in vulns:
		# URL is not necessarily an HTTP URL when running nmap (can be any
		# other vulnerable protocols). Look for existing endpoint and use its
		# URL as vulnerability.http_url if it exists.
		url = vuln_data['http_url']
		endpoint = EndPoint.objects.filter(http_url__contains=url).first()
		if endpoint:
			vuln_data['http_url'] = endpoint.http_url
		vuln, created = save_vulnerability(
			target_domain=self.domain,
			subdomain=self.subdomain,
			scan_history=self.scan,
			subscan=self.subscan,
			endpoint=endpoint,
			**vuln_data)
		vulns_str += f'• {str(vuln)}\n'
		if created:
			logger.warning(str(vuln))

	# Send only 1 notif for all vulns to reduce number of notifs
	if notif and notif.send_vuln_notif and vulns_str:
		logger.warning(vulns_str)
		self.notify(fields={'CVEs': vulns_str})
	return vulns


@app.task(name='waf_detection', queue='main_scan_queue', base=RengineTask, bind=True)
def waf_detection(self, ctx={}, description=None):
	"""
	Uses wafw00f to check for the presence of a WAF.

	Args:
		description (str, optional): Task description shown in UI.

	Returns:
		list: List of startScan.models.Waf objects.
	"""
	input_path = str(Path(self.results_dir) / 'input_endpoints_waf_detection.txt')
	config = self.yaml_configuration.get(WAF_DETECTION) or {}
	enable_http_crawl = config.get(ENABLE_HTTP_CRAWL, DEFAULT_ENABLE_HTTP_CRAWL)

	# Get alive endpoints from DB
	get_http_urls(
		is_alive=enable_http_crawl,
		write_filepath=input_path,
		get_only_default_urls=True,
		ctx=ctx
	)

	cmd = f'wafw00f -i {input_path} -o {self.output_path}'
	run_command(
		cmd,
		history_file=self.history_file,
		scan_id=self.scan_id,
		activity_id=self.activity_id)
	if not os.path.isfile(self.output_path):
		logger.error(f'Could not find {self.output_path}')
		return

	with open(self.output_path) as file:
		wafs = file.readlines()

	for line in wafs:
		line = " ".join(line.split())
		splitted = line.split(' ', 1)
		waf_info = splitted[1].strip()
		waf_name = waf_info[:waf_info.find('(')].strip()
		waf_manufacturer = waf_info[waf_info.find('(')+1:waf_info.find(')')].strip().replace('.', '')
		http_url = sanitize_url(splitted[0].strip())
		if not waf_name or waf_name == 'None':
			continue

		# Add waf to db
		waf, _ = Waf.objects.get_or_create(
			name=waf_name,
			manufacturer=waf_manufacturer
		)

		# Add waf info to Subdomain in DB
		subdomain = get_subdomain_from_url(http_url)
		logger.info(f'Wafw00f Subdomain : {subdomain}')
		subdomain_query, _ = Subdomain.objects.get_or_create(scan_history=self.scan, name=subdomain)
		subdomain_query.waf.add(waf)
		subdomain_query.save()
	return wafs


@app.task(name='dir_file_fuzz', queue='main_scan_queue', base=RengineTask, bind=True)
def dir_file_fuzz(self, ctx={}, description=None):
	"""Perform directory scan, and currently uses `ffuf` as a default tool.

	Args:
		description (str, optional): Task description shown in UI.

	Returns:
		list: List of URLs discovered.
	"""
	# Config
	cmd = 'ffuf'
	config = self.yaml_configuration.get(DIR_FILE_FUZZ) or {}
	custom_header = self.yaml_configuration.get(CUSTOM_HEADER)
	auto_calibration = config.get(AUTO_CALIBRATION, True)
	enable_http_crawl = config.get(ENABLE_HTTP_CRAWL, DEFAULT_ENABLE_HTTP_CRAWL)
	rate_limit = config.get(RATE_LIMIT) or self.yaml_configuration.get(RATE_LIMIT, DEFAULT_RATE_LIMIT)
	extensions = config.get(EXTENSIONS, DEFAULT_DIR_FILE_FUZZ_EXTENSIONS)
	# prepend . on extensions
	extensions = [ext if ext.startswith('.') else '.' + ext for ext in extensions]
	extensions_str = ','.join(map(str, extensions))
	follow_redirect = config.get(FOLLOW_REDIRECT, FFUF_DEFAULT_FOLLOW_REDIRECT)
	max_time = config.get(MAX_TIME, 0)
	match_http_status = config.get(MATCH_HTTP_STATUS, FFUF_DEFAULT_MATCH_HTTP_STATUS)
	mc = ','.join([str(c) for c in match_http_status])
	recursive_level = config.get(RECURSIVE_LEVEL, FFUF_DEFAULT_RECURSIVE_LEVEL)
	stop_on_error = config.get(STOP_ON_ERROR, False)
	timeout = config.get(TIMEOUT) or self.yaml_configuration.get(TIMEOUT, DEFAULT_HTTP_TIMEOUT)
	threads = config.get(THREADS) or self.yaml_configuration.get(THREADS, DEFAULT_THREADS)
	wordlist_name = config.get(WORDLIST, 'dicc')
	delay = rate_limit / (threads * 100) # calculate request pause delay from rate_limit and number of threads
	input_path = str(Path(self.results_dir) / 'input_dir_file_fuzz.txt')

	# Get wordlist
	wordlist_name = 'dicc' if wordlist_name == 'default' else wordlist_name
	wordlist_path = str(Path(RENGINE_WORDLISTS) / f'{wordlist_name}.txt')

	# Build command
	cmd += f' -w {wordlist_path}'
	cmd += f' -e {extensions_str}' if extensions else ''
	cmd += f' -maxtime {max_time}' if max_time > 0 else ''
	cmd += f' -p {delay}' if delay > 0 else ''
	cmd += f' -recursion -recursion-depth {recursive_level} ' if recursive_level > 0 else ''
	cmd += f' -t {threads}' if threads and threads > 0 else ''
	cmd += f' -timeout {timeout}' if timeout and timeout > 0 else ''
	cmd += ' -se' if stop_on_error else ''
	cmd += ' -fr' if follow_redirect else ''
	cmd += ' -ac' if auto_calibration else ''
	cmd += f' -mc {mc}' if mc else ''
	cmd += f' -H "{custom_header}"' if custom_header else ''

	# Grab URLs to fuzz
	urls = get_http_urls(
		is_alive=True,
		ignore_files=False,
		write_filepath=input_path,
		get_only_default_urls=True,
		ctx=ctx
	)
	logger.warning(urls)

	# Loop through URLs and run command
	results = []
	for url in urls:
		'''
			Above while fetching urls, we are not ignoring files, because some
			default urls may redirect to https://example.com/login.php
			so, ignore_files is set to False
			but, during fuzzing, we will only need part of the path, in above example
			it is still a good idea to ffuf base url https://example.com
			so files from base url
		'''
		url_parse = urlparse(url)
		url = url_parse.scheme + '://' + url_parse.netloc
		url += '/FUZZ' # TODO: fuzz not only URL but also POST / PUT / headers
		proxy = get_random_proxy()

		# Build final cmd
		fcmd = cmd
		fcmd += f' -x {proxy}' if proxy else ''
		fcmd += f' -u {url} -json'

		# Initialize DirectoryScan object
		dirscan = DirectoryScan()
		dirscan.scanned_date = timezone.now()
		dirscan.command_line = fcmd
		dirscan.save()

		# Loop through results and populate EndPoint and DirectoryFile in DB
		results = []
		for line in stream_command(
				fcmd,
				shell=True,
				history_file=self.history_file,
				scan_id=self.scan_id,
				activity_id=self.activity_id):

			# Empty line, continue to the next record
			if not isinstance(line, dict):
				continue

			# Append line to results
			results.append(line)

			# Retrieve FFUF output
			url = line['url']
			# Extract path and convert to base64 (need byte string encode & decode)
			name = base64.b64encode(extract_path_from_url(url).encode()).decode()
			length = line['length']
			status = line['status']
			words = line['words']
			lines = line['lines']
			content_type = line['content-type']
			duration = line['duration']

			# If name empty log error and continue
			if not name:
				logger.error(f'FUZZ not found for "{url}"')
				continue

			# Get or create endpoint from URL
			endpoint, created = save_endpoint(url, crawl=False, ctx=ctx)

			# Continue to next line if endpoint returned is None
			if endpoint == None:
				continue

			# Save endpoint data from FFUF output
			endpoint.http_status = status
			endpoint.content_length = length
			endpoint.response_time = duration / 1000000000
			endpoint.content_type = content_type
			endpoint.content_length = length
			endpoint.save()

			# Save directory file output from FFUF output
			dfile, created = DirectoryFile.objects.get_or_create(
				name=name,
				length=length,
				words=words,
				lines=lines,
				content_type=content_type,
				url=url,
				http_status=status)

			# Log newly created file or directory if debug activated
			if created and DEBUG:
				logger.warning(f'Found new directory or file {url}')

			# Add file to current dirscan
			dirscan.directory_files.add(dfile)

			# Add subscan relation to dirscan if exists
			if self.subscan:
				dirscan.dir_subscan_ids.add(self.subscan)

			# Save dirscan datas
			dirscan.save()

			# Get subdomain and add dirscan
			if ctx['subdomain_id'] > 0:
				subdomain = Subdomain.objects.get(id=ctx['subdomain_id'])
			else:
				subdomain_name = get_subdomain_from_url(endpoint.http_url)
				subdomain = Subdomain.objects.get(name=subdomain_name, scan_history=self.scan)
			subdomain.directories.add(dirscan)
			subdomain.save()

	# Crawl discovered URLs
	if enable_http_crawl:
		ctx['track'] = False
		http_crawl(urls, ctx=ctx)

	return results


@app.task(name='fetch_url', queue='main_scan_queue', base=RengineTask, bind=True)
def fetch_url(self, urls=[], ctx={}, description=None):
	"""Fetch URLs using different tools like gauplus, gau, gospider, waybackurls ...

	Args:
		urls (list): List of URLs to start from.
		description (str, optional): Task description shown in UI.
	"""
	input_path = str(Path(self.results_dir) / 'input_endpoints_fetch_url.txt')
	proxy = get_random_proxy()

	# Config
	config = self.yaml_configuration.get(FETCH_URL) or {}
	should_remove_duplicate_endpoints = config.get(REMOVE_DUPLICATE_ENDPOINTS, True)
	duplicate_removal_fields = config.get(DUPLICATE_REMOVAL_FIELDS, ENDPOINT_SCAN_DEFAULT_DUPLICATE_FIELDS)
	enable_http_crawl = config.get(ENABLE_HTTP_CRAWL, DEFAULT_ENABLE_HTTP_CRAWL)
	gf_patterns = config.get(GF_PATTERNS, DEFAULT_GF_PATTERNS)
	ignore_file_extension = config.get(IGNORE_FILE_EXTENSION, DEFAULT_IGNORE_FILE_EXTENSIONS)
	tools = config.get(USES_TOOLS, ENDPOINT_SCAN_DEFAULT_TOOLS)
	threads = config.get(THREADS) or self.yaml_configuration.get(THREADS, DEFAULT_THREADS)
	domain_request_headers = self.domain.request_headers if self.domain else None
	custom_header = domain_request_headers or self.yaml_configuration.get(CUSTOM_HEADER)
	exclude_subdomains = config.get(EXCLUDED_SUBDOMAINS, False)

	# Get URLs to scan and save to input file
	if urls:
		with open(input_path, 'w') as f:
			f.write('\n'.join(urls))
	else:
		urls = get_http_urls(
			is_alive=enable_http_crawl,
			write_filepath=input_path,
			exclude_subdomains=exclude_subdomains,
			get_only_default_urls=True,
			ctx=ctx
		)

	# Domain regex
	host = self.domain.name if self.domain else urlparse(urls[0]).netloc
	host_regex = f"\'https?://([a-z0-9]+[.])*{host}.*\'"

	# Tools cmds
	cmd_map = {
		'gau': f'gau',
		'hakrawler': 'hakrawler -subs -u',
		'waybackurls': 'waybackurls',
		'gospider': f'gospider -S {input_path} --js -d 2 --sitemap --robots -w -r',
		'katana': f'katana -list {input_path} -silent -jc -kf all -d 3 -fs rdn',
	}
	if proxy:
		cmd_map['gau'] += f' --proxy "{proxy}"'
		cmd_map['gospider'] += f' -p {proxy}'
		cmd_map['hakrawler'] += f' -proxy {proxy}'
		cmd_map['katana'] += f' -proxy {proxy}'
	if threads > 0:
		cmd_map['gau'] += f' --threads {threads}'
		cmd_map['gospider'] += f' -t {threads}'
		cmd_map['katana'] += f' -c {threads}'
	if custom_header:
		header_string = ';;'.join([
			f'{key}: {value}' for key, value in custom_header.items()
		])
		cmd_map['hakrawler'] += f' -h {header_string}'
		cmd_map['katana'] += f' -H {header_string}'
		header_flags = [':'.join(h) for h in header_string.split(';;')]
		for flag in header_flags:
			cmd_map['gospider'] += f' -H {flag}'
	cat_input = f'cat {input_path}'
	grep_output = f'grep -Eo {host_regex}'
	cmd_map = {
		tool: f'{cat_input} | {cmd} | {grep_output} > {self.results_dir}/urls_{tool}.txt'
		for tool, cmd in cmd_map.items()
	}
	tasks = group(
		run_command.si(
			cmd,
			shell=True,
			scan_id=self.scan_id,
			activity_id=self.activity_id)
		for tool, cmd in cmd_map.items()
		if tool in tools
	)

	# Cleanup task
	sort_output = [
		f'cat ' + str(Path(self.results_dir) / 'urls_*') + f' > {self.output_path}',
		f'cat {input_path} >> {self.output_path}',
		f'sort -u {self.output_path} -o {self.output_path}',
	]
	if ignore_file_extension:
		ignore_exts = '|'.join(ignore_file_extension)
		grep_ext_filtered_output = [
			f'cat {self.output_path} | grep -Eiv "\\.({ignore_exts}).*" > ' + str(Path(self.results_dir) / 'urls_filtered.txt'),
			f'mv ' + str(Path(self.results_dir) / 'urls_filtered.txt') + f' {self.output_path}'
		]
		sort_output.extend(grep_ext_filtered_output)
	cleanup = chain(
		run_command.si(
			cmd,
			shell=True,
			scan_id=self.scan_id,
			activity_id=self.activity_id)
		for cmd in sort_output
	)

	# Run all commands
	task = chord(tasks)(cleanup)
	with allow_join_result():
		task.get()

	# Store all the endpoints and run httpx
	with open(self.output_path) as f:
		discovered_urls = f.readlines()
		self.notify(fields={'Discovered URLs': len(discovered_urls)})

	# Some tools can have an URL in the format <URL>] - <PATH> or <URL> - <PATH>, add them
	# to the final URL list
	all_urls = []
	for url in discovered_urls:
		url = url.strip()
		urlpath = None
		base_url = None
		if '] ' in url: # found JS scraped endpoint e.g from gospider
			split = tuple(url.split('] '))
			if not len(split) == 2:
				logger.warning(f'URL format not recognized for "{url}". Skipping.')
				continue
			base_url, urlpath = split
			urlpath = urlpath.lstrip('- ')
		elif ' - ' in url: # found JS scraped endpoint e.g from gospider
			base_url, urlpath = tuple(url.split(' - '))

		if base_url and urlpath:
			subdomain = urlparse(base_url)
			url = f'{subdomain.scheme}://{subdomain.netloc}{self.url_filter}'

		if not validators.url(url):
			logger.warning(f'Invalid URL "{url}". Skipping.')

		if url not in all_urls:
			all_urls.append(url)

	# Filter out URLs if a path filter was passed
	if self.url_filter:
		all_urls = [url for url in all_urls if self.url_filter in url]

	# Write result to output path
	with open(self.output_path, 'w') as f:
		f.write('\n'.join(all_urls))
	logger.warning(f'Found {len(all_urls)} usable URLs')

	# Crawl discovered URLs
	if enable_http_crawl:
		ctx['track'] = False
		http_crawl(
			all_urls,
			ctx=ctx,
			should_remove_duplicate_endpoints=should_remove_duplicate_endpoints,
			duplicate_removal_fields=duplicate_removal_fields
		)


	#-------------------#
	# GF PATTERNS MATCH #
	#-------------------#

	# Combine old gf patterns with new ones
	if gf_patterns:
		self.scan.used_gf_patterns = ','.join(gf_patterns)
		self.scan.save()

	# Run gf patterns on saved endpoints
	# TODO: refactor to Celery task
	for gf_pattern in gf_patterns:
		# TODO: js var is causing issues, removing for now
		if gf_pattern == 'jsvar':
			logger.info('Ignoring jsvar as it is causing issues.')
			continue

		# Run gf on current pattern
		logger.warning(f'Running gf on pattern "{gf_pattern}"')
		gf_output_file = str(Path(self.results_dir) / f'gf_patterns_{gf_pattern}.txt')
		cmd = f'cat {self.output_path} | gf {gf_pattern} | grep -Eo {host_regex} >> {gf_output_file}'
		run_command(
			cmd,
			shell=True,
			history_file=self.history_file,
			scan_id=self.scan_id,
			activity_id=self.activity_id)

		# Check output file
		if not os.path.exists(gf_output_file):
			logger.error(f'Could not find GF output file {gf_output_file}. Skipping GF pattern "{gf_pattern}"')
			continue

		# Read output file line by line and
		with open(gf_output_file, 'r') as f:
			lines = f.readlines()

		# Add endpoints / subdomains to DB
		for url in lines:
			http_url = sanitize_url(url)
			subdomain_name = get_subdomain_from_url(http_url)
			subdomain, _ = save_subdomain(subdomain_name, ctx=ctx)
			if not subdomain:
				continue
			endpoint, created = save_endpoint(
				http_url,
				crawl=False,
				subdomain=subdomain,
				ctx=ctx)
			if not endpoint:
				continue
			earlier_pattern = None
			if not created:
				earlier_pattern = endpoint.matched_gf_patterns
			pattern = f'{earlier_pattern},{gf_pattern}' if earlier_pattern else gf_pattern
			endpoint.matched_gf_patterns = pattern
			endpoint.save()

	return all_urls


def parse_curl_output(response):
	# TODO: Enrich from other cURL fields.
	CURL_REGEX_HTTP_STATUS = f'HTTP\/(?:(?:\d\.?)+)\s(\d+)\s(?:\w+)'
	http_status = 0
	if response:
		failed = False
		regex = re.compile(CURL_REGEX_HTTP_STATUS, re.MULTILINE)
		try:
			http_status = int(regex.findall(response)[0])
		except (KeyError, TypeError, IndexError):
			pass
	return {
		'http_status': http_status,
	}


@app.task(name='vulnerability_scan', queue='main_scan_queue', bind=True, base=RengineTask)
def vulnerability_scan(self, urls=[], ctx={}, description=None):
	"""
		This function will serve as an entrypoint to vulnerability scan.
		All other vulnerability scan will be run from here including nuclei, crlfuzz, etc
	"""
	logger.info('Running Vulnerability Scan Queue')
	config = self.yaml_configuration.get(VULNERABILITY_SCAN) or {}
	should_run_nuclei = config.get(RUN_NUCLEI, True)
	should_run_crlfuzz = config.get(RUN_CRLFUZZ, False)
	should_run_dalfox = config.get(RUN_DALFOX, False)
	should_run_s3scanner = config.get(RUN_S3SCANNER, True)

	grouped_tasks = []
	if should_run_nuclei:
		_task = nuclei_scan.si(
			urls=urls,
			ctx=ctx,
			description=f'Nuclei Scan'
		)
		grouped_tasks.append(_task)

	if should_run_crlfuzz:
		_task = crlfuzz_scan.si(
			urls=urls,
			ctx=ctx,
			description=f'CRLFuzz Scan'
		)
		grouped_tasks.append(_task)

	if should_run_dalfox:
		_task = dalfox_xss_scan.si(
			urls=urls,
			ctx=ctx,
			description=f'Dalfox XSS Scan'
		)
		grouped_tasks.append(_task)

	if should_run_s3scanner:
		_task = s3scanner.si(
			ctx=ctx,
			description=f'Misconfigured S3 Buckets Scanner'
		)
		grouped_tasks.append(_task)

	celery_group = group(grouped_tasks)
	job = celery_group.apply_async()

	while not job.ready():
		# wait for all jobs to complete
		time.sleep(5)

	logger.info('Vulnerability scan completed...')

	# return results
	return None

@app.task(name='nuclei_individual_severity_module', queue='main_scan_queue', base=RengineTask, bind=True)
def nuclei_individual_severity_module(self, cmd, severity, enable_http_crawl, should_fetch_gpt_report, ctx={}, description=None):
	'''
		This celery task will run vulnerability scan in parallel.
		All severities supplied should run in parallel as grouped tasks.
	'''
	results = []
	logger.info(f'Running vulnerability scan with severity: {severity}')
	cmd += f' -severity {severity}'
	# Send start notification
	notif = Notification.objects.first()
	send_status = notif.send_scan_status_notif if notif else False

	for line in stream_command(
			cmd,
			history_file=self.history_file,
			scan_id=self.scan_id,
			activity_id=self.activity_id):

		if not isinstance(line, dict):
			continue

		results.append(line)

		# Gather nuclei results
		vuln_data = parse_nuclei_result(line)

		# Get corresponding subdomain
		http_url = sanitize_url(line.get('matched-at'))
		subdomain_name = get_subdomain_from_url(http_url)

		# TODO: this should be get only
		subdomain, _ = Subdomain.objects.get_or_create(
			name=subdomain_name,
			scan_history=self.scan,
			target_domain=self.domain
		)

		# Look for duplicate vulnerabilities by excluding records that might change but are irrelevant.
		object_comparison_exclude = ['response', 'curl_command', 'tags', 'references', 'cve_ids', 'cwe_ids']

		# Add subdomain and target domain to the duplicate check
		vuln_data_copy = vuln_data.copy()
		vuln_data_copy['subdomain'] = subdomain
		vuln_data_copy['target_domain'] = self.domain

		# Check if record exists, if exists do not save it
		if record_exists(Vulnerability, data=vuln_data_copy, exclude_keys=object_comparison_exclude):
			logger.warning(f'Nuclei vulnerability of severity {severity} : {vuln_data_copy["name"]} for {subdomain_name} already exists')
			continue

		# Get or create EndPoint object
		response = line.get('response')
		httpx_crawl = False if response else enable_http_crawl # avoid yet another httpx crawl
		endpoint, _ = save_endpoint(
			http_url,
			crawl=httpx_crawl,
			subdomain=subdomain,
			ctx=ctx)
		if endpoint:
			http_url = endpoint.http_url
			if not httpx_crawl:
				output = parse_curl_output(response)
				endpoint.http_status = output['http_status']
				endpoint.save()

		# Get or create Vulnerability object
		vuln, _ = save_vulnerability(
			target_domain=self.domain,
			http_url=http_url,
			scan_history=self.scan,
			subscan=self.subscan,
			subdomain=subdomain,
			**vuln_data)
		if not vuln:
			continue

		# Print vuln
		severity = line['info'].get('severity', 'unknown')
		logger.warning(str(vuln))


		# Send notification for all vulnerabilities except info
		url = vuln.http_url or vuln.subdomain
		send_vuln = (
			notif and
			notif.send_vuln_notif and
			vuln and
			severity in ['low', 'medium', 'high', 'critical'])
		if send_vuln:
			fields = {
				'Severity': f'**{severity.upper()}**',
				'URL': http_url,
				'Subdomain': subdomain_name,
				'Name': vuln.name,
				'Type': vuln.type,
				'Description': vuln.description,
				'Template': vuln.template_url,
				'Tags': vuln.get_tags_str(),
				'CVEs': vuln.get_cve_str(),
				'CWEs': vuln.get_cwe_str(),
				'References': vuln.get_refs_str()
			}
			severity_map = {
				'low': 'info',
				'medium': 'warning',
				'high': 'error',
				'critical': 'error'
			}
			self.notify(
				f'vulnerability_scan_#{vuln.id}',
				severity_map[severity],
				fields,
				add_meta_info=False)

		# Send report to hackerone
		hackerone_query = Hackerone.objects.all()
		send_report = (
			hackerone_query.exists() and
			severity not in ('info', 'low') and
			vuln.target_domain.h1_team_handle
		)
		if send_report:
			hackerone = hackerone_query.first()
			if hackerone.send_critical and severity == 'critical':
				send_hackerone_report.delay(vuln.id)
			elif hackerone.send_high and severity == 'high':
				send_hackerone_report.delay(vuln.id)
			elif hackerone.send_medium and severity == 'medium':
				send_hackerone_report.delay(vuln.id)

	# Write results to JSON file
	with open(self.output_path, 'w') as f:
		json.dump(results, f, indent=4)

	# Send finish notif
	if send_status:
		vulns = Vulnerability.objects.filter(scan_history__id=self.scan_id)
		info_count = vulns.filter(severity=0).count()
		low_count = vulns.filter(severity=1).count()
		medium_count = vulns.filter(severity=2).count()
		high_count = vulns.filter(severity=3).count()
		critical_count = vulns.filter(severity=4).count()
		unknown_count = vulns.filter(severity=-1).count()
		vulnerability_count = info_count + low_count + medium_count + high_count + critical_count + unknown_count
		fields = {
			'Total': vulnerability_count,
			'Critical': critical_count,
			'High': high_count,
			'Medium': medium_count,
			'Low': low_count,
			'Info': info_count,
			'Unknown': unknown_count
		}
		self.notify(fields=fields)

	# after vulnerability scan is done, we need to run gpt if
	# should_fetch_gpt_report and openapi key exists

	if should_fetch_gpt_report and OpenAiAPIKey.objects.all().first():
		logger.info('Getting Vulnerability GPT Report')
		vulns = Vulnerability.objects.filter(
			scan_history__id=self.scan_id
		).filter(
			source=NUCLEI
		).exclude(
			severity=0
		)
		# find all unique vulnerabilities based on path and title
		# all unique vulnerability will go thru gpt function and get report
		# once report is got, it will be matched with other vulnerabilities and saved
		unique_vulns = set()
		for vuln in vulns:
			unique_vulns.add((vuln.name, vuln.get_path()))

		unique_vulns = list(unique_vulns)

		with concurrent.futures.ThreadPoolExecutor(max_workers=DEFAULT_THREADS) as executor:
			future_to_gpt = {executor.submit(get_vulnerability_gpt_report, vuln): vuln for vuln in unique_vulns}

			# Wait for all tasks to complete
			for future in concurrent.futures.as_completed(future_to_gpt):
				gpt = future_to_gpt[future]
				try:
					future.result()
				except Exception as e:
					logger.error(f"Exception for Vulnerability {vuln}: {e}")

		return None


def get_vulnerability_gpt_report(vuln):
	title = vuln[0]
	path = vuln[1]
	logger.info(f'Getting GPT Report for {title}, PATH: {path}')
	# check if in db already exists
	stored = GPTVulnerabilityReport.objects.filter(
		url_path=path
	).filter(
		title=title
	).first()
	if stored:
		response = {
			'description': stored.description,
			'impact': stored.impact,
			'remediation': stored.remediation,
			'references': [url.url for url in stored.references.all()]
		}
	else:
		report = GPTVulnerabilityReportGenerator()
		vulnerability_description = get_gpt_vuln_input_description(
			title,
			path
		)
		response = report.get_vulnerability_description(vulnerability_description)
		add_gpt_description_db(
			title,
			path,
			response.get('description'),
			response.get('impact'),
			response.get('remediation'),
			response.get('references', [])
		)


	for vuln in Vulnerability.objects.filter(name=title, http_url__icontains=path):
		vuln.description = response.get('description', vuln.description)
		vuln.impact = response.get('impact')
		vuln.remediation = response.get('remediation')
		vuln.is_gpt_used = True
		vuln.save()

		for url in response.get('references', []):
			ref, created = VulnerabilityReference.objects.get_or_create(url=url)
			vuln.references.add(ref)
			vuln.save()


def add_gpt_description_db(title, path, description, impact, remediation, references):
	gpt_report = GPTVulnerabilityReport()
	gpt_report.url_path = path
	gpt_report.title = title
	gpt_report.description = description
	gpt_report.impact = impact
	gpt_report.remediation = remediation
	gpt_report.save()

	for url in references:
		ref, created = VulnerabilityReference.objects.get_or_create(url=url)
		gpt_report.references.add(ref)
		gpt_report.save()

@app.task(name='nuclei_scan', queue='main_scan_queue', base=RengineTask, bind=True)
def nuclei_scan(self, urls=[], ctx={}, description=None):
	"""HTTP vulnerability scan using Nuclei

	Args:
		urls (list, optional): If passed, filter on those URLs.
		description (str, optional): Task description shown in UI.

	Notes:
	Unfurl the urls to keep only domain and path, will be sent to vuln scan and
	ignore certain file extensions. Thanks: https://github.com/six2dez/reconftw
	"""
	# Config
	config = self.yaml_configuration.get(VULNERABILITY_SCAN) or {}
	input_path = str(Path(self.results_dir) / 'input_endpoints_vulnerability_scan.txt')
	enable_http_crawl = config.get(ENABLE_HTTP_CRAWL, DEFAULT_ENABLE_HTTP_CRAWL)
	concurrency = config.get(NUCLEI_CONCURRENCY) or self.yaml_configuration.get(THREADS, DEFAULT_THREADS)
	intensity = config.get(INTENSITY) or self.yaml_configuration.get(INTENSITY, DEFAULT_SCAN_INTENSITY)
	rate_limit = config.get(RATE_LIMIT) or self.yaml_configuration.get(RATE_LIMIT, DEFAULT_RATE_LIMIT)
	retries = config.get(RETRIES) or self.yaml_configuration.get(RETRIES, DEFAULT_RETRIES)
	timeout = config.get(TIMEOUT) or self.yaml_configuration.get(TIMEOUT, DEFAULT_HTTP_TIMEOUT)
	custom_header = config.get(CUSTOM_HEADER) or self.yaml_configuration.get(CUSTOM_HEADER)
	should_fetch_gpt_report = config.get(FETCH_GPT_REPORT, DEFAULT_GET_GPT_REPORT)
	proxy = get_random_proxy()
	nuclei_specific_config = config.get('nuclei', {})
	use_nuclei_conf = nuclei_specific_config.get(USE_NUCLEI_CONFIG, False)
	severities = nuclei_specific_config.get(NUCLEI_SEVERITY, NUCLEI_DEFAULT_SEVERITIES)
	tags = nuclei_specific_config.get(NUCLEI_TAGS, [])
	tags = ','.join(tags)
	nuclei_templates = nuclei_specific_config.get(NUCLEI_TEMPLATE)
	custom_nuclei_templates = nuclei_specific_config.get(NUCLEI_CUSTOM_TEMPLATE)
	# severities_str = ','.join(severities)

	# Get alive endpoints
	if urls:
		with open(input_path, 'w') as f:
			f.write('\n'.join(urls))
	else:
		get_http_urls(
			is_alive=enable_http_crawl,
			ignore_files=True,
			write_filepath=input_path,
			ctx=ctx
		)

	if intensity == 'normal': # reduce number of endpoints to scan
		unfurl_filter = str(Path(self.results_dir) / 'urls_unfurled.txt')
		run_command(
			f"cat {input_path} | unfurl -u format %s://%d%p |uro > {unfurl_filter}",
			shell=True,
			history_file=self.history_file,
			scan_id=self.scan_id,
			activity_id=self.activity_id)
		run_command(
			f'sort -u {unfurl_filter} -o  {unfurl_filter}',
			shell=True,
			history_file=self.history_file,
			scan_id=self.scan_id,
			activity_id=self.activity_id)
		input_path = unfurl_filter

	# Build templates
	# logger.info('Updating Nuclei templates ...')
	run_command(
		'nuclei -update-templates',
		shell=True,
		history_file=self.history_file,
		scan_id=self.scan_id,
		activity_id=self.activity_id)
	templates = []
	if not (nuclei_templates or custom_nuclei_templates):
		templates.append(NUCLEI_DEFAULT_TEMPLATES_PATH)

	if nuclei_templates:
		if ALL in nuclei_templates:
			template = NUCLEI_DEFAULT_TEMPLATES_PATH
			templates.append(template)
		else:
			templates.extend(nuclei_templates)

	if custom_nuclei_templates:
		custom_nuclei_template_paths = [f'{str(elem)}.yaml' for elem in custom_nuclei_templates]
		template = templates.extend(custom_nuclei_template_paths)

	# Build CMD
	cmd = 'nuclei -j'
	cmd += (' -config ' + str(Path.home() / '.config' / 'nuclei' / 'config.yaml')) if use_nuclei_conf else ''
	cmd += f' -irr'
	cmd += f' -H "{custom_header}"' if custom_header else ''
	cmd += f' -l {input_path}'
	cmd += f' -c {str(concurrency)}' if concurrency > 0 else ''
	cmd += f' -proxy {proxy} ' if proxy else ''
	cmd += f' -retries {retries}' if retries > 0 else ''
	cmd += f' -rl {rate_limit}' if rate_limit > 0 else ''
	# cmd += f' -severity {severities_str}'
	cmd += f' -timeout {str(timeout)}' if timeout and timeout > 0 else ''
	cmd += f' -tags {tags}' if tags else ''
	cmd += f' -silent'
	for tpl in templates:
		cmd += f' -t {tpl}'


	grouped_tasks = []
	custom_ctx = ctx
	for severity in severities:
		custom_ctx['track'] = True
		_task = nuclei_individual_severity_module.si(
			cmd,
			severity,
			enable_http_crawl,
			should_fetch_gpt_report,
			ctx=custom_ctx,
			description=f'Nuclei Scan with severity {severity}'
		)
		grouped_tasks.append(_task)

	celery_group = group(grouped_tasks)
	job = celery_group.apply_async()

	while not job.ready():
		# wait for all jobs to complete
		time.sleep(5)

	logger.info('Vulnerability scan with all severities completed...')

	return None

@app.task(name='dalfox_xss_scan', queue='main_scan_queue', base=RengineTask, bind=True)
def dalfox_xss_scan(self, urls=[], ctx={}, description=None):
	"""XSS Scan using dalfox

	Args:
		urls (list, optional): If passed, filter on those URLs.
		description (str, optional): Task description shown in UI.
	"""
	vuln_config = self.yaml_configuration.get(VULNERABILITY_SCAN) or {}
	should_fetch_gpt_report = vuln_config.get(FETCH_GPT_REPORT, DEFAULT_GET_GPT_REPORT)
	dalfox_config = vuln_config.get(DALFOX) or {}
	custom_header = dalfox_config.get(CUSTOM_HEADER) or self.yaml_configuration.get(CUSTOM_HEADER)
	proxy = get_random_proxy()
	is_waf_evasion = dalfox_config.get(WAF_EVASION, False)
	blind_xss_server = dalfox_config.get(BLIND_XSS_SERVER)
	user_agent = dalfox_config.get(USER_AGENT) or self.yaml_configuration.get(USER_AGENT)
	timeout = dalfox_config.get(TIMEOUT)
	delay = dalfox_config.get(DELAY)
	threads = dalfox_config.get(THREADS) or self.yaml_configuration.get(THREADS, DEFAULT_THREADS)
	input_path = str(Path(self.results_dir) / 'input_endpoints_dalfox_xss.txt')

	if urls:
		with open(input_path, 'w') as f:
			f.write('\n'.join(urls))
	else:
		get_http_urls(
			is_alive=False,
			ignore_files=False,
			write_filepath=input_path,
			ctx=ctx
		)

	notif = Notification.objects.first()
	send_status = notif.send_scan_status_notif if notif else False

	# command builder
	cmd = 'dalfox --silence --no-color --no-spinner'
	cmd += f' --only-poc r '
	cmd += f' --ignore-return 302,404,403'
	cmd += f' --skip-bav'
	cmd += f' file {input_path}'
	cmd += f' --proxy {proxy}' if proxy else ''
	cmd += f' --waf-evasion' if is_waf_evasion else ''
	cmd += f' -b {blind_xss_server}' if blind_xss_server else ''
	cmd += f' --delay {delay}' if delay else ''
	cmd += f' --timeout {timeout}' if timeout else ''
	cmd += f' --user-agent {user_agent}' if user_agent else ''
	cmd += f' --header {custom_header}' if custom_header else ''
	cmd += f' --worker {threads}' if threads else ''
	cmd += f' --format json'

	results = []
	for line in stream_command(
			cmd,
			history_file=self.history_file,
			scan_id=self.scan_id,
			activity_id=self.activity_id,
			trunc_char=','
		):
		if not isinstance(line, dict):
			continue

		results.append(line)

		vuln_data = parse_dalfox_result(line)

		http_url = sanitize_url(line.get('data'))
		subdomain_name = get_subdomain_from_url(http_url)

		# TODO: this should be get only
		subdomain, _ = Subdomain.objects.get_or_create(
			name=subdomain_name,
			scan_history=self.scan,
			target_domain=self.domain
		)
		endpoint, _ = save_endpoint(
			http_url,
			crawl=True,
			subdomain=subdomain,
			ctx=ctx
		)
		if endpoint:
			http_url = endpoint.http_url
			endpoint.save()

		vuln, _ = save_vulnerability(
			target_domain=self.domain,
			http_url=http_url,
			scan_history=self.scan,
			subscan=self.subscan,
			**vuln_data
		)

		if not vuln:
			continue

	# after vulnerability scan is done, we need to run gpt if
	# should_fetch_gpt_report and openapi key exists

	if should_fetch_gpt_report and OpenAiAPIKey.objects.all().first():
		logger.info('Getting Dalfox Vulnerability GPT Report')
		vulns = Vulnerability.objects.filter(
			scan_history__id=self.scan_id
		).filter(
			source=DALFOX
		).exclude(
			severity=0
		)

		_vulns = []
		for vuln in vulns:
			_vulns.append((vuln.name, vuln.http_url))

		with concurrent.futures.ThreadPoolExecutor(max_workers=DEFAULT_THREADS) as executor:
			future_to_gpt = {executor.submit(get_vulnerability_gpt_report, vuln): vuln for vuln in _vulns}

			# Wait for all tasks to complete
			for future in concurrent.futures.as_completed(future_to_gpt):
				gpt = future_to_gpt[future]
				try:
					future.result()
				except Exception as e:
					logger.error(f"Exception for Vulnerability {vuln}: {e}")
	return results


@app.task(name='crlfuzz_scan', queue='main_scan_queue', base=RengineTask, bind=True)
def crlfuzz_scan(self, urls=[], ctx={}, description=None):
	"""CRLF Fuzzing with CRLFuzz

	Args:
		urls (list, optional): If passed, filter on those URLs.
		description (str, optional): Task description shown in UI.
	"""
	vuln_config = self.yaml_configuration.get(VULNERABILITY_SCAN) or {}
	should_fetch_gpt_report = vuln_config.get(FETCH_GPT_REPORT, DEFAULT_GET_GPT_REPORT)
	custom_header = vuln_config.get(CUSTOM_HEADER) or self.yaml_configuration.get(CUSTOM_HEADER)
	proxy = get_random_proxy()
	user_agent = vuln_config.get(USER_AGENT) or self.yaml_configuration.get(USER_AGENT)
	threads = vuln_config.get(THREADS) or self.yaml_configuration.get(THREADS, DEFAULT_THREADS)
	input_path = str(Path(self.results_dir) / 'input_endpoints_crlf.txt')
	output_path = str(Path(self.results_dir) / f'{self.filename}')

	if urls:
		with open(input_path, 'w') as f:
			f.write('\n'.join(urls))
	else:
		get_http_urls(
			is_alive=False,
			ignore_files=True,
			write_filepath=input_path,
			ctx=ctx
		)

	notif = Notification.objects.first()
	send_status = notif.send_scan_status_notif if notif else False

	# command builder
	cmd = 'crlfuzz -s'
	cmd += f' -l {input_path}'
	cmd += f' -x {proxy}' if proxy else ''
	cmd += f' --H {custom_header}' if custom_header else ''
	cmd += f' -o {output_path}'

	run_command(
		cmd,
		shell=False,
		history_file=self.history_file,
		scan_id=self.scan_id,
		activity_id=self.activity_id
	)

	if not os.path.isfile(output_path):
		logger.info('No Results from CRLFuzz')
		return

	crlfs = []
	results = []
	with open(output_path, 'r') as file:
		crlfs = file.readlines()

	for crlf in crlfs:
		url = crlf.strip()

		vuln_data = parse_crlfuzz_result(url)

		http_url = sanitize_url(url)
		subdomain_name = get_subdomain_from_url(http_url)

		subdomain, _ = Subdomain.objects.get_or_create(
			name=subdomain_name,
			scan_history=self.scan,
			target_domain=self.domain
		)

		endpoint, _ = save_endpoint(
			http_url,
			crawl=True,
			subdomain=subdomain,
			ctx=ctx
		)
		if endpoint:
			http_url = endpoint.http_url
			endpoint.save()

		vuln, _ = save_vulnerability(
			target_domain=self.domain,
			http_url=http_url,
			scan_history=self.scan,
			subscan=self.subscan,
			**vuln_data
		)

		if not vuln:
			continue

	# after vulnerability scan is done, we need to run gpt if
	# should_fetch_gpt_report and openapi key exists

	if should_fetch_gpt_report and OpenAiAPIKey.objects.all().first():
		logger.info('Getting CRLFuzz Vulnerability GPT Report')
		vulns = Vulnerability.objects.filter(
			scan_history__id=self.scan_id
		).filter(
			source=CRLFUZZ
		).exclude(
			severity=0
		)

		_vulns = []
		for vuln in vulns:
			_vulns.append((vuln.name, vuln.http_url))

		with concurrent.futures.ThreadPoolExecutor(max_workers=DEFAULT_THREADS) as executor:
			future_to_gpt = {executor.submit(get_vulnerability_gpt_report, vuln): vuln for vuln in _vulns}

			# Wait for all tasks to complete
			for future in concurrent.futures.as_completed(future_to_gpt):
				gpt = future_to_gpt[future]
				try:
					future.result()
				except Exception as e:
					logger.error(f"Exception for Vulnerability {vuln}: {e}")

	return results


@app.task(name='s3scanner', queue='main_scan_queue', base=RengineTask, bind=True)
def s3scanner(self, ctx={}, description=None):
	"""Bucket Scanner

	Args:
		ctx (dict): Context
		description (str, optional): Task description shown in UI.
	"""
	input_path = str(Path(self.results_dir) / f'#{self.scan_id}_subdomain_discovery.txt')
	vuln_config = self.yaml_configuration.get(VULNERABILITY_SCAN) or {}
	s3_config = vuln_config.get(S3SCANNER) or {}
	threads = s3_config.get(THREADS) or self.yaml_configuration.get(THREADS, DEFAULT_THREADS)
	providers = s3_config.get(PROVIDERS, S3SCANNER_DEFAULT_PROVIDERS)
	scan_history = ScanHistory.objects.filter(pk=self.scan_id).first()
	for provider in providers:
		cmd = f's3scanner -bucket-file {input_path} -enumerate -provider {provider} -threads {threads} -json'
		for line in stream_command(
				cmd,
				history_file=self.history_file,
				scan_id=self.scan_id,
				activity_id=self.activity_id):

			if not isinstance(line, dict):
				continue

			if line.get('bucket', {}).get('exists', 0) == 1:
				result = parse_s3scanner_result(line)
				s3bucket, created = S3Bucket.objects.get_or_create(**result)
				scan_history.buckets.add(s3bucket)
				logger.info(f"s3 bucket added {result['provider']}-{result['name']}-{result['region']}")


@app.task(name='http_crawl', queue='main_scan_queue', base=RengineTask, bind=True)
def http_crawl(
		self,
		urls=[],
		method=None,
		recrawl=False,
		ctx={},
		track=True,
		description=None,
		is_ran_from_subdomain_scan=False,
		should_remove_duplicate_endpoints=True,
		duplicate_removal_fields=[]):
	"""Use httpx to query HTTP URLs for important info like page titles, http
	status, etc...

	Args:
		urls (list, optional): A set of URLs to check. Overrides default
			behavior which queries all endpoints related to this scan.
		method (str): HTTP method to use (GET, HEAD, POST, PUT, DELETE).
		recrawl (bool, optional): If False, filter out URLs that have already
			been crawled.
		should_remove_duplicate_endpoints (bool): Whether to remove duplicate endpoints
		duplicate_removal_fields (list): List of Endpoint model fields to check for duplicates

	Returns:
		list: httpx results.
	"""
	logger.info('Initiating HTTP Crawl')
	if is_ran_from_subdomain_scan:
		logger.info('Running From Subdomain Scan...')
	cmd = 'httpx'
	cfg = self.yaml_configuration.get(HTTP_CRAWL) or {}
	custom_header = cfg.get(CUSTOM_HEADER, '')
	threads = cfg.get(THREADS, DEFAULT_THREADS)
	follow_redirect = cfg.get(FOLLOW_REDIRECT, True)
	self.output_path = None
	input_path = str(Path(self.results_dir) / 'httpx_input.txt')
	history_file = str(Path(self.results_dir) / 'commands.txt')
	if urls: # direct passing URLs to check
		if self.url_filter:
			urls = [u for u in urls if self.url_filter in u]
		with open(input_path, 'w') as f:
			f.write('\n'.join(urls))
	else:
		urls = get_http_urls(
			is_uncrawled=not recrawl,
			write_filepath=input_path,
			ctx=ctx
		)
		# logger.debug(urls)

	# If no URLs found, skip it
	if not urls:
		return

	# Re-adjust thread number if few URLs to avoid spinning up a monster to
	# kill a fly.
	if len(urls) < threads:
		threads = len(urls)

	# Get random proxy
	proxy = get_random_proxy()

	# Run command
	cmd += f' -cl -ct -rt -location -td -websocket -cname -asn -cdn -probe -random-agent'
	cmd += f' -t {threads}' if threads > 0 else ''
	cmd += f' --http-proxy {proxy}' if proxy else ''
	cmd += f' -H "{custom_header}"' if custom_header else ''
	cmd += f' -json'
	cmd += f' -u {urls[0]}' if len(urls) == 1 else f' -l {input_path}'
	cmd += f' -x {method}' if method else ''
	cmd += f' -silent'
	if follow_redirect:
		cmd += ' -fr'
	results = []
	endpoint_ids = []
	for line in stream_command(
			cmd,
			history_file=history_file,
			scan_id=self.scan_id,
			activity_id=self.activity_id):

		if not line or not isinstance(line, dict):
			continue

		logger.debug(line)

		# No response from endpoint
		if line.get('failed', False):
			continue

		# Parse httpx output
		host = line.get('host', '')
		content_length = line.get('content_length', 0)
		http_status = line.get('status_code')
		http_url, is_redirect = extract_httpx_url(line)
		page_title = line.get('title')
		webserver = line.get('webserver')
		cdn = line.get('cdn', False)
		rt = line.get('time')
		techs = line.get('tech', [])
		cname = line.get('cname', '')
		content_type = line.get('content_type', '')
		response_time = -1
		if rt:
			response_time = float(''.join(ch for ch in rt if not ch.isalpha()))
			if rt[-2:] == 'ms':
				response_time = response_time / 1000

		# Create Subdomain object in DB
		subdomain_name = get_subdomain_from_url(http_url)
		subdomain, _ = save_subdomain(subdomain_name, ctx=ctx)

		if not subdomain:
			continue

		# Save default HTTP URL to endpoint object in DB
		endpoint, created = save_endpoint(
			http_url,
			crawl=False,
			ctx=ctx,
			subdomain=subdomain,
			is_default=is_ran_from_subdomain_scan
		)
		if not endpoint:
			continue
		endpoint.http_status = http_status
		endpoint.page_title = page_title
		endpoint.content_length = content_length
		endpoint.webserver = webserver
		endpoint.response_time = response_time
		endpoint.content_type = content_type
		endpoint.save()
		endpoint_str = f'{http_url} [{http_status}] `{content_length}B` `{webserver}` `{rt}`'
		logger.warning(endpoint_str)
		if endpoint and endpoint.is_alive and endpoint.http_status != 403:
			self.notify(
				fields={'Alive endpoint': f'• {endpoint_str}'},
				add_meta_info=False)

		# Add endpoint to results
		line['_cmd'] = cmd
		line['final_url'] = http_url
		line['endpoint_id'] = endpoint.id
		line['endpoint_created'] = created
		line['is_redirect'] = is_redirect
		results.append(line)

		# Add technology objects to DB
		for technology in techs:
			tech, _ = Technology.objects.get_or_create(name=technology)
			endpoint.techs.add(tech)
			if is_ran_from_subdomain_scan:
				subdomain.technologies.add(tech)
				subdomain.save()
			endpoint.save()
		techs_str = ', '.join([f'`{tech}`' for tech in techs])
		self.notify(
			fields={'Technologies': techs_str},
			add_meta_info=False)

		# Add IP objects for 'a' records to DB
		a_records = line.get('a', [])
		for ip_address in a_records:
			ip, created = save_ip_address(
				ip_address,
				subdomain,
				subscan=self.subscan,
				cdn=cdn)
		ips_str = '• ' + '\n• '.join([f'`{ip}`' for ip in a_records])
		self.notify(
			fields={'IPs': ips_str},
			add_meta_info=False)

		# Add IP object for host in DB
		if host:
			ip, created = save_ip_address(
				host,
				subdomain,
				subscan=self.subscan,
				cdn=cdn)
			self.notify(
				fields={'IPs': f'• `{ip.address}`'},
				add_meta_info=False)

		# Save subdomain and endpoint
		if is_ran_from_subdomain_scan:
			# save subdomain stuffs
			subdomain.http_url = http_url
			subdomain.http_status = http_status
			subdomain.page_title = page_title
			subdomain.content_length = content_length
			subdomain.webserver = webserver
			subdomain.response_time = response_time
			subdomain.content_type = content_type
			subdomain.cname = ','.join(cname)
			subdomain.is_cdn = cdn
			if cdn:
				subdomain.cdn_name = line.get('cdn_name')
			subdomain.save()
		endpoint.save()
		endpoint_ids.append(endpoint.id)

	if should_remove_duplicate_endpoints:
		# Remove 'fake' alive endpoints that are just redirects to the same page
		remove_duplicate_endpoints(
			self.scan_id,
			self.domain_id,
			self.subdomain_id,
			filter_ids=endpoint_ids
		)

	# Remove input file
	run_command(
		f'rm {input_path}',
		shell=True,
		history_file=self.history_file,
		scan_id=self.scan_id,
		activity_id=self.activity_id)

	return results


#---------------------#
# Notifications tasks #
#---------------------#

@app.task(name='send_notif', bind=False, queue='send_notif_queue')
def send_notif(
		message,
		scan_history_id=None,
		subscan_id=None,
		**options):
	if not 'title' in options:
		message = enrich_notification(message, scan_history_id, subscan_id)
	send_discord_message(message, **options)
	send_slack_message(message)
	send_lark_message(message)
	send_telegram_message(message)


@app.task(name='send_scan_notif', bind=False, queue='send_scan_notif_queue')
def send_scan_notif(
		scan_history_id,
		subscan_id=None,
		engine_id=None,
		status='RUNNING'):
	"""Send scan status notification. Works for scan or a subscan if subscan_id
	is passed.

	Args:
		scan_history_id (int, optional): ScanHistory id.
		subscan_id (int, optional): SuScan id.
		engine_id (int, optional): EngineType id.
	"""

	# Skip send if notification settings are not configured
	notif = Notification.objects.first()
	if not (notif and notif.send_scan_status_notif):
		return

	# Get domain, engine, scan_history objects
	engine = EngineType.objects.filter(pk=engine_id).first()
	scan = ScanHistory.objects.filter(pk=scan_history_id).first()
	subscan = SubScan.objects.filter(pk=subscan_id).first()
	tasks = ScanActivity.objects.filter(scan_of=scan) if scan else 0

	# Build notif options
	url = get_scan_url(scan_history_id, subscan_id)
	title = get_scan_title(scan_history_id, subscan_id)
	fields = get_scan_fields(engine, scan, subscan, status, tasks)
	severity = None
	msg = f'{title} {status}\n'
	msg += '\n🡆 '.join(f'**{k}:** {v}' for k, v in fields.items())
	if status:
		severity = STATUS_TO_SEVERITIES.get(status)
	opts = {
		'title': title,
		'url': url,
		'fields': fields,
		'severity': severity
	}
	logger.warning(f'Sending notification "{title}" [{severity}]')

	# Send notification
	send_notif(
		msg,
		scan_history_id,
		subscan_id,
		**opts)


@app.task(name='send_task_notif', bind=False, queue='send_task_notif_queue')
def send_task_notif(
		task_name,
		status=None,
		result=None,
		output_path=None,
		traceback=None,
		scan_history_id=None,
		engine_id=None,
		subscan_id=None,
		severity=None,
		add_meta_info=True,
		update_fields={}):
	"""Send task status notification.

	Args:
		task_name (str): Task name.
		status (str, optional): Task status.
		result (str, optional): Task result.
		output_path (str, optional): Task output path.
		traceback (str, optional): Task traceback.
		scan_history_id (int, optional): ScanHistory id.
		subscan_id (int, optional): SuScan id.
		engine_id (int, optional): EngineType id.
		severity (str, optional): Severity (will be mapped to notif colors)
		add_meta_info (bool, optional): Wheter to add scan / subscan info to notif.
		update_fields (dict, optional): Fields key / value to update.
	"""

	# Skip send if notification settings are not configured
	notif = Notification.objects.first()
	if not (notif and notif.send_scan_status_notif):
		return

	# Build fields
	url = None
	fields = {}
	if add_meta_info:
		engine = EngineType.objects.filter(pk=engine_id).first()
		scan = ScanHistory.objects.filter(pk=scan_history_id).first()
		subscan = SubScan.objects.filter(pk=subscan_id).first()
		url = get_scan_url(scan_history_id)
		if status:
			fields['Status'] = f'**{status}**'
		if engine:
			fields['Engine'] = engine.engine_name
		if scan:
			fields['Scan ID'] = f'[#{scan.id}]({url})'
		if subscan:
			url = get_scan_url(scan_history_id, subscan_id)
			fields['Subscan ID'] = f'[#{subscan.id}]({url})'
	title = get_task_title(task_name, scan_history_id, subscan_id)
	if status:
		severity = STATUS_TO_SEVERITIES.get(status)

	msg = f'{title} {status}\n'
	msg += '\n🡆 '.join(f'**{k}:** {v}' for k, v in fields.items())

	# Add fields to update
	for k, v in update_fields.items():
		fields[k] = v

	# Add traceback to notif
	if traceback and notif.send_scan_tracebacks:
		fields['Traceback'] = f'```\n{traceback}\n```'

	# Add files to notif
	files = []
	attach_file = (
		notif.send_scan_output_file and
		output_path and
		result and
		not traceback
	)
	if attach_file:
		output_title = output_path.split('/')[-1]
		files = [(output_path, output_title)]

	# Send notif
	opts = {
		'title': title,
		'url': url,
		'files': files,
		'severity': severity,
		'fields': fields,
		'fields_append': update_fields.keys()
	}
	send_notif(
		msg,
		scan_history_id=scan_history_id,
		subscan_id=subscan_id,
		**opts)


@app.task(name='send_file_to_discord', bind=False, queue='send_file_to_discord_queue')
def send_file_to_discord(file_path, title=None):
	notif = Notification.objects.first()
	do_send = notif and notif.send_to_discord and notif.discord_hook_url
	if not do_send:
		return False

	webhook = DiscordWebhook(
		url=notif.discord_hook_url,
		rate_limit_retry=True,
		username=title or "reNgine Discord Plugin"
	)
	with open(file_path, "rb") as f:
		head, tail = os.path.split(file_path)
		webhook.add_file(file=f.read(), filename=tail)
	webhook.execute()


@app.task(name='send_hackerone_report', bind=False, queue='send_hackerone_report_queue')
def send_hackerone_report(vulnerability_id):
	"""Send HackerOne vulnerability report.

	Args:
		vulnerability_id (int): Vulnerability id.

	Returns:
		int: HTTP response status code.
	"""
	vulnerability = Vulnerability.objects.get(id=vulnerability_id)
	severities = {v: k for k,v in NUCLEI_SEVERITY_MAP.items()}
	headers = {
		'Content-Type': 'application/json',
		'Accept': 'application/json'
	}

	# can only send vulnerability report if team_handle exists
	if len(vulnerability.target_domain.h1_team_handle) !=0:
		hackerone_query = Hackerone.objects.all()
		if hackerone_query.exists():
			hackerone = Hackerone.objects.first()
			severity_value = severities[vulnerability.severity]
			tpl = hackerone.report_template

			# Replace syntax of report template with actual content
			tpl = tpl.replace('{vulnerability_name}', vulnerability.name)
			tpl = tpl.replace('{vulnerable_url}', vulnerability.http_url)
			tpl = tpl.replace('{vulnerability_severity}', severity_value)
			tpl = tpl.replace('{vulnerability_description}', vulnerability.description if vulnerability.description else '')
			tpl = tpl.replace('{vulnerability_extracted_results}', vulnerability.extracted_results if vulnerability.extracted_results else '')
			tpl = tpl.replace('{vulnerability_reference}', vulnerability.reference if vulnerability.reference else '')

			data = {
			  "data": {
				"type": "report",
				"attributes": {
				  "team_handle": vulnerability.target_domain.h1_team_handle,
				  "title": f'{vulnerability.name} found in {vulnerability.http_url}',
				  "vulnerability_information": tpl,
				  "severity_rating": severity_value,
				  "impact": "More information about the impact and vulnerability can be found here: \n" + vulnerability.reference if vulnerability.reference else "NA",
				}
			  }
			}

			r = requests.post(
			  'https://api.hackerone.com/v1/hackers/reports',
			  auth=(hackerone.username, hackerone.api_key),
			  json=data,
			  headers=headers
			)
			response = r.json()
			status_code = r.status_code
			if status_code == 201:
				vulnerability.hackerone_report_id = response['data']["id"]
				vulnerability.open_status = False
				vulnerability.save()
			return status_code

	else:
		logger.error('No team handle found.')
		status_code = 111
		return status_code


#-------------#
# Utils tasks #
#-------------#


@app.task(name='parse_nmap_results', bind=False, queue='parse_nmap_results_queue')
def parse_nmap_results(xml_file, output_file=None):
	"""Parse results from nmap output file.

	Args:
		xml_file (str): nmap XML report file path.

	Returns:
		list: List of vulnerabilities found from nmap results.
	"""
	with open(xml_file, encoding='utf8') as f:
		content = f.read()
		try:
			nmap_results = xmltodict.parse(content) # parse XML to dict
		except Exception as e:
			logger.exception(e)
			logger.error(f'Cannot parse {xml_file} to valid JSON. Skipping.')
			return []

	# Write JSON to output file
	if output_file:
		with open(output_file, 'w') as f:
			json.dump(nmap_results, f, indent=4)
	logger.warning(json.dumps(nmap_results, indent=4))
	hosts = (
		nmap_results
		.get('nmaprun', {})
		.get('host', {})
	)
	all_vulns = []
	if isinstance(hosts, dict):
		hosts = [hosts]

	for host in hosts:
		# Grab hostname / IP from output
		hostnames_dict = host.get('hostnames', {})
		if hostnames_dict:
			# Ensure that hostnames['hostname'] is a list for consistency
			hostnames_list = hostnames_dict['hostname'] if isinstance(hostnames_dict['hostname'], list) else [hostnames_dict['hostname']]

			# Extract all the @name values from the list of dictionaries
			hostnames = [entry.get('@name') for entry in hostnames_list]
		else:
			hostnames = [host.get('address')['@addr']]

		# Iterate over each hostname for each port
		for hostname in hostnames:

			# Grab ports from output
			ports = host.get('ports', {}).get('port', [])
			if isinstance(ports, dict):
				ports = [ports]

			for port in ports:
				url_vulns = []
				port_number = port['@portid']
				url = sanitize_url(f'{hostname}:{port_number}')
				logger.info(f'Parsing nmap results for {hostname}:{port_number} ...')
				if not port_number or not port_number.isdigit():
					continue
				port_protocol = port['@protocol']
				scripts = port.get('script', [])
				if isinstance(scripts, dict):
					scripts = [scripts]

				for script in scripts:
					script_id = script['@id']
					script_output = script['@output']
					script_output_table = script.get('table', [])
					logger.debug(f'Ran nmap script "{script_id}" on {port_number}/{port_protocol}:\n{script_output}\n')
					if script_id == 'vulscan':
						vulns = parse_nmap_vulscan_output(script_output)
						url_vulns.extend(vulns)
					elif script_id == 'vulners':
						vulns = parse_nmap_vulners_output(script_output)
						url_vulns.extend(vulns)
					# elif script_id == 'http-server-header':
					# 	TODO: nmap can help find technologies as well using the http-server-header script
					# 	regex = r'(\w+)/([\d.]+)\s?(?:\((\w+)\))?'
					# 	tech_name, tech_version, tech_os = re.match(regex, test_string).groups()
					# 	Technology.objects.get_or_create(...)
					# elif script_id == 'http_csrf':
					# 	vulns = parse_nmap_http_csrf_output(script_output)
					# 	url_vulns.extend(vulns)
					else:
						logger.warning(f'Script output parsing for script "{script_id}" is not supported yet.')

				# Add URL & source to vuln
				for vuln in url_vulns:
					vuln['source'] = NMAP
					# TODO: This should extend to any URL, not just HTTP
					vuln['http_url'] = url
					if 'http_path' in vuln:
						vuln['http_url'] += vuln['http_path']
					all_vulns.append(vuln)

	return all_vulns


def parse_nmap_http_csrf_output(script_output):
	pass


def parse_nmap_vulscan_output(script_output):
	"""Parse nmap vulscan script output.

	Args:
		script_output (str): Vulscan script output.

	Returns:
		list: List of Vulnerability dicts.
	"""
	data = {}
	vulns = []
	provider_name = ''

	# Sort all vulns found by provider so that we can match each provider with
	# a function that pulls from its API to get more info about the
	# vulnerability.
	for line in script_output.splitlines():
		if not line:
			continue
		if not line.startswith('['): # provider line
			if "No findings" in line:
				logger.info(f"No findings: {line}")
				continue
			elif ' - ' in line:
				provider_name, provider_url = tuple(line.split(' - '))
				data[provider_name] = {'url': provider_url.rstrip(':'), 'entries': []}
				continue
			else:
				# Log a warning
				logger.warning(f"Unexpected line format: {line}")
				continue
		reg = r'\[(.*)\] (.*)'
		matches = re.match(reg, line)
		id, title = matches.groups()
		entry = {'id': id, 'title': title}
		data[provider_name]['entries'].append(entry)

	logger.warning('Vulscan parsed output:')
	logger.warning(pprint.pformat(data))

	for provider_name in data:
		if provider_name == 'Exploit-DB':
			logger.error(f'Provider {provider_name} is not supported YET.')
			pass
		elif provider_name == 'IBM X-Force':
			logger.error(f'Provider {provider_name} is not supported YET.')
			pass
		elif provider_name == 'MITRE CVE':
			logger.error(f'Provider {provider_name} is not supported YET.')
			for entry in data[provider_name]['entries']:
				cve_id = entry['id']
				vuln = cve_to_vuln(cve_id)
				vulns.append(vuln)
		elif provider_name == 'OSVDB':
			logger.error(f'Provider {provider_name} is not supported YET.')
			pass
		elif provider_name == 'OpenVAS (Nessus)':
			logger.error(f'Provider {provider_name} is not supported YET.')
			pass
		elif provider_name == 'SecurityFocus':
			logger.error(f'Provider {provider_name} is not supported YET.')
			pass
		elif provider_name == 'VulDB':
			logger.error(f'Provider {provider_name} is not supported YET.')
			pass
		else:
			logger.error(f'Provider {provider_name} is not supported.')
	return vulns


def parse_nmap_vulners_output(script_output, url=''):
	"""Parse nmap vulners script output.

	TODO: Rework this as it's currently matching all CVEs no matter the
	confidence.

	Args:
		script_output (str): Script output.

	Returns:
		list: List of found vulnerabilities.
	"""
	vulns = []
	# Check for CVE in script output
	CVE_REGEX = re.compile(r'.*(CVE-\d\d\d\d-\d+).*')
	matches = CVE_REGEX.findall(script_output)
	matches = list(dict.fromkeys(matches))
	for cve_id in matches: # get CVE info
		vuln = cve_to_vuln(cve_id, vuln_type='nmap-vulners-nse')
		if vuln:
			vulns.append(vuln)
	return vulns


def cve_to_vuln(cve_id, vuln_type=''):
	"""Search for a CVE using CVESearch and return Vulnerability data.

	Args:
		cve_id (str): CVE ID in the form CVE-*

	Returns:
		dict: Vulnerability dict.
	"""
	cve_info = CVESearch('https://cve.circl.lu').id(cve_id)
	if not cve_info:
		logger.error(f'Could not fetch CVE info for cve {cve_id}. Skipping.')
		return None
	vuln_cve_id = cve_info['id']
	vuln_name = vuln_cve_id
	vuln_description = cve_info.get('summary', 'none').replace(vuln_cve_id, '').strip()
	try:
		vuln_cvss = float(cve_info.get('cvss', -1))
	except (ValueError, TypeError):
		vuln_cvss = -1
	vuln_cwe_id = cve_info.get('cwe', '')
	exploit_ids = cve_info.get('refmap', {}).get('exploit-db', [])
	osvdb_ids = cve_info.get('refmap', {}).get('osvdb', [])
	references = cve_info.get('references', [])
	capec_objects = cve_info.get('capec', [])

	# Parse ovals for a better vuln name / type
	ovals = cve_info.get('oval', [])
	if ovals:
		vuln_name = ovals[0]['title']
		vuln_type = ovals[0]['family']

	# Set vulnerability severity based on CVSS score
	vuln_severity = 'info'
	if vuln_cvss < 4:
		vuln_severity = 'low'
	elif vuln_cvss < 7:
		vuln_severity = 'medium'
	elif vuln_cvss < 9:
		vuln_severity = 'high'
	else:
		vuln_severity = 'critical'

	# Build console warning message
	msg = f'{vuln_name} | {vuln_severity.upper()} | {vuln_cve_id} | {vuln_cwe_id} | {vuln_cvss}'
	for id in osvdb_ids:
		msg += f'\n\tOSVDB: {id}'
	for exploit_id in exploit_ids:
		msg += f'\n\tEXPLOITDB: {exploit_id}'
	logger.warning(msg)
	vuln = {
		'name': vuln_name,
		'type': vuln_type,
		'severity': NUCLEI_SEVERITY_MAP[vuln_severity],
		'description': vuln_description,
		'cvss_score': vuln_cvss,
		'references': references,
		'cve_ids': [vuln_cve_id],
		'cwe_ids': [vuln_cwe_id]
	}
	return vuln


def parse_s3scanner_result(line):
	'''
		Parses and returns s3Scanner Data
	'''
	bucket = line['bucket']
	return {
		'name': bucket['name'],
		'region': bucket['region'],
		'provider': bucket['provider'],
		'owner_display_name': bucket['owner_display_name'],
		'owner_id': bucket['owner_id'],
		'perm_auth_users_read': bucket['perm_auth_users_read'],
		'perm_auth_users_write': bucket['perm_auth_users_write'],
		'perm_auth_users_read_acl': bucket['perm_auth_users_read_acl'],
		'perm_auth_users_write_acl': bucket['perm_auth_users_write_acl'],
		'perm_auth_users_full_control': bucket['perm_auth_users_full_control'],
		'perm_all_users_read': bucket['perm_all_users_read'],
		'perm_all_users_write': bucket['perm_all_users_write'],
		'perm_all_users_read_acl': bucket['perm_all_users_read_acl'],
		'perm_all_users_write_acl': bucket['perm_all_users_write_acl'],
		'perm_all_users_full_control': bucket['perm_all_users_full_control'],
		'num_objects': bucket['num_objects'],
		'size': bucket['bucket_size']
	}


def parse_nuclei_result(line):
	"""Parse results from nuclei JSON output.

	Args:
		line (dict): Nuclei JSON line output.

	Returns:
		dict: Vulnerability data.
	"""
	return {
		'name': line['info'].get('name', ''),
		'type': line['type'],
		'severity': NUCLEI_SEVERITY_MAP[line['info'].get('severity', 'unknown')],
		'template': line['template'],
		'template_url': line['template-url'],
		'template_id': line['template-id'],
		'description': line['info'].get('description', ''),
		'matcher_name': line.get('matcher-name', ''),
		'curl_command': line.get('curl-command'),
		'request': line.get('request'),
		'response': line.get('response'),
		'extracted_results': line.get('extracted-results', []),
		'cvss_metrics': line['info'].get('classification', {}).get('cvss-metrics', ''),
		'cvss_score': line['info'].get('classification', {}).get('cvss-score'),
		'cve_ids': line['info'].get('classification', {}).get('cve_id', []) or [],
		'cwe_ids': line['info'].get('classification', {}).get('cwe_id', []) or [],
		'references': line['info'].get('reference', []) or [],
		'tags': line['info'].get('tags', []),
		'source': NUCLEI,
	}


def parse_dalfox_result(line):
	"""Parse results from nuclei JSON output.

	Args:
		line (dict): Nuclei JSON line output.

	Returns:
		dict: Vulnerability data.
	"""

	description = ''
	description += f" Evidence: {line.get('evidence')} <br>" if line.get('evidence') else ''
	description += f" Message: {line.get('message')} <br>" if line.get('message') else ''
	description += f" Payload: {line.get('message_str')} <br>" if line.get('message_str') else ''
	description += f" Vulnerable Parameter: {line.get('param')} <br>" if line.get('param') else ''

	return {
		'name': 'XSS (Cross Site Scripting)',
		'type': 'XSS',
		'severity': DALFOX_SEVERITY_MAP[line.get('severity', 'unknown')],
		'description': description,
		'source': DALFOX,
		'cwe_ids': [line.get('cwe')]
	}


def parse_crlfuzz_result(url):
	"""Parse CRLF results

	Args:
		url (str): CRLF Vulnerable URL

	Returns:
		dict: Vulnerability data.
	"""

	return {
		'name': 'CRLF (HTTP Response Splitting)',
		'type': 'CRLF',
		'severity': 2,
		'description': 'A CRLF (HTTP Response Splitting) vulnerability has been discovered.',
		'source': CRLFUZZ,
	}


def record_exists(model, data, exclude_keys=[]):
	"""
	Check if a record already exists in the database based on the given data.

	Args:
		model (django.db.models.Model): The Django model to check against.
		data (dict): Data dictionary containing fields and values.
		exclude_keys (list): List of keys to exclude from the lookup.

	Returns:
		bool: True if the record exists, False otherwise.
	"""

	# Extract the keys that will be used for the lookup
	lookup_fields = {key: data[key] for key in data if key not in exclude_keys}

	# Return True if a record exists based on the lookup fields, False otherwise
	return model.objects.filter(**lookup_fields).exists()

@app.task(name='geo_localize', bind=False, queue='geo_localize_queue')
def geo_localize(host, ip_id=None):
	"""Uses geoiplookup to find location associated with host.

	Args:
		host (str): Hostname.
		ip_id (int): IpAddress object id.

	Returns:
		startScan.models.CountryISO: CountryISO object from DB or None.
	"""
	if validators.ipv6(host):
		logger.info(f'Ipv6 "{host}" is not supported by geoiplookup. Skipping.')
		return None
	cmd = f'geoiplookup {host}'
	_, out = run_command(cmd)
	if 'IP Address not found' not in out and "can't resolve hostname" not in out:
		country_iso = out.split(':')[1].strip().split(',')[0]
		country_name = out.split(':')[1].strip().split(',')[1].strip()
		geo_object, _ = CountryISO.objects.get_or_create(
			iso=country_iso,
			name=country_name
		)
		geo_json = {
			'iso': country_iso,
			'name': country_name
		}
		if ip_id:
			ip = IpAddress.objects.get(pk=ip_id)
			ip.geo_iso = geo_object
			ip.save()
		return geo_json
	logger.info(f'Geo IP lookup failed for host "{host}"')
	return None


@app.task(name='query_whois', bind=False, queue='query_whois_queue')
def query_whois(ip_domain, force_reload_whois=False):
	"""Query WHOIS information for an IP or a domain name.

	Args:
		ip_domain (str): IP address or domain name.
		save_domain (bool): Whether to save domain or not, default False
	Returns:
		dict: WHOIS information.
	"""
	if not force_reload_whois and Domain.objects.filter(name=ip_domain).exists() and Domain.objects.get(name=ip_domain).domain_info:
		domain = Domain.objects.get(name=ip_domain)
		if not domain.insert_date:
			domain.insert_date = timezone.now()
			domain.save()
		domain_info_db = domain.domain_info
		domain_info = DottedDict(
			dnssec=domain_info_db.dnssec,
			created=domain_info_db.created,
			updated=domain_info_db.updated,
			expires=domain_info_db.expires,
			geolocation_iso=domain_info_db.geolocation_iso,
			status=[status['name'] for status in DomainWhoisStatusSerializer(domain_info_db.status, many=True).data],
			whois_server=domain_info_db.whois_server,
			ns_records=[ns['name'] for ns in NameServersSerializer(domain_info_db.name_servers, many=True).data],
			registrar_name=domain_info_db.registrar.name,
			registrar_phone=domain_info_db.registrar.phone,
			registrar_email=domain_info_db.registrar.email,
			registrar_url=domain_info_db.registrar.url,
			registrant_name=domain_info_db.registrant.name,
			registrant_id=domain_info_db.registrant.id_str,
			registrant_organization=domain_info_db.registrant.organization,
			registrant_city=domain_info_db.registrant.city,
			registrant_state=domain_info_db.registrant.state,
			registrant_zip_code=domain_info_db.registrant.zip_code,
			registrant_country=domain_info_db.registrant.country,
			registrant_phone=domain_info_db.registrant.phone,
			registrant_fax=domain_info_db.registrant.fax,
			registrant_email=domain_info_db.registrant.email,
			registrant_address=domain_info_db.registrant.address,
			admin_name=domain_info_db.admin.name,
			admin_id=domain_info_db.admin.id_str,
			admin_organization=domain_info_db.admin.organization,
			admin_city=domain_info_db.admin.city,
			admin_state=domain_info_db.admin.state,
			admin_zip_code=domain_info_db.admin.zip_code,
			admin_country=domain_info_db.admin.country,
			admin_phone=domain_info_db.admin.phone,
			admin_fax=domain_info_db.admin.fax,
			admin_email=domain_info_db.admin.email,
			admin_address=domain_info_db.admin.address,
			tech_name=domain_info_db.tech.name,
			tech_id=domain_info_db.tech.id_str,
			tech_organization=domain_info_db.tech.organization,
			tech_city=domain_info_db.tech.city,
			tech_state=domain_info_db.tech.state,
			tech_zip_code=domain_info_db.tech.zip_code,
			tech_country=domain_info_db.tech.country,
			tech_phone=domain_info_db.tech.phone,
			tech_fax=domain_info_db.tech.fax,
			tech_email=domain_info_db.tech.email,
			tech_address=domain_info_db.tech.address,
			related_tlds=[domain['name'] for domain in RelatedDomainSerializer(domain_info_db.related_tlds, many=True).data],
			related_domains=[domain['name'] for domain in RelatedDomainSerializer(domain_info_db.related_domains, many=True).data],
			historical_ips=[ip for ip in HistoricalIPSerializer(domain_info_db.historical_ips, many=True).data],
		)
		if domain_info_db.dns_records:
			a_records = []
			txt_records = []
			mx_records = []
			dns_records = [{'name': dns['name'], 'type': dns['type']} for dns in DomainDNSRecordSerializer(domain_info_db.dns_records, many=True).data]
			for dns in dns_records:
				if dns['type'] == 'a':
					a_records.append(dns['name'])
				elif dns['type'] == 'txt':
					txt_records.append(dns['name'])
				elif dns['type'] == 'mx':
					mx_records.append(dns['name'])
			domain_info.a_records = a_records
			domain_info.txt_records = txt_records
			domain_info.mx_records = mx_records
	else:
		logger.info(f'Domain info for "{ip_domain}" not found in DB, querying whois')
		domain_info = DottedDict()
		# find domain historical ip
		try:
			historical_ips = get_domain_historical_ip_address(ip_domain)
			domain_info.historical_ips = historical_ips
		except Exception as e:
			logger.error(f'HistoricalIP for {ip_domain} not found!\nError: {str(e)}')
			historical_ips = []
		# find associated domains using ip_domain
		try:
			related_domains = reverse_whois(ip_domain.split('.')[0])
		except Exception as e:
			logger.error(f'Associated domain not found for {ip_domain}\nError: {str(e)}')
			similar_domains = []
		# find related tlds using TLSx
		try:
			related_tlds = []
			output_path = '/tmp/ip_domain_tlsx.txt'
			tlsx_command = f'tlsx -san -cn -silent -ro -host {ip_domain} -o {output_path}'
			run_command(
				tlsx_command,
				shell=True,
			)
			tlsx_output = []
			with open(output_path) as f:
				tlsx_output = f.readlines()

			tldextract_target = tldextract.extract(ip_domain)
			for doms in tlsx_output:
				doms = doms.strip()
				tldextract_res = tldextract.extract(doms)
				if ip_domain != doms and tldextract_res.domain == tldextract_target.domain and tldextract_res.subdomain == '':
					related_tlds.append(doms)

			related_tlds = list(set(related_tlds))
			domain_info.related_tlds = related_tlds
		except Exception as e:
			logger.error(f'Associated domain not found for {ip_domain}\nError: {str(e)}')
			similar_domains = []

		related_domains_list = []
		if Domain.objects.filter(name=ip_domain).exists():
			domain = Domain.objects.get(name=ip_domain)
			db_domain_info = domain.domain_info if domain.domain_info else DomainInfo()
			db_domain_info.save()
			for _domain in related_domains:
				domain_related = RelatedDomain.objects.get_or_create(
					name=_domain['name'],
				)[0]
				db_domain_info.related_domains.add(domain_related)
				related_domains_list.append(_domain['name'])

			for _domain in related_tlds:
				domain_related = RelatedDomain.objects.get_or_create(
					name=_domain,
				)[0]
				db_domain_info.related_tlds.add(domain_related)

			for _ip in historical_ips:
				historical_ip = HistoricalIP.objects.get_or_create(
					ip=_ip['ip'],
					owner=_ip['owner'],
					location=_ip['location'],
					last_seen=_ip['last_seen'],
				)[0]
				db_domain_info.historical_ips.add(historical_ip)
			domain.domain_info = db_domain_info
			domain.save()

		command = f'netlas host {ip_domain} -f json'
		# check if netlas key is provided
		netlas_key = get_netlas_key()
		command += f' -a {netlas_key}' if netlas_key else ''

		result = subprocess.check_output(command.split()).decode('utf-8')
		if 'Failed to parse response data' in result:
			# do fallback
			return {
				'status': False,
				'ip_domain': ip_domain,
				'result': "Netlas limit exceeded.",
				'message': 'Netlas limit exceeded.'
			}
		try:
			result = json.loads(result)
			logger.info(result)
			whois = result.get('whois') if result.get('whois') else {}

			domain_info.created = whois.get('created_date')
			domain_info.expires = whois.get('expiration_date')
			domain_info.updated = whois.get('updated_date')
			domain_info.whois_server = whois.get('whois_server')


			if 'registrant' in whois:
				registrant = whois.get('registrant')
				domain_info.registrant_name = registrant.get('name')
				domain_info.registrant_country = registrant.get('country')
				domain_info.registrant_id = registrant.get('id')
				domain_info.registrant_state = registrant.get('province')
				domain_info.registrant_city = registrant.get('city')
				domain_info.registrant_phone = registrant.get('phone')
				domain_info.registrant_address = registrant.get('street')
				domain_info.registrant_organization = registrant.get('organization')
				domain_info.registrant_fax = registrant.get('fax')
				domain_info.registrant_zip_code = registrant.get('postal_code')
				email_search = EMAIL_REGEX.search(str(registrant.get('email')))
				field_content = email_search.group(0) if email_search else None
				domain_info.registrant_email = field_content

			if 'administrative' in whois:
				administrative = whois.get('administrative')
				domain_info.admin_name = administrative.get('name')
				domain_info.admin_country = administrative.get('country')
				domain_info.admin_id = administrative.get('id')
				domain_info.admin_state = administrative.get('province')
				domain_info.admin_city = administrative.get('city')
				domain_info.admin_phone = administrative.get('phone')
				domain_info.admin_address = administrative.get('street')
				domain_info.admin_organization = administrative.get('organization')
				domain_info.admin_fax = administrative.get('fax')
				domain_info.admin_zip_code = administrative.get('postal_code')
				mail_search = EMAIL_REGEX.search(str(administrative.get('email')))
				field_content = email_search.group(0) if email_search else None
				domain_info.admin_email = field_content

			if 'technical' in whois:
				technical = whois.get('technical')
				domain_info.tech_name = technical.get('name')
				domain_info.tech_country = technical.get('country')
				domain_info.tech_state = technical.get('province')
				domain_info.tech_id = technical.get('id')
				domain_info.tech_city = technical.get('city')
				domain_info.tech_phone = technical.get('phone')
				domain_info.tech_address = technical.get('street')
				domain_info.tech_organization = technical.get('organization')
				domain_info.tech_fax = technical.get('fax')
				domain_info.tech_zip_code = technical.get('postal_code')
				mail_search = EMAIL_REGEX.search(str(technical.get('email')))
				field_content = email_search.group(0) if email_search else None
				domain_info.tech_email = field_content

			if 'dns' in result:
				dns = result.get('dns')
				domain_info.mx_records = dns.get('mx')
				domain_info.txt_records = dns.get('txt')
				domain_info.a_records = dns.get('a')

			domain_info.ns_records = whois.get('name_servers')
			domain_info.dnssec = True if whois.get('dnssec') else False
			domain_info.status = whois.get('status')

			if 'registrar' in whois:
				registrar = whois.get('registrar')
				domain_info.registrar_name = registrar.get('name')
				domain_info.registrar_email = registrar.get('email')
				domain_info.registrar_phone = registrar.get('phone')
				domain_info.registrar_url = registrar.get('url')

			# find associated domains if registrant email is found
			related_domains = reverse_whois(domain_info.get('registrant_email')) if domain_info.get('registrant_email') else []
			for _domain in related_domains:
				related_domains_list.append(_domain['name'])

			# remove duplicate domains from related domains list
			related_domains_list = list(set(related_domains_list))
			domain_info.related_domains = related_domains_list

			# save to db if domain exists
			if Domain.objects.filter(name=ip_domain).exists():
				domain = Domain.objects.get(name=ip_domain)
				db_domain_info = domain.domain_info if domain.domain_info else DomainInfo()
				db_domain_info.save()
				for _domain in related_domains:
					domain_rel = RelatedDomain.objects.get_or_create(
						name=_domain['name'],
					)[0]
					db_domain_info.related_domains.add(domain_rel)

				db_domain_info.dnssec = domain_info.get('dnssec')
				#dates
				db_domain_info.created = domain_info.get('created')
				db_domain_info.updated = domain_info.get('updated')
				db_domain_info.expires = domain_info.get('expires')
				#registrar
				db_domain_info.registrar = Registrar.objects.get_or_create(
					name=domain_info.get('registrar_name'),
					email=domain_info.get('registrar_email'),
					phone=domain_info.get('registrar_phone'),
					url=domain_info.get('registrar_url'),
				)[0]
				db_domain_info.registrant = DomainRegistration.objects.get_or_create(
					name=domain_info.get('registrant_name'),
					organization=domain_info.get('registrant_organization'),
					address=domain_info.get('registrant_address'),
					city=domain_info.get('registrant_city'),
					state=domain_info.get('registrant_state'),
					zip_code=domain_info.get('registrant_zip_code'),
					country=domain_info.get('registrant_country'),
					email=domain_info.get('registrant_email'),
					phone=domain_info.get('registrant_phone'),
					fax=domain_info.get('registrant_fax'),
					id_str=domain_info.get('registrant_id'),
				)[0]
				db_domain_info.admin = DomainRegistration.objects.get_or_create(
					name=domain_info.get('admin_name'),
					organization=domain_info.get('admin_organization'),
					address=domain_info.get('admin_address'),
					city=domain_info.get('admin_city'),
					state=domain_info.get('admin_state'),
					zip_code=domain_info.get('admin_zip_code'),
					country=domain_info.get('admin_country'),
					email=domain_info.get('admin_email'),
					phone=domain_info.get('admin_phone'),
					fax=domain_info.get('admin_fax'),
					id_str=domain_info.get('admin_id'),
				)[0]
				db_domain_info.tech = DomainRegistration.objects.get_or_create(
					name=domain_info.get('tech_name'),
					organization=domain_info.get('tech_organization'),
					address=domain_info.get('tech_address'),
					city=domain_info.get('tech_city'),
					state=domain_info.get('tech_state'),
					zip_code=domain_info.get('tech_zip_code'),
					country=domain_info.get('tech_country'),
					email=domain_info.get('tech_email'),
					phone=domain_info.get('tech_phone'),
					fax=domain_info.get('tech_fax'),
					id_str=domain_info.get('tech_id'),
				)[0]
				for status in domain_info.get('status') or []:
					_status = WhoisStatus.objects.get_or_create(
						name=status
					)[0]
					_status.save()
					db_domain_info.status.add(_status)

				for ns in domain_info.get('ns_records') or []:
					_ns = NameServer.objects.get_or_create(
						name=ns
					)[0]
					_ns.save()
					db_domain_info.name_servers.add(_ns)

				for a in domain_info.get('a_records') or []:
					_a = DNSRecord.objects.get_or_create(
						name=a,
						type='a'
					)[0]
					_a.save()
					db_domain_info.dns_records.add(_a)
				for mx in domain_info.get('mx_records') or []:
					_mx = DNSRecord.objects.get_or_create(
						name=mx,
						type='mx'
					)[0]
					_mx.save()
					db_domain_info.dns_records.add(_mx)
				for txt in domain_info.get('txt_records') or []:
					_txt = DNSRecord.objects.get_or_create(
						name=txt,
						type='txt'
					)[0]
					_txt.save()
					db_domain_info.dns_records.add(_txt)

				db_domain_info.geolocation_iso = domain_info.get('registrant_country')
				db_domain_info.whois_server = domain_info.get('whois_server')
				db_domain_info.save()
				domain.domain_info = db_domain_info
				domain.save()

		except Exception as e:
			return {
				'status': False,
				'ip_domain': ip_domain,
				'result': "unable to fetch records from WHOIS database.",
				'message': str(e)
			}

	return {
		'status': True,
		'ip_domain': ip_domain,
		'dnssec': domain_info.get('dnssec'),
		'created': domain_info.get('created'),
		'updated': domain_info.get('updated'),
		'expires': domain_info.get('expires'),
		'geolocation_iso': domain_info.get('registrant_country'),
		'domain_statuses': domain_info.get('status'),
		'whois_server': domain_info.get('whois_server'),
		'dns': {
			'a': domain_info.get('a_records'),
			'mx': domain_info.get('mx_records'),
			'txt': domain_info.get('txt_records'),
		},
		'registrar': {
			'name': domain_info.get('registrar_name'),
			'phone': domain_info.get('registrar_phone'),
			'email': domain_info.get('registrar_email'),
			'url': domain_info.get('registrar_url'),
		},
		'registrant': {
			'name': domain_info.get('registrant_name'),
			'id': domain_info.get('registrant_id'),
			'organization': domain_info.get('registrant_organization'),
			'address': domain_info.get('registrant_address'),
			'city': domain_info.get('registrant_city'),
			'state': domain_info.get('registrant_state'),
			'zipcode': domain_info.get('registrant_zip_code'),
			'country': domain_info.get('registrant_country'),
			'phone': domain_info.get('registrant_phone'),
			'fax': domain_info.get('registrant_fax'),
			'email': domain_info.get('registrant_email'),
		},
		'admin': {
			'name': domain_info.get('admin_name'),
			'id': domain_info.get('admin_id'),
			'organization': domain_info.get('admin_organization'),
			'address':domain_info.get('admin_address'),
			'city': domain_info.get('admin_city'),
			'state': domain_info.get('admin_state'),
			'zipcode': domain_info.get('admin_zip_code'),
			'country': domain_info.get('admin_country'),
			'phone': domain_info.get('admin_phone'),
			'fax': domain_info.get('admin_fax'),
			'email': domain_info.get('admin_email'),
		},
		'technical_contact': {
			'name': domain_info.get('tech_name'),
			'id': domain_info.get('tech_id'),
			'organization': domain_info.get('tech_organization'),
			'address': domain_info.get('tech_address'),
			'city': domain_info.get('tech_city'),
			'state': domain_info.get('tech_state'),
			'zipcode': domain_info.get('tech_zip_code'),
			'country': domain_info.get('tech_country'),
			'phone': domain_info.get('tech_phone'),
			'fax': domain_info.get('tech_fax'),
			'email': domain_info.get('tech_email'),
		},
		'nameservers': domain_info.get('ns_records'),
		# 'similar_domains': domain_info.get('similar_domains'),
		'related_domains': domain_info.get('related_domains'),
		'related_tlds': domain_info.get('related_tlds'),
		'historical_ips': domain_info.get('historical_ips'),
	}


@app.task(name='remove_duplicate_endpoints', bind=False, queue='remove_duplicate_endpoints_queue')
def remove_duplicate_endpoints(
		scan_history_id,
		domain_id,
		subdomain_id=None,
		filter_ids=[],
		filter_status=[200, 301, 404],
		duplicate_removal_fields=ENDPOINT_SCAN_DEFAULT_DUPLICATE_FIELDS
	):
	"""Remove duplicate endpoints.

	Check for implicit redirections by comparing endpoints:
	- [x] `content_length` similarities indicating redirections
	- [x] `page_title` (check for same page title)
	- [ ] Sign-in / login page (check for endpoints with the same words)

	Args:
		scan_history_id: ScanHistory id.
		domain_id (int): Domain id.
		subdomain_id (int, optional): Subdomain id.
		filter_ids (list): List of endpoint ids to filter on.
		filter_status (list): List of HTTP status codes to filter on.
		duplicate_removal_fields (list): List of Endpoint model fields to check for duplicates
	"""
	logger.info(f'Removing duplicate endpoints based on {duplicate_removal_fields}')
	endpoints = (
		EndPoint.objects
		.filter(scan_history__id=scan_history_id)
		.filter(target_domain__id=domain_id)
	)
	if filter_status:
		endpoints = endpoints.filter(http_status__in=filter_status)

	if subdomain_id:
		endpoints = endpoints.filter(subdomain__id=subdomain_id)

	if filter_ids:
		endpoints = endpoints.filter(id__in=filter_ids)

	for field_name in duplicate_removal_fields:
		cl_query = (
			endpoints
			.values_list(field_name)
			.annotate(mc=Count(field_name))
			.order_by('-mc')
		)
		for (field_value, count) in cl_query:
			if count > DELETE_DUPLICATES_THRESHOLD:
				eps_to_delete = (
					endpoints
					.filter(**{field_name: field_value})
					.order_by('discovered_date')
					.all()[1:]
				)
				msg = f'Deleting {len(eps_to_delete)} endpoints [reason: same {field_name} {field_value}]'
				for ep in eps_to_delete:
					url = urlparse(ep.http_url)
					if url.path in ['', '/', '/login']: # try do not delete the original page that other pages redirect to
						continue
					msg += f'\n\t {ep.http_url} [{ep.http_status}] [{field_name}={field_value}]'
					ep.delete()
				logger.warning(msg)

@app.task(name='run_command', bind=False, queue='run_command_queue')
def run_command(
		cmd, 
		cwd=None, 
		shell=False, 
		history_file=None, 
		scan_id=None, 
		activity_id=None,
		remove_ansi_sequence=False
	):
	"""Run a given command using subprocess module.

	Args:
		cmd (str): Command to run.
		cwd (str): Current working directory.
		echo (bool): Log command.
		shell (bool): Run within separate shell if True.
		history_file (str): Write command + output to history file.
		remove_ansi_sequence (bool): Used to remove ANSI escape sequences from output such as color coding
	Returns:
		tuple: Tuple with return_code, output.
	"""
	logger.info(cmd)
	logger.warning(activity_id)

	# Create a command record in the database
	command_obj = Command.objects.create(
		command=cmd,
		time=timezone.now(),
		scan_history_id=scan_id,
		activity_id=activity_id)

	# Run the command using subprocess
	popen = subprocess.Popen(
		cmd if shell else cmd.split(),
		shell=shell,
		stdout=subprocess.PIPE,
		stderr=subprocess.STDOUT,
		cwd=cwd,
		universal_newlines=True)
	output = ''
	for stdout_line in iter(popen.stdout.readline, ""):
		item = stdout_line.strip()
		output += '\n' + item
		logger.debug(item)
	popen.stdout.close()
	popen.wait()
	return_code = popen.returncode
	command_obj.output = output
	command_obj.return_code = return_code
	command_obj.save()
	if history_file:
		mode = 'a'
		if not os.path.exists(history_file):
			mode = 'w'
		with open(history_file, mode) as f:
			f.write(f'\n{cmd}\n{return_code}\n{output}\n------------------\n')
	if remove_ansi_sequence:
		output = remove_ansi_escape_sequences(output)
	return return_code, output


#-------------#
# Other utils #
#-------------#

def stream_command(cmd, cwd=None, shell=False, history_file=None, encoding='utf-8', scan_id=None, activity_id=None, trunc_char=None):
	# Log cmd
	logger.info(cmd)
	# logger.warning(activity_id)

	# Create a command record in the database
	command_obj = Command.objects.create(
		command=cmd,
		time=timezone.now(),
		scan_history_id=scan_id,
		activity_id=activity_id)

	# Sanitize the cmd
	command = cmd if shell else cmd.split()

	# Run the command using subprocess
	process = subprocess.Popen(
		command,
		stdout=subprocess.PIPE,
		stderr=subprocess.STDOUT,
		universal_newlines=True,
		shell=shell)

	# Log the output in real-time to the database
	output = ""

	# Process the output
	for line in iter(lambda: process.stdout.readline(), b''):
		if not line:
			break
		line = line.strip()
		ansi_escape = re.compile(r'\x1B(?:[@-Z\\-_]|\[[0-?]*[ -/]*[@-~])')
		line = ansi_escape.sub('', line)
		line = line.replace('\\x0d\\x0a', '\n')
		if trunc_char and line.endswith(trunc_char):
			line = line[:-1]
		item = line

		# Try to parse the line as JSON
		try:
			item = json.loads(line)
		except json.JSONDecodeError:
			pass

		# Yield the line
		#logger.debug(item)
		yield item

		# Add the log line to the output
		output += line + "\n"

		# Update the command record in the database
		command_obj.output = output
		command_obj.save()

	# Retrieve the return code and output
	process.wait()
	return_code = process.returncode

	# Update the return code and final output in the database
	command_obj.return_code = return_code
	command_obj.save()

	# Append the command, return code and output to the history file
	if history_file is not None:
		with open(history_file, "a") as f:
			f.write(f"{cmd}\n{return_code}\n{output}\n")


def process_httpx_response(line):
	"""TODO: implement this"""


def extract_httpx_url(line):
	"""Extract final URL from httpx results. Always follow redirects to find
	the last URL.

	Args:
		line (dict): URL data output by httpx.

	Returns:
		tuple: (final_url, redirect_bool) tuple.
	"""
	status_code = line.get('status_code', 0)
	final_url = line.get('final_url')
	location = line.get('location')
	chain_status_codes = line.get('chain_status_codes', [])

	# Final URL is already looking nice, if it exists return it
	if final_url:
		return final_url, False
	http_url = line['url'] # fallback to url field

	# Handle redirects manually
	REDIRECT_STATUS_CODES = [301, 302]
	is_redirect = (
		status_code in REDIRECT_STATUS_CODES
		or
		any(x in REDIRECT_STATUS_CODES for x in chain_status_codes)
	)
	if is_redirect and location:
		if location.startswith(('http', 'https')):
			http_url = location
		else:
			http_url = f'{http_url}/{location.lstrip("/")}'

	# Sanitize URL
	http_url = sanitize_url(http_url)

	return http_url, is_redirect


#-------------#
# OSInt utils #
#-------------#

def get_and_save_dork_results(lookup_target, results_dir, type, lookup_keywords=None, lookup_extensions=None, delay=3, page_count=2, scan_history=None):
	"""
		Uses gofuzz to dork and store information

		Args:
			lookup_target (str): target to look into such as stackoverflow or even the target itself
			results_dir (str): Results directory
			type (str): Dork Type Title
			lookup_keywords (str): comma separated keywords or paths to look for
			lookup_extensions (str): comma separated extensions to look for
			delay (int): delay between each requests
			page_count (int): pages in google to extract information
			scan_history (startScan.ScanHistory): Scan History Object
	"""
	results = []
	gofuzz_command = f'{GOFUZZ_EXEC_PATH} -t {lookup_target} -d {delay} -p {page_count}'

	if lookup_extensions:
		gofuzz_command += f' -e {lookup_extensions}'
	elif lookup_keywords:
		gofuzz_command += f' -w {lookup_keywords}'

	output_file = str(Path(results_dir) / 'gofuzz.txt')
	gofuzz_command += f' -o {output_file}'
	history_file = str(Path(results_dir) / 'commands.txt')

	try:
		run_command(
			gofuzz_command,
			shell=False,
			history_file=history_file,
			scan_id=scan_history.id,
		)

		if not os.path.isfile(output_file):
			return

		with open(output_file) as f:
			for line in f.readlines():
				url = line.strip()
				if url:
					results.append(url)
					dork, created = Dork.objects.get_or_create(
						type=type,
						url=url
					)
					if scan_history:
						scan_history.dorks.add(dork)

		# remove output file
		os.remove(output_file)

	except Exception as e:
		logger.exception(e)

	return results

<<<<<<< HEAD

def get_and_save_emails(scan_history, activity_id, results_dir):
	"""Get and save emails from Google, Bing and Baidu.

	Args:
		scan_history (startScan.ScanHistory): Scan history object.
		activity_id: ScanActivity Object
		results_dir (str): Results directory.

	Returns:
		list: List of emails found.
	"""
	emails = []

	# Proxy settings
	# get_random_proxy()

	# Gather emails from Google, Bing and Baidu
	output_file = str(Path(results_dir) / 'emails_tmp.txt')
	history_file = str(Path(results_dir) / 'commands.txt')
	command = f'infoga --domain {scan_history.domain.name} --source all --report {output_file}'
	try:
		run_command(
			command,
			shell=False,
			history_file=history_file,
			scan_id=scan_history.id,
			activity_id=activity_id)

		if not os.path.isfile(output_file):
			logger.info('No Email results')
			return []

		with open(output_file) as f:
			for line in f.readlines():
				if 'Email' in line:
					split_email = line.split(' ')[2]
					emails.append(split_email)

		output_path = str(Path(results_dir) / 'emails.txt')
		with open(output_path, 'w') as output_file:
			for email_address in emails:
				save_email(email_address, scan_history)
				output_file.write(f'{email_address}\n')

	except Exception as e:
		logger.exception(e)
	return emails


=======
>>>>>>> aec0bfc6
def save_metadata_info(meta_dict):
	"""Extract metadata from Google Search.

	Args:
		meta_dict (dict): Info dict.

	Returns:
		list: List of startScan.MetaFinderDocument objects.
	"""
	logger.warning(f'Getting metadata for {meta_dict.osint_target}')

	scan_history = ScanHistory.objects.get(id=meta_dict.scan_id)

	# Proxy settings
	get_random_proxy()

	# Get metadata
	result = extract_metadata_from_google_search(meta_dict.osint_target, meta_dict.documents_limit)
	if not result:
		logger.error(f'No metadata result from Google Search for {meta_dict.osint_target}.')
		return []

	# Add metadata info to DB
	results = []
	for metadata_name, data in result.get_metadata().items():
		subdomain = Subdomain.objects.get(
			scan_history=meta_dict.scan_id,
			name=meta_dict.osint_target)
		metadata = DottedDict({k: v for k, v in data.items()})
		meta_finder_document = MetaFinderDocument(
			subdomain=subdomain,
			target_domain=meta_dict.domain,
			scan_history=scan_history,
			url=metadata.url,
			doc_name=metadata_name,
			http_status=metadata.status_code,
			producer=metadata.metadata.get('Producer'),
			creator=metadata.metadata.get('Creator'),
			creation_date=metadata.metadata.get('CreationDate'),
			modified_date=metadata.metadata.get('ModDate'),
			author=metadata.metadata.get('Author'),
			title=metadata.metadata.get('Title'),
			os=metadata.metadata.get('OSInfo'))
		meta_finder_document.save()
		results.append(data)
	return results


#-----------------#
# Utils functions #
#-----------------#

def create_scan_activity(scan_history_id, message, status):
	scan_activity = ScanActivity()
	scan_activity.scan_of = ScanHistory.objects.get(pk=scan_history_id)
	scan_activity.title = message
	scan_activity.time = timezone.now()
	scan_activity.status = status
	scan_activity.save()
	return scan_activity.id


#--------------------#
# Database functions #
#--------------------#


def save_vulnerability(**vuln_data):
	references = vuln_data.pop('references', [])
	cve_ids = vuln_data.pop('cve_ids', [])
	cwe_ids = vuln_data.pop('cwe_ids', [])
	tags = vuln_data.pop('tags', [])
	subscan = vuln_data.pop('subscan', None)

	# remove nulls
	vuln_data = replace_nulls(vuln_data)

	# Create vulnerability
	vuln, created = Vulnerability.objects.get_or_create(**vuln_data)
	if created:
		vuln.discovered_date = timezone.now()
		vuln.open_status = True
		vuln.save()

	# Save vuln tags
	for tag_name in tags or []:
		tag, created = VulnerabilityTags.objects.get_or_create(name=tag_name)
		if tag:
			vuln.tags.add(tag)
			vuln.save()

	# Save CVEs
	for cve_id in cve_ids or []:
		cve, created = CveId.objects.get_or_create(name=cve_id)
		if cve:
			vuln.cve_ids.add(cve)
			vuln.save()

	# Save CWEs
	for cve_id in cwe_ids or []:
		cwe, created = CweId.objects.get_or_create(name=cve_id)
		if cwe:
			vuln.cwe_ids.add(cwe)
			vuln.save()

	# Save vuln reference
	for url in references or []:
		ref, created = VulnerabilityReference.objects.get_or_create(url=url)
		if created:
			vuln.references.add(ref)
			vuln.save()

	# Save subscan id in vuln object
	if subscan:
		vuln.vuln_subscan_ids.add(subscan)
		vuln.save()

	return vuln, created


def save_endpoint(
		http_url,
		ctx={},
		crawl=False,
		is_default=False,
		**endpoint_data):
	"""Get or create EndPoint object. If crawl is True, also crawl the endpoint
	HTTP URL with httpx.

	Args:
		http_url (str): Input HTTP URL.
		is_default (bool): If the url is a default url for SubDomains.
		scan_history (startScan.models.ScanHistory): ScanHistory object.
		domain (startScan.models.Domain): Domain object.
		subdomain (starScan.models.Subdomain): Subdomain object.
		results_dir (str, optional): Results directory.
		crawl (bool, optional): Run httpx on endpoint if True. Default: False.
		force (bool, optional): Force crawl even if ENABLE_HTTP_CRAWL mode is on.
		subscan (startScan.models.SubScan, optional): SubScan object.

	Returns:
		tuple: (startScan.models.EndPoint, created) where `created` is a boolean
			indicating if the object is new or already existed.
	"""
	# remove nulls
	endpoint_data = replace_nulls(endpoint_data)

	scheme = urlparse(http_url).scheme
	endpoint = None
	created = False
	if ctx.get('domain_id'):
		domain = Domain.objects.get(id=ctx.get('domain_id'))
		if domain.name not in http_url:
			logger.error(f"{http_url} is not a URL of domain {domain.name}. Skipping.")
			return None, False
	if crawl:
		ctx['track'] = False
		results = http_crawl(
			urls=[http_url],
			method='HEAD',
			ctx=ctx)
		if results:
			endpoint_data = results[0]
			endpoint_id = endpoint_data['endpoint_id']
			created = endpoint_data['endpoint_created']
			endpoint = EndPoint.objects.get(pk=endpoint_id)
	elif not scheme:
		return None, False
	else: # add dumb endpoint without probing it
		scan = ScanHistory.objects.filter(pk=ctx.get('scan_history_id')).first()
		domain = Domain.objects.filter(pk=ctx.get('domain_id')).first()
		if not validators.url(http_url):
			return None, False
		http_url = sanitize_url(http_url)

		# Try to get the first matching record (prevent duplicate error)
		endpoints = EndPoint.objects.filter(
			scan_history=scan,
			target_domain=domain,
			http_url=http_url,
			**endpoint_data
		)

		if endpoints.exists():
			endpoint = endpoints.first()
			created = False
		else:
			# No existing record, create a new one
			endpoint = EndPoint.objects.create(
				scan_history=scan,
				target_domain=domain,
				http_url=http_url,
				**endpoint_data
			)
			created = True

	if created:
		endpoint.is_default = is_default
		endpoint.discovered_date = timezone.now()
		endpoint.save()
		subscan_id = ctx.get('subscan_id')
		if subscan_id:
			endpoint.endpoint_subscan_ids.add(subscan_id)
			endpoint.save()

	return endpoint, created


def save_subdomain(subdomain_name, ctx={}):
	"""Get or create Subdomain object.

	Args:
		subdomain_name (str): Subdomain name.
		scan_history (startScan.models.ScanHistory): ScanHistory object.

	Returns:
		tuple: (startScan.models.Subdomain, created) where `created` is a
			boolean indicating if the object has been created in DB.
	"""
	scan_id = ctx.get('scan_history_id')
	subscan_id = ctx.get('subscan_id')
	out_of_scope_subdomains = ctx.get('out_of_scope_subdomains', [])
	valid_domain = (
		validators.domain(subdomain_name) or
		validators.ipv4(subdomain_name) or
		validators.ipv6(subdomain_name)
	)
	if not valid_domain:
		logger.error(f'{subdomain_name} is not an invalid domain. Skipping.')
		return None, False

	if subdomain_name in out_of_scope_subdomains:
		logger.error(f'{subdomain_name} is out-of-scope. Skipping.')
		return None, False

	if ctx.get('domain_id'):
		domain = Domain.objects.get(id=ctx.get('domain_id'))
		if domain.name not in subdomain_name:
			logger.error(f"{subdomain_name} is not a subdomain of domain {domain.name}. Skipping.")
			return None, False

	scan = ScanHistory.objects.filter(pk=scan_id).first()
	domain = scan.domain if scan else None
	subdomain, created = Subdomain.objects.get_or_create(
		scan_history=scan,
		target_domain=domain,
		name=subdomain_name)
	if created:
		# logger.warning(f'Found new subdomain {subdomain_name}')
		subdomain.discovered_date = timezone.now()
		if subscan_id:
			subdomain.subdomain_subscan_ids.add(subscan_id)
		subdomain.save()
	return subdomain, created


def save_email(email_address, scan_history=None):
	if not validators.email(email_address):
		logger.info(f'Email {email_address} is invalid. Skipping.')
		return None, False
	email, created = Email.objects.get_or_create(address=email_address)
	# if created:
	# 	logger.warning(f'Found new email address {email_address}')

	# Add email to ScanHistory
	if scan_history:
		scan_history.emails.add(email)
		scan_history.save()

	return email, created


def save_employee(name, designation, scan_history=None):
	employee, created = Employee.objects.get_or_create(
		name=name,
		designation=designation)
	# if created:
	# 	logger.warning(f'Found new employee {name}')

	# Add employee to ScanHistory
	if scan_history:
		scan_history.employees.add(employee)
		scan_history.save()

	return employee, created


def save_ip_address(ip_address, subdomain=None, subscan=None, **kwargs):
	if not (validators.ipv4(ip_address) or validators.ipv6(ip_address)):
		logger.info(f'IP {ip_address} is not a valid IP. Skipping.')
		return None, False
	ip, created = IpAddress.objects.get_or_create(address=ip_address)
	# if created:
	# 	logger.warning(f'Found new IP {ip_address}')

	# Set extra attributes
	for key, value in kwargs.items():
		setattr(ip, key, value)
	ip.save()

	# Add IP to subdomain
	if subdomain:
		subdomain.ip_addresses.add(ip)
		subdomain.save()

	# Add subscan to IP
	if subscan:
		ip.ip_subscan_ids.add(subscan)

	# Geo-localize IP asynchronously
	if created:
		geo_localize.delay(ip_address, ip.id)

	return ip, created


def save_imported_subdomains(subdomains, ctx={}):
	"""Take a list of subdomains imported and write them to from_imported.txt.

	Args:
		subdomains (list): List of subdomain names.
		scan_history (startScan.models.ScanHistory): ScanHistory instance.
		domain (startScan.models.Domain): Domain instance.
		results_dir (str): Results directory.
	"""
	domain_id = ctx['domain_id']
	domain = Domain.objects.get(pk=domain_id)
	results_dir = ctx.get('results_dir', RENGINE_RESULTS)

	# Validate each subdomain and de-duplicate entries
	subdomains = list(set([
		subdomain for subdomain in subdomains
		if validators.domain(subdomain) and domain.name == get_domain_from_subdomain(subdomain)
	]))
	if not subdomains:
		return

	logger.warning(f'Found {len(subdomains)} imported subdomains.')
	with open(f'{results_dir}/from_imported.txt', 'w+') as output_file:
		for name in subdomains:
			subdomain_name = name.strip()
			subdomain, _ = save_subdomain(subdomain_name, ctx=ctx)
			subdomain.is_imported_subdomain = True
			subdomain.save()
			output_file.write(f'{subdomain}\n')


@app.task(name='query_reverse_whois', bind=False, queue='query_reverse_whois_queue')
def query_reverse_whois(lookup_keyword):
	"""Queries Reverse WHOIS information for an organization or email address.

	Args:
		lookup_keyword (str): Registrar Name or email
	Returns:
		dict: Reverse WHOIS information.
	"""

	return get_associated_domains(lookup_keyword)


@app.task(name='query_ip_history', bind=False, queue='query_ip_history_queue')
def query_ip_history(domain):
	"""Queries the IP history for a domain

	Args:
		domain (str): domain_name
	Returns:
		list: list of historical ip addresses
	"""

	return get_domain_historical_ip_address(domain)


@app.task(name='gpt_vulnerability_description', bind=False, queue='gpt_queue')
def gpt_vulnerability_description(vulnerability_id):
	"""Generate and store Vulnerability Description using GPT.

	Args:
		vulnerability_id (Vulnerability Model ID): Vulnerability ID to fetch Description.
	"""
	logger.info('Getting GPT Vulnerability Description')
	try:
		lookup_vulnerability = Vulnerability.objects.get(id=vulnerability_id)
		lookup_url = urlparse(lookup_vulnerability.http_url)
		path = lookup_url.path
	except Exception as e:
		return {
			'status': False,
			'error': str(e)
		}

	# check in db GPTVulnerabilityReport model if vulnerability description and path matches
	stored = GPTVulnerabilityReport.objects.filter(url_path=path).filter(title=lookup_vulnerability.name).first()
	if stored:
		response = {
			'status': True,
			'description': stored.description,
			'impact': stored.impact,
			'remediation': stored.remediation,
			'references': [url.url for url in stored.references.all()]
		}
	else:
		vulnerability_description = get_gpt_vuln_input_description(
			lookup_vulnerability.name,
			path
		)
		# one can add more description here later

		gpt_generator = GPTVulnerabilityReportGenerator()
		response = gpt_generator.get_vulnerability_description(vulnerability_description)
		add_gpt_description_db(
			lookup_vulnerability.name,
			path,
			response.get('description'),
			response.get('impact'),
			response.get('remediation'),
			response.get('references', [])
		)

	# for all vulnerabilities with the same vulnerability name this description has to be stored.
	# also the consition is that the url must contain a part of this.

	for vuln in Vulnerability.objects.filter(name=lookup_vulnerability.name, http_url__icontains=path):
		vuln.description = response.get('description', vuln.description)
		vuln.impact = response.get('impact')
		vuln.remediation = response.get('remediation')
		vuln.is_gpt_used = True
		vuln.save()

		for url in response.get('references', []):
			ref, created = VulnerabilityReference.objects.get_or_create(url=url)
			vuln.references.add(ref)
			vuln.save()

	return response<|MERGE_RESOLUTION|>--- conflicted
+++ resolved
@@ -448,15 +448,9 @@
 				cmd += f' -silent'
 
 			elif tool == 'oneforall':
-<<<<<<< HEAD
 				cmd = f'oneforall --target {host} run'
 				cmd_extract = f'cut -d\',\' -f6 ' + str(Path(RENGINE_TOOL_GITHUB_PATH) / 'OneForAll' / 'results' / f'{host}.csv') + ' > ' + str(Path(self.results_dir) / 'subdomains_oneforall.txt')
 				cmd_rm = f'rm -rf ' + str(Path(RENGINE_TOOL_GITHUB_PATH) / 'OneForAll' / 'results'/ f'{host}.csv')
-=======
-				cmd = f'python3 /usr/src/github/OneForAll/oneforall.py --target {host} run'
-				cmd_extract = f'cut -d\',\' -f6 /usr/src/github/OneForAll/results/{host}.csv | tail -n +2 > {self.results_dir}/subdomains_oneforall.txt'
-				cmd_rm = f'rm -rf /usr/src/github/OneForAll/results/{host}.csv'
->>>>>>> aec0bfc6
 				cmd += f' && {cmd_extract} && {cmd_rm}'
 
 			elif tool == 'ctfr':
@@ -4338,7 +4332,6 @@
 
 	return results
 
-<<<<<<< HEAD
 
 def get_and_save_emails(scan_history, activity_id, results_dir):
 	"""Get and save emails from Google, Bing and Baidu.
@@ -4389,8 +4382,6 @@
 	return emails
 
 
-=======
->>>>>>> aec0bfc6
 def save_metadata_info(meta_dict):
 	"""Extract metadata from Google Search.
 
