--- conflicted
+++ resolved
@@ -1315,7 +1315,7 @@
 		if not isinstance(line, dict):
 			continue
 		results.append(line)
-		port_number = line['port']['Port']
+		port_number = line['port']
 		ip_address = line['ip']
 		host = line.get('host') or ip_address
 		if port_number == 0:
@@ -2213,7 +2213,6 @@
 		)
 
 
-<<<<<<< HEAD
 	for vuln in Vulnerability.objects.filter(name=title, http_url__icontains=path):
 		vuln.description = response.get('description', vuln.description)
 		vuln.impact = response.get('impact')
@@ -2285,44 +2284,6 @@
 			write_filepath=input_path,
 			ctx=ctx
 		)
-=======
-	# writing port results
-	try:
-		port_json_result = open(port_results_file, 'r')
-		lines = port_json_result.readlines()
-		for line in lines:
-			json_st = json.loads(line.strip())
-			port_number = json_st['port']
-			ip_address = json_st['ip']
-			host = json_st['host']
-
-			# see if port already exists
-			if Port.objects.filter(number__exact=port_number).exists():
-				port = Port.objects.get(number=port_number)
-			else:
-				port = Port()
-				port.number = port_number
-
-				if port_number in UNCOMMON_WEB_PORTS:
-					port.is_uncommon = True
-				port_detail = whatportis.get_ports(str(port_number))
-
-				if len(port_detail):
-					port.service_name = port_detail[0].name
-					port.description = port_detail[0].description
-
-				port.save()
-
-			if IpAddress.objects.filter(address=ip_address).exists():
-				ip = IpAddress.objects.get(address=ip_address)
-			else:
-				# create a new ip
-				ip = IpAddress()
-				ip.address = ip_address
-				ip.save()
-			ip.ports.add(port)
-			ip.save()
->>>>>>> 05e65132
 
 	if intensity == 'normal': # reduce number of endpoints to scan
 		unfurl_filter = f'{self.results_dir}/urls_unfurled.txt'
