--- conflicted
+++ resolved
@@ -19,7 +19,6 @@
 BASE_DIR = os.path.dirname(os.path.dirname(os.path.abspath(__file__)))
 
 # Root env vars
-<<<<<<< HEAD
 RENGINE_HOME = env('RENGINE_HOME', default=str(Path.home() / 'rengine'))
 RENGINE_RESULTS = env('RENGINE_RESULTS', default=str(Path.home() / 'scan_results'))
 RENGINE_CUSTOM_ENGINES = env('RENGINE_CUSTOM_ENGINES', default=str(Path.home() / 'custom_engines'))
@@ -30,13 +29,6 @@
 RENGINE_CACHE_ENABLED = env.bool('RENGINE_CACHE_ENABLED', default=False)
 RENGINE_RECORD_ENABLED = env.bool('RENGINE_RECORD_ENABLED', default=True)
 RENGINE_RAISE_ON_ERROR = env.bool('RENGINE_RAISE_ON_ERROR', default=False)
-=======
-RENGINE_HOME = os.environ.get('RENGINE_HOME', '/usr/src/app')
-RENGINE_RESULTS = os.environ.get('RENGINE_RESULTS', f'/usr/src/scan_results')
-RENGINE_CACHE_ENABLED = bool(int(os.environ.get('RENGINE_CACHE_ENABLED', '0')))
-RENGINE_RECORD_ENABLED = bool(int(os.environ.get('RENGINE_RECORD_ENABLED', '1')))
-RENGINE_RAISE_ON_ERROR = bool(int(os.environ.get('RENGINE_RAISE_ON_ERROR', '0')))
->>>>>>> 0509a914
 
 # Debug env vars
 UI_DEBUG = bool(int(os.environ.get('UI_DEBUG', '0')))
@@ -47,14 +39,9 @@
 CELERY_REMOTE_DEBUG_PORT = int(os.environ.get('CELERY_REMOTE_DEBUG_PORT', 5679))
 
 # Common env vars
-<<<<<<< HEAD
 DEBUG = env.bool('DEBUG', default=False)
 DOMAIN_NAME = env('DOMAIN_NAME', default='localhost:8000')
 TEMPLATE_DEBUG = env.bool('TEMPLATE_DEBUG', default=False)
-=======
-DOMAIN_NAME = os.environ.get('DOMAIN_NAME', 'localhost:8000')
-TEMPLATE_DEBUG = bool(int(os.environ.get('TEMPLATE_DEBUG', '0')))
->>>>>>> 0509a914
 SECRET_FILE = os.path.join(RENGINE_HOME, 'secret')
 DEFAULT_ENABLE_HTTP_CRAWL = env.bool('DEFAULT_ENABLE_HTTP_CRAWL', default=True)
 DEFAULT_RATE_LIMIT = env.int('DEFAULT_RATE_LIMIT', default=150) # requests / second
@@ -293,11 +280,7 @@
     'loggers': {
         'django': {
             'handlers': ['file'],
-<<<<<<< HEAD
-            'level': 'ERROR' if DEBUG else 'CRITICAL',
-=======
             'level': 'ERROR' if UI_DEBUG else 'CRITICAL',
->>>>>>> 0509a914
             'propagate': True,
         },
         '': {
@@ -307,7 +290,7 @@
         },
         'celery': {
             'handlers': ['celery'],
-            'level': 'DEBUG' if DEBUG else 'ERROR',
+            'level': 'DEBUG' if CELERY_DEBUG else 'ERROR',
         },
         'celery.app.trace': {
             'handlers': ['null'],
