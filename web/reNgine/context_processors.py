--- conflicted
+++ resolved
@@ -1,9 +1,6 @@
 from dashboard.models import *
-<<<<<<< HEAD
+from . import settings
 import requests
-=======
-from . import settings
->>>>>>> a2a9daa8
 
 def projects(request):
     projects = Project.objects.all()
@@ -17,13 +14,11 @@
         'current_project': project
     }
 
-<<<<<<< HEAD
+def version(request):
+    return {"RENGINE_CURRENT_VERSION": settings.RENGINE_CURRENT_VERSION}
+
 def misc(request):
     externalIp = requests.get('https://checkip.amazonaws.com').text.strip()
     return {
         'external_ip': externalIp
-    }
-=======
-def version(request):
-    return {"RENGINE_CURRENT_VERSION": settings.RENGINE_CURRENT_VERSION}
->>>>>>> a2a9daa8
+    }