--- conflicted
+++ resolved
@@ -1,1053 +1,1050 @@
-import json
-import os
-import pickle
-import random
-import shutil
-import traceback
-from time import sleep
-
-import humanize
-import redis
-import requests
-import tldextract
-import xmltodict
-
-from bs4 import BeautifulSoup
-from urllib.parse import urlparse
-from celery.utils.log import get_task_logger
-from discord_webhook import DiscordEmbed, DiscordWebhook
-from django.db.models import Q
-
-from reNgine.common_serializers import *
-from reNgine.definitions import *
-from reNgine.settings import *
-from scanEngine.models import *
-from dashboard.models import *
-from startScan.models import *
-from targetApp.models import *
-
-
-logger = get_task_logger(__name__)
-DISCORD_WEBHOOKS_CACHE = redis.Redis.from_url(CELERY_BROKER_URL)
-
-#------------------#
-# EngineType utils #
-#------------------#
-def dump_custom_scan_engines(results_dir):
-    """Dump custom scan engines to YAML files.
-
-    Args:
-        results_dir (str): Results directory (will be created if non-existent).
-    """
-    custom_engines = EngineType.objects.filter(default_engine=False)
-    if not os.path.exists(results_dir):
-        os.makedirs(results_dir, exist_ok=True)
-    for engine in custom_engines:
-        with open(os.path.join(results_dir, f"{engine.engine_name}.yaml"), 'w') as f:
-            f.write(engine.yaml_configuration)
-
-def load_custom_scan_engines(results_dir):
-    """Load custom scan engines from YAML files. The filename without .yaml will
-    be used as the engine name.
-
-    Args:
-        results_dir (str): Results directory containing engines configs.
-    """
-    config_paths = [
-        f for f in os.listdir(results_dir)
-        if os.path.isfile(os.path.join(results_dir, f)) and f.endswith('.yaml')
-    ]
-    for path in config_paths:
-        engine_name = os.path.splitext(os.path.basename(path))[0]
-        full_path = os.path.join(results_dir, path)
-        with open(full_path, 'r') as f:
-            yaml_configuration = f.read()
-
-        engine, _ = EngineType.objects.get_or_create(engine_name=engine_name)
-        engine.yaml_configuration = yaml_configuration
-        engine.save()
-
-
-#--------------------------------#
-# InterestingLookupModel queries #
-#--------------------------------#
-def get_lookup_keywords():
-	"""Get lookup keywords from InterestingLookupModel.
-
-	Returns:
-		list: Lookup keywords.
-	"""
-	lookup_model = InterestingLookupModel.objects.first()
-	lookup_obj = InterestingLookupModel.objects.filter(custom_type=True).order_by('-id').first()
-	custom_lookup_keywords = []
-	default_lookup_keywords = []
-	if lookup_model:
-		default_lookup_keywords = [
-			key.strip()
-			for key in lookup_model.keywords.split(',')]
-	if lookup_obj:
-		custom_lookup_keywords = [
-			key.strip()
-			for key in lookup_obj.keywords.split(',')
-		]
-	lookup_keywords = default_lookup_keywords + custom_lookup_keywords
-	lookup_keywords = list(filter(None, lookup_keywords)) # remove empty strings from list
-	return lookup_keywords
-
-
-#-------------------#
-# SubDomain queries #
-#-------------------#
-
-def get_subdomains(write_filepath=None, exclude_subdomains=False, ctx={}):
-	"""Get Subdomain objects from DB.
-
-	Args:
-		target_domain (startScan.models.Domain): Target Domain object.
-		scan_history (startScan.models.ScanHistory, optional): ScanHistory object.
-		write_filepath (str): Write info back to a file.
-		subdomain_id (int): Subdomain id.
-		exclude_subdomains (bool): Exclude subdomains, only return subdomain matching domain.
-		path (str): Add URL path to subdomain.
-
-	Returns:
-		list: List of subdomains matching query.
-	"""
-	domain_id = ctx.get('domain_id')
-	scan_id = ctx.get('scan_history_id')
-	subdomain_id = ctx.get('subdomain_id')
-	exclude_subdomains = ctx.get('exclude_subdomains', False)
-	url_filter = ctx.get('url_filter', '')
-	domain = Domain.objects.filter(pk=domain_id).first()
-	scan = ScanHistory.objects.filter(pk=scan_id).first()
-
-	query = Subdomain.objects
-	if domain:
-		query = query.filter(target_domain=domain)
-	if scan:
-		query = query.filter(scan_history=scan)
-	if subdomain_id:
-		query = query.filter(pk=subdomain_id)
-	elif domain and exclude_subdomains:
-		query = query.filter(name=domain.name)
-	subdomain_query = query.distinct('name').order_by('name')
-	subdomains = [
-		subdomain.name
-		for subdomain in subdomain_query.all()
-		if subdomain.name
-	]
-	if not subdomains:
-		logger.error('No subdomains were found in query !')
-
-	if url_filter:
-		subdomains = [f'{subdomain}/{url_filter}' for subdomain in subdomains]
-
-	if write_filepath:
-		with open(write_filepath, 'w') as f:
-			f.write('\n'.join(subdomains))
-
-	return subdomains
-
-def get_new_added_subdomain(scan_id, domain_id):
-	"""Find domains added during the last scan.
-
-	Args:
-		scan_id (int): startScan.models.ScanHistory ID.
-		domain_id (int): startScan.models.Domain ID.
-
-	Returns:
-		django.models.querysets.QuerySet: query of newly added subdomains.
-	"""
-	scan = (
-		ScanHistory.objects
-		.filter(domain=domain_id)
-		.filter(tasks__overlap=['subdomain_discovery'])
-		.filter(id__lte=scan_id)
-	)
-	if not scan.count() > 1:
-		return
-	last_scan = scan.order_by('-start_scan_date')[1]
-	scanned_host_q1 = (
-		Subdomain.objects
-		.filter(scan_history__id=scan_id)
-		.values('name')
-	)
-	scanned_host_q2 = (
-		Subdomain.objects
-		.filter(scan_history__id=last_scan.id)
-		.values('name')
-	)
-	added_subdomain = scanned_host_q1.difference(scanned_host_q2)
-	return (
-		Subdomain.objects
-		.filter(scan_history=scan_id)
-		.filter(name__in=added_subdomain)
-	)
-
-
-def get_removed_subdomain(scan_id, domain_id):
-	"""Find domains removed during the last scan.
-
-	Args:
-		scan_id (int): startScan.models.ScanHistory ID.
-		domain_id (int): startScan.models.Domain ID.
-
-	Returns:
-		django.models.querysets.QuerySet: query of newly added subdomains.
-	"""
-	scan_history = (
-		ScanHistory.objects
-		.filter(domain=domain_id)
-		.filter(tasks__overlap=['subdomain_discovery'])
-		.filter(id__lte=scan_id)
-	)
-	if not scan_history.count() > 1:
-		return
-	last_scan = scan_history.order_by('-start_scan_date')[1]
-	scanned_host_q1 = (
-		Subdomain.objects
-		.filter(scan_history__id=scan_id)
-		.values('name')
-	)
-	scanned_host_q2 = (
-		Subdomain.objects
-		.filter(scan_history__id=last_scan.id)
-		.values('name')
-	)
-	removed_subdomains = scanned_host_q2.difference(scanned_host_q1)
-	return (
-		Subdomain.objects
-		.filter(scan_history=last_scan)
-		.filter(name__in=removed_subdomains)
-	)
-
-
-def get_interesting_subdomains(scan_history=None, domain_id=None):
-	"""Get Subdomain objects matching InterestingLookupModel conditions.
-
-	Args:
-		scan_history (startScan.models.ScanHistory, optional): Scan history.
-		domain_id (int, optional): Domain id.
-
-	Returns:
-		django.db.Q: QuerySet object.
-	"""
-	lookup_keywords = get_lookup_keywords()
-	lookup_obj = (
-		InterestingLookupModel.objects
-		.filter(custom_type=True)
-		.order_by('-id').first())
-	if not lookup_obj:
-		return Subdomain.objects.none()
-
-	url_lookup = lookup_obj.url_lookup
-	title_lookup = lookup_obj.title_lookup
-	condition_200_http_lookup = lookup_obj.condition_200_http_lookup
-
-	# Filter on domain_id, scan_history_id
-	query = Subdomain.objects
-	if domain_id:
-		query = query.filter(target_domain__id=domain_id)
-	elif scan_history:
-		query = query.filter(scan_history__id=scan_history)
-
-	# Filter on HTTP status code 200
-	if condition_200_http_lookup:
-		query = query.filter(http_status__exact=200)
-
-	# Build subdomain lookup / page title lookup queries
-	url_lookup_query = Q()
-	title_lookup_query = Q()
-	for key in lookup_keywords:
-		if url_lookup:
-			url_lookup_query |= Q(name__icontains=key)
-		if title_lookup:
-			title_lookup_query |= Q(page_title__iregex=f"\\y{key}\\y")
-
-	# Filter on url / title queries
-	url_lookup_query = query.filter(url_lookup_query)
-	title_lookup_query = query.filter(title_lookup_query)
-
-	# Return OR query
-	return url_lookup_query | title_lookup_query
-
-
-#------------------#
-# EndPoint queries #
-#------------------#
-
-def get_http_urls(
-		is_alive=False,
-		is_uncrawled=False,
-		strict=False,
-		ignore_files=False,
-		write_filepath=None,
-		exclude_subdomains=False,
-		get_only_default_urls=False,
-		ctx={}):
-	"""Get HTTP urls from EndPoint objects in DB. Support filtering out on a
-	specific path.
-
-	Args:
-		target_domain (startScan.models.Domain): Target Domain object.
-		scan_history (startScan.models.ScanHistory, optional): ScanHistory object.
-		is_alive (bool): If True, select only alive urls.
-		is_uncrawled (bool): If True, select only urls that have not been crawled.
-		path (str): URL path.
-		write_filepath (str): Write info back to a file.
-		get_only_default_urls (bool):
-
-	Returns:
-		list: List of URLs matching query.
-	"""
-	domain_id = ctx.get('domain_id')
-	scan_id = ctx.get('scan_history_id')
-	subdomain_id = ctx.get('subdomain_id')
-	url_filter = ctx.get('url_filter', '')
-	domain = Domain.objects.filter(pk=domain_id).first()
-	scan = ScanHistory.objects.filter(pk=scan_id).first()
-
-	query = EndPoint.objects
-	if domain:
-		query = query.filter(target_domain=domain)
-	if scan:
-		query = query.filter(scan_history=scan)
-	if subdomain_id:
-		query = query.filter(subdomain__id=subdomain_id)
-	elif exclude_subdomains and domain:
-		query = query.filter(http_url=domain.http_url)
-	if get_only_default_urls:
-		query = query.filter(is_default=True)
-
-	# If is_uncrawled is True, select only endpoints that have not been crawled
-	# yet (no status)
-	if is_uncrawled:
-		query = query.filter(http_status__isnull=True)
-
-	# If a path is passed, select only endpoints that contains it
-	if url_filter and domain:
-		url = f'{domain.name}{url_filter}'
-		if strict:
-			query = query.filter(http_url=url)
-		else:
-			query = query.filter(http_url__contains=url)
-
-	# Select distinct endpoints and order
-	endpoints = query.distinct('http_url').order_by('http_url').all()
-
-	# If is_alive is True, select only endpoints that are alive
-	if is_alive:
-		endpoints = [e for e in endpoints if e.is_alive]
-
-	# Grab only http_url from endpoint objects
-	endpoints = [e.http_url for e in endpoints]
-	if ignore_files: # ignore all files
-		extensions_path = f'{RENGINE_HOME}/fixtures/extensions.txt'
-		with open(extensions_path, 'r') as f:
-			extensions = tuple(f.strip() for f in f.readlines())
-		endpoints = [e for e in endpoints if not urlparse(e).path.endswith(extensions)]
-
-	if not endpoints:
-		logger.error(f'No endpoints were found in query !')
-
-	if write_filepath:
-		with open(write_filepath, 'w') as f:
-			f.write('\n'.join(endpoints))
-
-	return endpoints
-
-def get_interesting_endpoints(scan_history=None, target=None):
-	"""Get EndPoint objects matching InterestingLookupModel conditions.
-
-	Args:
-		scan_history (startScan.models.ScanHistory): Scan history.
-		target (str): Domain id.
-
-	Returns:
-		django.db.Q: QuerySet object.
-	"""
-
-	lookup_keywords = get_lookup_keywords()
-	lookup_obj = InterestingLookupModel.objects.filter(custom_type=True).order_by('-id').first()
-	if not lookup_obj:
-		return EndPoint.objects.none()
-	url_lookup = lookup_obj.url_lookup
-	title_lookup = lookup_obj.title_lookup
-	condition_200_http_lookup = lookup_obj.condition_200_http_lookup
-
-	# Filter on domain_id, scan_history_id
-	query = EndPoint.objects
-	if target:
-		query = query.filter(target_domain__id=target)
-	elif scan_history:
-		query = query.filter(scan_history__id=scan_history)
-
-	# Filter on HTTP status code 200
-	if condition_200_http_lookup:
-		query = query.filter(http_status__exact=200)
-
-	# Build subdomain lookup / page title lookup queries
-	url_lookup_query = Q()
-	title_lookup_query = Q()
-	for key in lookup_keywords:
-		if url_lookup:
-			url_lookup_query |= Q(http_url__icontains=key)
-		if title_lookup:
-			title_lookup_query |= Q(page_title__iregex=f"\\y{key}\\y")
-
-	# Filter on url / title queries
-	url_lookup_query = query.filter(url_lookup_query)
-	title_lookup_query = query.filter(title_lookup_query)
-
-	# Return OR query
-	return url_lookup_query | title_lookup_query
-
-
-#-----------#
-# URL utils #
-#-----------#
-
-def get_subdomain_from_url(url):
-	"""Get subdomain from HTTP URL.
-
-	Args:
-		url (str): HTTP URL.
-
-	Returns:
-		str: Subdomain name.
-	"""
-	# Check if the URL has a scheme. If not, add a temporary one to prevent empty netloc.
-	if "://" not in url:
-		url = "http://" + url
-
-	url_obj = urlparse(url.strip())
-	return url_obj.netloc.split(':')[0]
-
-
-def get_domain_from_subdomain(subdomain):
-	"""Get domain from subdomain.
-
-	Args:
-		subdomain (str): Subdomain name.
-
-	Returns:
-		str: Domain name.
-	"""
-	ext = tldextract.extract(subdomain)
-	return '.'.join(ext[1:3])
-
-
-def sanitize_url(http_url):
-	"""Removes HTTP ports 80 and 443 from HTTP URL because it's ugly.
-
-	Args:
-		http_url (str): Input HTTP URL.
-
-	Returns:
-		str: Stripped HTTP URL.
-	"""
-	# Check if the URL has a scheme. If not, add a temporary one to prevent empty netloc.
-	if "://" not in http_url:
-		http_url = "http://" + http_url
-	url = urlparse(http_url)
-	
-	if url.netloc.endswith(':80'):
-		url = url._replace(netloc=url.netloc.replace(':80', ''))
-	elif url.netloc.endswith(':443'):
-		url = url._replace(scheme=url.scheme.replace('http', 'https'))
-		url = url._replace(netloc=url.netloc.replace(':443', ''))
-	return url.geturl().rstrip('/')
-
-def extract_path_from_url(url):
-	parsed_url = urlparse(url)
-
-	# Reconstruct the URL without scheme and netloc
-	reconstructed_url = parsed_url.path
-
-	if reconstructed_url.startswith('/'):
-		reconstructed_url = reconstructed_url[1:]  # Remove the first slash
-
-	if parsed_url.params:
-		reconstructed_url += ';' + parsed_url.params
-	if parsed_url.query:
-		reconstructed_url += '?' + parsed_url.query
-	if parsed_url.fragment:
-		reconstructed_url += '#' + parsed_url.fragment
-
-	return reconstructed_url
-
-#-------#
-# Utils #
-#-------#
-
-
-def get_random_proxy():
-	"""Get a random proxy from the list of proxies input by user in the UI.
-
-	Returns:
-		str: Proxy name or '' if no proxy defined in db or use_proxy is False.
-	"""
-	if not Proxy.objects.all().exists():
-		return ''
-	proxy = Proxy.objects.first()
-	if not proxy.use_proxy:
-		return ''
-	proxy_name = random.choice(proxy.proxies.splitlines())
-	logger.warning('Using proxy: ' + proxy_name)
-	# os.environ['HTTP_PROXY'] = proxy_name
-	# os.environ['HTTPS_PROXY'] = proxy_name
-	return proxy_name
-
-def remove_ansi_escape_sequences(text):
-	# Regular expression to match ANSI escape sequences
-	ansi_escape_pattern = r'\x1b\[.*?m'
-	
-	# Use re.sub() to replace the ANSI escape sequences with an empty string
-	plain_text = re.sub(ansi_escape_pattern, '', text)
-	return plain_text
-
-
-#--------------------#
-# NOTIFICATION UTILS #
-#--------------------#
-
-def send_telegram_message(message):
-	"""Send Telegram message.
-
-	Args:
-		message (str): Message.
-	"""
-	notif = Notification.objects.first()
-	do_send = (
-		notif and
-		notif.send_to_telegram and
-		notif.telegram_bot_token and
-		notif.telegram_bot_chat_id)
-	if not do_send:
-		return
-	telegram_bot_token = notif.telegram_bot_token
-	telegram_bot_chat_id = notif.telegram_bot_chat_id
-	send_url = f'https://api.telegram.org/bot{telegram_bot_token}/sendMessage?chat_id={telegram_bot_chat_id}&parse_mode=Markdown&text={message}'
-	requests.get(send_url)
-
-
-def send_slack_message(message):
-	"""Send Slack message.
-
-	Args:
-		message (str): Message.
-	"""
-	headers = {'content-type': 'application/json'}
-	message = {'text': message}
-	notif = Notification.objects.first()
-	do_send = (
-		notif and
-		notif.send_to_slack and
-		notif.slack_hook_url)
-	if not do_send:
-		return
-	hook_url = notif.slack_hook_url
-	requests.post(url=hook_url, data=json.dumps(message), headers=headers)
-
-
-def send_discord_message(
-		message,
-		title='',
-		severity=None,
-		url=None,
-		files=None,
-		fields={},
-		fields_append=[]):
-	"""Send Discord message.
-
-	If title and fields are specified, ignore the 'message' and create a Discord
-	embed that can be updated later if specifying the same title (title is the
-	cache key).
-
-	Args:
-		message (str): Message to send. If an embed is used, this is ignored.
-		severity (str, optional): Severity. Colors are picked based on severity.
-		files (list, optional): List of files to attach to message.
-		title (str, optional): Discord embed title.
-		url (str, optional): Discord embed URL.
-		fields (dict, optional): Discord embed fields.
-		fields_append (list, optional): Discord embed field names to update
-			instead of overwrite.
-	"""
-
-	# Check if do send
-	notif = Notification.objects.first()
-	if not (notif and notif.send_to_discord and notif.discord_hook_url):
-		return False
-
-	# If fields and title, use an embed
-	use_discord_embed = fields and title
-	if use_discord_embed:
-		message = '' # no need for message in embeds
-
-	# Check for cached response in cache, using title as key
-	cached_response = DISCORD_WEBHOOKS_CACHE.get(title) if title else None
-	if cached_response:
-		cached_response = pickle.loads(cached_response)
-
-	# Get existing webhook if found in cache
-	cached_webhook = DISCORD_WEBHOOKS_CACHE.get(title + '_webhook') if title else None
-	if cached_webhook:
-		webhook = pickle.loads(cached_webhook)
-		webhook.remove_embeds()
-	else:
-		webhook = DiscordWebhook(
-			url=notif.discord_hook_url,
-			rate_limit_retry=False,
-			content=message)
-
-	# Get existing embed if found in cache
-	embed = None
-	cached_embed = DISCORD_WEBHOOKS_CACHE.get(title + '_embed') if title else None
-	if cached_embed:
-		embed = pickle.loads(cached_embed)
-	elif use_discord_embed:
-		embed = DiscordEmbed(title=title)
-
-	# Set embed fields
-	if embed:
-		if url:
-			embed.set_url(url)
-		if severity:
-			embed.set_color(DISCORD_SEVERITY_COLORS[severity])
-		embed.set_description(message)
-		embed.set_timestamp()
-		existing_fields_dict = {field['name']: field['value'] for field in embed.fields}
-		logger.debug(''.join([f'\n\t{k}: {v}' for k, v in fields.items()]))
-		for name, value in fields.items():
-			if not value: # cannot send empty field values to Discord [error 400]
-				continue
-			value = str(value)
-			new_field = {'name': name, 'value': value, 'inline': False}
-
-			# If field already existed in previous embed, update it.
-			if name in existing_fields_dict.keys():
-				field = [f for f in embed.fields if f['name'] == name][0]
-
-				# Append to existing field value
-				if name in fields_append:
-					existing_val = field['value']
-					existing_val = str(existing_val)
-					if value not in existing_val:
-						value = f'{existing_val}\n{value}'
-
-					if len(value) > 1024: # character limit for embed field
-						value = value[0:1016] + '\n[...]'
-
-				# Update existing embed
-				ix = embed.fields.index(field)
-				embed.fields[ix]['value'] = value
-
-			else:
-				embed.add_embed_field(**new_field)
-
-		webhook.add_embed(embed)
-
-		# Add webhook and embed objects to cache so we can pick them up later
-		DISCORD_WEBHOOKS_CACHE.set(title + '_webhook', pickle.dumps(webhook))
-		DISCORD_WEBHOOKS_CACHE.set(title + '_embed', pickle.dumps(embed))
-
-	# Add files to webhook
-	if files:
-		for (path, name) in files:
-			with open(path, 'r') as f:
-				content = f.read()
-			webhook.add_file(content, name)
-
-	# Edit webhook if it already existed, otherwise send new webhook
-	if cached_response:
-		response = webhook.edit(cached_response)
-	else:
-		response = webhook.execute()
-		if use_discord_embed and response.status_code == 200:
-			DISCORD_WEBHOOKS_CACHE.set(title, pickle.dumps(response))
-
-	# Get status code
-	if response.status_code == 429:
-		errors = json.loads(
-			response.content.decode('utf-8'))
-		wh_sleep = (int(errors['retry_after']) / 1000) + 0.15
-		sleep(wh_sleep)
-		send_discord_message(
-				message,
-				title,
-				severity,
-				url,
-				files,
-				fields,
-				fields_append)
-	elif response.status_code != 200:
-		logger.error(
-			f'Error while sending webhook data to Discord.'
-			f'\n\tHTTP code: {response.status_code}.'
-			f'\n\tDetails: {response.content}')
-
-
-def enrich_notification(message, scan_history_id, subscan_id):
-	"""Add scan id / subscan id to notification message.
-
-	Args:
-		message (str): Original notification message.
-		scan_history_id (int): Scan history id.
-		subscan_id (int): Subscan id.
-
-	Returns:
-		str: Message.
-	"""
-	if scan_history_id is not None:
-		if subscan_id:
-			message = f'`#{scan_history_id}_{subscan_id}`: {message}'
-		else:
-			message = f'`#{scan_history_id}`: {message}'
-	return message
-
-
-def get_scan_title(scan_id, subscan_id=None, task_name=None):
-	return f'Subscan #{subscan_id} summary' if subscan_id else f'Scan #{scan_id} summary'
-
-
-def get_scan_url(scan_id=None, subscan_id=None):
-	if scan_id:
-		return f'https://{DOMAIN_NAME}/scan/detail/{scan_id}'
-	return None
-
-
-def get_scan_fields(engine, scan, subscan=None, status='RUNNING', tasks=[]):
-	scan_obj = subscan if subscan else scan
-	if subscan:
-		tasks_h = f'`{subscan.type}`'
-		host = subscan.subdomain.name
-		scan_obj = subscan
-	else:
-		tasks_h = '• ' + '\n• '.join(f'`{task.name}`' for task in tasks) if tasks else ''
-		host = scan.domain.name
-		scan_obj = scan
-
-	# Find scan elapsed time
-	duration = None
-	if scan_obj and status in ['ABORTED', 'FAILED', 'SUCCESS']:
-		td = scan_obj.stop_scan_date - scan_obj.start_scan_date
-		duration = humanize.naturaldelta(td)
-	elif scan_obj:
-		td = timezone.now() - scan_obj.start_scan_date
-		duration = humanize.naturaldelta(td)
-
-	# Build fields
-	url = get_scan_url(scan.id)
-	fields = {
-		'Status': f'**{status}**',
-		'Engine': engine.engine_name,
-		'Scan ID': f'[#{scan.id}]({url})'
-	}
-
-	if subscan:
-		url = get_scan_url(scan.id, subscan.id)
-		fields['Subscan ID'] = f'[#{subscan.id}]({url})'
-
-	if duration:
-		fields['Duration'] = duration
-
-	fields['Host'] = host
-	if tasks:
-		fields['Tasks'] = tasks_h
-
-	return fields
-
-
-def get_task_title(task_name, scan_id=None, subscan_id=None):
-	if scan_id:
-		prefix = f'#{scan_id}'
-		if subscan_id:
-			prefix += f'-#{subscan_id}'
-		return f'`{prefix}` - `{task_name}`'
-	return f'`{task_name}` [unbound]'
-
-
-def get_task_header_message(name, scan_history_id, subscan_id):
-	msg = f'`{name}` [#{scan_history_id}'
-	if subscan_id:
-		msg += f'_#{subscan_id}]'
-	msg += 'status'
-	return msg
-
-
-def get_task_cache_key(func_name, *args, **kwargs):
-	args_str = '_'.join([str(arg) for arg in args])
-	kwargs_str = '_'.join([f'{k}={v}' for k, v in kwargs.items() if k not in RENGINE_TASK_IGNORE_CACHE_KWARGS])
-	return f'{func_name}__{args_str}__{kwargs_str}'
-
-
-def get_output_file_name(scan_history_id, subscan_id, filename):
-	title = f'#{scan_history_id}'
-	if subscan_id:
-		title += f'-{subscan_id}'
-	title += f'_{filename}'
-	return title
-
-
-def get_traceback_path(task_name, results_dir, scan_history_id=None, subscan_id=None):
-	path = results_dir
-	if scan_history_id:
-		path += f'/#{scan_history_id}'
-		if subscan_id:
-			path += f'-#{subscan_id}'
-	path += f'-{task_name}.txt'
-	return path
-
-
-def fmt_traceback(exc):
-	return '\n'.join(traceback.format_exception(None, exc, exc.__traceback__))
-
-
-#--------------#
-# CLI BUILDERS #
-#--------------#
-
-def get_nmap_cmd(
-		input_file,
-		cmd=None,
-		host=None,
-		ports=None,
-		output_file=None,
-		script=None,
-		script_args=None,
-		max_rate=None,
-		service_detection=True,
-		flags=[]):
-	if not cmd:
-		cmd = 'nmap'
-	cmd += f' -sV' if service_detection else ''
-	cmd += f' -p {ports}' if ports else ''
-	for flag in flags:
-		cmd += flag
-	cmd += f' --script {script}' if script else ''
-	cmd += f' --script-args {script_args}' if script_args else ''
-	cmd += f' --max-rate {max_rate}' if max_rate else ''
-	cmd += f' -oX {output_file}' if output_file else ''
-	if input_file:
-		cmd += f' -iL {input_file}'
-	elif host:
-		cmd += f' {host}'
-	return cmd
-
-# TODO: replace all cmd += ' -{proxy}' if proxy else '' by this function
-# def build_cmd(cmd, options, flags, sep=' '):
-# 	for k, v in options.items():
-# 		if v is None:
-# 			continue
-#		cmd += f' {k}{sep}{v}'
-#	for flag in flags:
-#		if not flag:
-#			continue
-#		cmd += f' --{flag}'
-# 	return cmd
-# build_cmd(cmd, proxy=proxy, option_prefix='-')
-
-
-def xml2json(xml):
-	xmlfile = open(xml)
-	xml_content = xmlfile.read()
-	xmlfile.close()
-	xmljson = json.dumps(xmltodict.parse(xml_content), indent=4, sort_keys=True)
-	jsondata = json.loads(xmljson)
-	return jsondata
-
-
-def reverse_whois(lookup_keyword):
-	domains = []
-	'''
-		This function will use viewdns to fetch reverse whois info
-		Input: lookup keyword like email or registrar name
-		Returns a list of domains as string.
-	'''
-	url = f"https://viewdns.info:443/reversewhois/?q={lookup_keyword}"
-	headers = {
-		"Sec-Ch-Ua": "\" Not A;Brand\";v=\"99\", \"Chromium\";v=\"104\"",
-		"Sec-Ch-Ua-Mobile": "?0",
-		"Sec-Ch-Ua-Platform": "\"Linux\"",
-		"Upgrade-Insecure-Requests": "1",
-		"User-Agent": "Mozilla/5.0 (Windows NT 10.0; Win64; x64) AppleWebKit/537.36 (KHTML, like Gecko) Chrome/104.0.5112.102 Safari/537.36",
-		"Accept": "text/html,application/xhtml+xml,application/xml;q=0.9,image/avif,image/webp,image/apng,*/*;q=0.8,application/signed-exchange;v=b3;q=0.9",
-		"Sec-Fetch-Site": "same-origin",
-		"Sec-Fetch-Mode": "navigate",
-		"Sec-Fetch-User": "?1",
-		"Sec-Fetch-Dest": "document",
-		"Referer": "https://viewdns.info/",
-		"Accept-Encoding": "gzip, deflate",
-		"Accept-Language": "en-GB,en-US;q=0.9,en;q=0.8"
-	}
-	response = requests.get(url, headers=headers)
-	soup = BeautifulSoup(response.content, 'lxml')
-	table = soup.find("table", {"border" : "1"})
-	for row in table or []:
-		dom = row.findAll('td')[0].getText()
-		created_on = row.findAll('td')[1].getText()
-		if dom == 'Domain Name':
-			continue
-		domains.append({'name': dom, 'created_on': created_on})
-	return domains
-
-
-def get_domain_historical_ip_address(domain):
-	ips = []
-	'''
-		This function will use viewdns to fetch historical IP address
-		for a domain
-	'''
-	url = f"https://viewdns.info/iphistory/?domain={domain}"
-	headers = {
-		"Sec-Ch-Ua": "\" Not A;Brand\";v=\"99\", \"Chromium\";v=\"104\"",
-		"Sec-Ch-Ua-Mobile": "?0",
-		"Sec-Ch-Ua-Platform": "\"Linux\"",
-		"Upgrade-Insecure-Requests": "1",
-		"User-Agent": "Mozilla/5.0 (Windows NT 10.0; Win64; x64) AppleWebKit/537.36 (KHTML, like Gecko) Chrome/104.0.5112.102 Safari/537.36",
-		"Accept": "text/html,application/xhtml+xml,application/xml;q=0.9,image/avif,image/webp,image/apng,*/*;q=0.8,application/signed-exchange;v=b3;q=0.9",
-		"Sec-Fetch-Site": "same-origin",
-		"Sec-Fetch-Mode": "navigate",
-		"Sec-Fetch-User": "?1",
-		"Sec-Fetch-Dest": "document",
-		"Referer": "https://viewdns.info/",
-		"Accept-Encoding": "gzip, deflate",
-		"Accept-Language": "en-GB,en-US;q=0.9,en;q=0.8"
-	}
-	response = requests.get(url, headers=headers)
-	soup = BeautifulSoup(response.content, 'lxml')
-	table = soup.find("table", {"border" : "1"})
-	for row in table or []:
-		ip = row.findAll('td')[0].getText()
-		location = row.findAll('td')[1].getText()
-		owner = row.findAll('td')[2].getText()
-		last_seen = row.findAll('td')[2].getText()
-		if ip == 'IP Address':
-			continue
-		ips.append(
-			{
-				'ip': ip,
-				'location': location,
-				'owner': owner,
-				'last_seen': last_seen,
-			}
-		)
-	return ips
-
-
-def get_open_ai_key():
-	openai_key = OpenAiAPIKey.objects.all()
-	return openai_key[0] if openai_key else None
-
-
-def get_netlas_key():
-	netlas_key = NetlasAPIKey.objects.all()
-	return netlas_key[0] if netlas_key else None
-
-
-def extract_between(text, pattern):
-	match = pattern.search(text)
-	if match:
-		return match.group(1).strip()
-	return ""
-
-def parse_custom_header(custom_header):
-    """
-    Parse the custom_header input to ensure it is a dictionary.
-
-    Args:
-        custom_header (dict or str): Dictionary or string containing the custom headers.
-
-    Returns:
-        dict: Parsed dictionary of custom headers.
-    """
-
-    if isinstance(custom_header, str):
-        header_dict = {}
-        headers = custom_header.split(',')
-        for header in headers:
-            parts = header.split(':', 1)
-            if len(parts) == 2:
-                key, value = parts
-                header_dict[key.strip()] = value.strip()
-            else:
-                raise ValueError(f"Invalid header format: '{header}'")
-        return header_dict
-    elif isinstance(custom_header, dict):
-        return custom_header
-    else:
-        raise ValueError("custom_header must be a dictionary or a string")
-
-def generate_header_param(custom_header, tool_name=None):
-    """
-    Generate command-line parameters for a specific tool based on the custom header.
-
-    Args:
-        custom_header (dict or str): Dictionary or string containing the custom headers.
-        tool_name (str, optional): Name of the tool. Defaults to None.
-
-    Returns:
-        str: Command-line parameter for the specified tool.
-    """
-    # Ensure the custom_header is a dictionary
-    custom_header = parse_custom_header(custom_header)
-
-    # Common formats
-    common_headers = [f"{key}: {value}" for key, value in custom_header.items()]
-    semi_colon_headers = ';;'.join(common_headers)
-    colon_headers = [f"{key}:{value}" for key, value in custom_header.items()]
-
-    # Define format mapping for each tool
-    format_mapping = {
-        'common': ' '.join([f' -H "{header}"' for header in common_headers]),
-        'dalfox': ' '.join([f' -H "{header}"' for header in colon_headers]),
-        'hakrawler': f' -h "{semi_colon_headers}"',
-        'gospider': generate_gospider_params(custom_header),
-    }
-
-    # Return the corresponding parameter for the specified tool or default to common_headers format
-    return format_mapping.get(tool_name, format_mapping.get('common'))
-
-def generate_gospider_params(custom_header):
-    """
-    Generate command-line parameters for gospider based on the custom header.
-
-    Args:
-        custom_header (dict): Dictionary containing the custom headers.
-
-    Returns:
-        str: Command-line parameters for gospider.
-    """
-    params = []
-    for key, value in custom_header.items():
-        if key.lower() == 'user-agent':
-            params.append(f' -u "{value}"')
-        elif key.lower() == 'cookie':
-            params.append(f' --cookie "{value}"')
-        else:
-            params.append(f' -H "{key}:{value}"')
-    return ' '.join(params)
-
-<<<<<<< HEAD
-def extract_columns(row, columns):
-    """
-    Extract specific columns from a row based on column indices.
-    
-    Args:
-        row (list): The CSV row as a list of values.
-        columns (list): List of column indices to extract.
-    
-    Returns:
-        list: Extracted values from the specified columns.
-    """
-    return [row[i] for i in columns]
-
-=======
-def is_iterable(variable):
-    try:
-        iter(variable)
-        return True
-    except TypeError:
-        return False
->>>>>>> f7815835
+import json
+import os
+import pickle
+import random
+import shutil
+import traceback
+from time import sleep
+
+import humanize
+import redis
+import requests
+import tldextract
+import xmltodict
+
+from bs4 import BeautifulSoup
+from urllib.parse import urlparse
+from celery.utils.log import get_task_logger
+from discord_webhook import DiscordEmbed, DiscordWebhook
+from django.db.models import Q
+
+from reNgine.common_serializers import *
+from reNgine.definitions import *
+from reNgine.settings import *
+from scanEngine.models import *
+from dashboard.models import *
+from startScan.models import *
+from targetApp.models import *
+
+
+logger = get_task_logger(__name__)
+DISCORD_WEBHOOKS_CACHE = redis.Redis.from_url(CELERY_BROKER_URL)
+
+#------------------#
+# EngineType utils #
+#------------------#
+def dump_custom_scan_engines(results_dir):
+    """Dump custom scan engines to YAML files.
+
+    Args:
+        results_dir (str): Results directory (will be created if non-existent).
+    """
+    custom_engines = EngineType.objects.filter(default_engine=False)
+    if not os.path.exists(results_dir):
+        os.makedirs(results_dir, exist_ok=True)
+    for engine in custom_engines:
+        with open(os.path.join(results_dir, f"{engine.engine_name}.yaml"), 'w') as f:
+            f.write(engine.yaml_configuration)
+
+def load_custom_scan_engines(results_dir):
+    """Load custom scan engines from YAML files. The filename without .yaml will
+    be used as the engine name.
+
+    Args:
+        results_dir (str): Results directory containing engines configs.
+    """
+    config_paths = [
+        f for f in os.listdir(results_dir)
+        if os.path.isfile(os.path.join(results_dir, f)) and f.endswith('.yaml')
+    ]
+    for path in config_paths:
+        engine_name = os.path.splitext(os.path.basename(path))[0]
+        full_path = os.path.join(results_dir, path)
+        with open(full_path, 'r') as f:
+            yaml_configuration = f.read()
+
+        engine, _ = EngineType.objects.get_or_create(engine_name=engine_name)
+        engine.yaml_configuration = yaml_configuration
+        engine.save()
+
+
+#--------------------------------#
+# InterestingLookupModel queries #
+#--------------------------------#
+def get_lookup_keywords():
+	"""Get lookup keywords from InterestingLookupModel.
+
+	Returns:
+		list: Lookup keywords.
+	"""
+	lookup_model = InterestingLookupModel.objects.first()
+	lookup_obj = InterestingLookupModel.objects.filter(custom_type=True).order_by('-id').first()
+	custom_lookup_keywords = []
+	default_lookup_keywords = []
+	if lookup_model:
+		default_lookup_keywords = [
+			key.strip()
+			for key in lookup_model.keywords.split(',')]
+	if lookup_obj:
+		custom_lookup_keywords = [
+			key.strip()
+			for key in lookup_obj.keywords.split(',')
+		]
+	lookup_keywords = default_lookup_keywords + custom_lookup_keywords
+	lookup_keywords = list(filter(None, lookup_keywords)) # remove empty strings from list
+	return lookup_keywords
+
+
+#-------------------#
+# SubDomain queries #
+#-------------------#
+
+def get_subdomains(write_filepath=None, exclude_subdomains=False, ctx={}):
+	"""Get Subdomain objects from DB.
+
+	Args:
+		target_domain (startScan.models.Domain): Target Domain object.
+		scan_history (startScan.models.ScanHistory, optional): ScanHistory object.
+		write_filepath (str): Write info back to a file.
+		subdomain_id (int): Subdomain id.
+		exclude_subdomains (bool): Exclude subdomains, only return subdomain matching domain.
+		path (str): Add URL path to subdomain.
+
+	Returns:
+		list: List of subdomains matching query.
+	"""
+	domain_id = ctx.get('domain_id')
+	scan_id = ctx.get('scan_history_id')
+	subdomain_id = ctx.get('subdomain_id')
+	exclude_subdomains = ctx.get('exclude_subdomains', False)
+	url_filter = ctx.get('url_filter', '')
+	domain = Domain.objects.filter(pk=domain_id).first()
+	scan = ScanHistory.objects.filter(pk=scan_id).first()
+
+	query = Subdomain.objects
+	if domain:
+		query = query.filter(target_domain=domain)
+	if scan:
+		query = query.filter(scan_history=scan)
+	if subdomain_id:
+		query = query.filter(pk=subdomain_id)
+	elif domain and exclude_subdomains:
+		query = query.filter(name=domain.name)
+	subdomain_query = query.distinct('name').order_by('name')
+	subdomains = [
+		subdomain.name
+		for subdomain in subdomain_query.all()
+		if subdomain.name
+	]
+	if not subdomains:
+		logger.error('No subdomains were found in query !')
+
+	if url_filter:
+		subdomains = [f'{subdomain}/{url_filter}' for subdomain in subdomains]
+
+	if write_filepath:
+		with open(write_filepath, 'w') as f:
+			f.write('\n'.join(subdomains))
+
+	return subdomains
+
+def get_new_added_subdomain(scan_id, domain_id):
+	"""Find domains added during the last scan.
+
+	Args:
+		scan_id (int): startScan.models.ScanHistory ID.
+		domain_id (int): startScan.models.Domain ID.
+
+	Returns:
+		django.models.querysets.QuerySet: query of newly added subdomains.
+	"""
+	scan = (
+		ScanHistory.objects
+		.filter(domain=domain_id)
+		.filter(tasks__overlap=['subdomain_discovery'])
+		.filter(id__lte=scan_id)
+	)
+	if not scan.count() > 1:
+		return
+	last_scan = scan.order_by('-start_scan_date')[1]
+	scanned_host_q1 = (
+		Subdomain.objects
+		.filter(scan_history__id=scan_id)
+		.values('name')
+	)
+	scanned_host_q2 = (
+		Subdomain.objects
+		.filter(scan_history__id=last_scan.id)
+		.values('name')
+	)
+	added_subdomain = scanned_host_q1.difference(scanned_host_q2)
+	return (
+		Subdomain.objects
+		.filter(scan_history=scan_id)
+		.filter(name__in=added_subdomain)
+	)
+
+
+def get_removed_subdomain(scan_id, domain_id):
+	"""Find domains removed during the last scan.
+
+	Args:
+		scan_id (int): startScan.models.ScanHistory ID.
+		domain_id (int): startScan.models.Domain ID.
+
+	Returns:
+		django.models.querysets.QuerySet: query of newly added subdomains.
+	"""
+	scan_history = (
+		ScanHistory.objects
+		.filter(domain=domain_id)
+		.filter(tasks__overlap=['subdomain_discovery'])
+		.filter(id__lte=scan_id)
+	)
+	if not scan_history.count() > 1:
+		return
+	last_scan = scan_history.order_by('-start_scan_date')[1]
+	scanned_host_q1 = (
+		Subdomain.objects
+		.filter(scan_history__id=scan_id)
+		.values('name')
+	)
+	scanned_host_q2 = (
+		Subdomain.objects
+		.filter(scan_history__id=last_scan.id)
+		.values('name')
+	)
+	removed_subdomains = scanned_host_q2.difference(scanned_host_q1)
+	return (
+		Subdomain.objects
+		.filter(scan_history=last_scan)
+		.filter(name__in=removed_subdomains)
+	)
+
+
+def get_interesting_subdomains(scan_history=None, domain_id=None):
+	"""Get Subdomain objects matching InterestingLookupModel conditions.
+
+	Args:
+		scan_history (startScan.models.ScanHistory, optional): Scan history.
+		domain_id (int, optional): Domain id.
+
+	Returns:
+		django.db.Q: QuerySet object.
+	"""
+	lookup_keywords = get_lookup_keywords()
+	lookup_obj = (
+		InterestingLookupModel.objects
+		.filter(custom_type=True)
+		.order_by('-id').first())
+	if not lookup_obj:
+		return Subdomain.objects.none()
+
+	url_lookup = lookup_obj.url_lookup
+	title_lookup = lookup_obj.title_lookup
+	condition_200_http_lookup = lookup_obj.condition_200_http_lookup
+
+	# Filter on domain_id, scan_history_id
+	query = Subdomain.objects
+	if domain_id:
+		query = query.filter(target_domain__id=domain_id)
+	elif scan_history:
+		query = query.filter(scan_history__id=scan_history)
+
+	# Filter on HTTP status code 200
+	if condition_200_http_lookup:
+		query = query.filter(http_status__exact=200)
+
+	# Build subdomain lookup / page title lookup queries
+	url_lookup_query = Q()
+	title_lookup_query = Q()
+	for key in lookup_keywords:
+		if url_lookup:
+			url_lookup_query |= Q(name__icontains=key)
+		if title_lookup:
+			title_lookup_query |= Q(page_title__iregex=f"\\y{key}\\y")
+
+	# Filter on url / title queries
+	url_lookup_query = query.filter(url_lookup_query)
+	title_lookup_query = query.filter(title_lookup_query)
+
+	# Return OR query
+	return url_lookup_query | title_lookup_query
+
+
+#------------------#
+# EndPoint queries #
+#------------------#
+
+def get_http_urls(
+		is_alive=False,
+		is_uncrawled=False,
+		strict=False,
+		ignore_files=False,
+		write_filepath=None,
+		exclude_subdomains=False,
+		get_only_default_urls=False,
+		ctx={}):
+	"""Get HTTP urls from EndPoint objects in DB. Support filtering out on a
+	specific path.
+
+	Args:
+		target_domain (startScan.models.Domain): Target Domain object.
+		scan_history (startScan.models.ScanHistory, optional): ScanHistory object.
+		is_alive (bool): If True, select only alive urls.
+		is_uncrawled (bool): If True, select only urls that have not been crawled.
+		path (str): URL path.
+		write_filepath (str): Write info back to a file.
+		get_only_default_urls (bool):
+
+	Returns:
+		list: List of URLs matching query.
+	"""
+	domain_id = ctx.get('domain_id')
+	scan_id = ctx.get('scan_history_id')
+	subdomain_id = ctx.get('subdomain_id')
+	url_filter = ctx.get('url_filter', '')
+	domain = Domain.objects.filter(pk=domain_id).first()
+	scan = ScanHistory.objects.filter(pk=scan_id).first()
+
+	query = EndPoint.objects
+	if domain:
+		query = query.filter(target_domain=domain)
+	if scan:
+		query = query.filter(scan_history=scan)
+	if subdomain_id:
+		query = query.filter(subdomain__id=subdomain_id)
+	elif exclude_subdomains and domain:
+		query = query.filter(http_url=domain.http_url)
+	if get_only_default_urls:
+		query = query.filter(is_default=True)
+
+	# If is_uncrawled is True, select only endpoints that have not been crawled
+	# yet (no status)
+	if is_uncrawled:
+		query = query.filter(http_status__isnull=True)
+
+	# If a path is passed, select only endpoints that contains it
+	if url_filter and domain:
+		url = f'{domain.name}{url_filter}'
+		if strict:
+			query = query.filter(http_url=url)
+		else:
+			query = query.filter(http_url__contains=url)
+
+	# Select distinct endpoints and order
+	endpoints = query.distinct('http_url').order_by('http_url').all()
+
+	# If is_alive is True, select only endpoints that are alive
+	if is_alive:
+		endpoints = [e for e in endpoints if e.is_alive]
+
+	# Grab only http_url from endpoint objects
+	endpoints = [e.http_url for e in endpoints]
+	if ignore_files: # ignore all files
+		extensions_path = f'{RENGINE_HOME}/fixtures/extensions.txt'
+		with open(extensions_path, 'r') as f:
+			extensions = tuple(f.strip() for f in f.readlines())
+		endpoints = [e for e in endpoints if not urlparse(e).path.endswith(extensions)]
+
+	if not endpoints:
+		logger.error(f'No endpoints were found in query !')
+
+	if write_filepath:
+		with open(write_filepath, 'w') as f:
+			f.write('\n'.join(endpoints))
+
+	return endpoints
+
+def get_interesting_endpoints(scan_history=None, target=None):
+	"""Get EndPoint objects matching InterestingLookupModel conditions.
+
+	Args:
+		scan_history (startScan.models.ScanHistory): Scan history.
+		target (str): Domain id.
+
+	Returns:
+		django.db.Q: QuerySet object.
+	"""
+
+	lookup_keywords = get_lookup_keywords()
+	lookup_obj = InterestingLookupModel.objects.filter(custom_type=True).order_by('-id').first()
+	if not lookup_obj:
+		return EndPoint.objects.none()
+	url_lookup = lookup_obj.url_lookup
+	title_lookup = lookup_obj.title_lookup
+	condition_200_http_lookup = lookup_obj.condition_200_http_lookup
+
+	# Filter on domain_id, scan_history_id
+	query = EndPoint.objects
+	if target:
+		query = query.filter(target_domain__id=target)
+	elif scan_history:
+		query = query.filter(scan_history__id=scan_history)
+
+	# Filter on HTTP status code 200
+	if condition_200_http_lookup:
+		query = query.filter(http_status__exact=200)
+
+	# Build subdomain lookup / page title lookup queries
+	url_lookup_query = Q()
+	title_lookup_query = Q()
+	for key in lookup_keywords:
+		if url_lookup:
+			url_lookup_query |= Q(http_url__icontains=key)
+		if title_lookup:
+			title_lookup_query |= Q(page_title__iregex=f"\\y{key}\\y")
+
+	# Filter on url / title queries
+	url_lookup_query = query.filter(url_lookup_query)
+	title_lookup_query = query.filter(title_lookup_query)
+
+	# Return OR query
+	return url_lookup_query | title_lookup_query
+
+
+#-----------#
+# URL utils #
+#-----------#
+
+def get_subdomain_from_url(url):
+	"""Get subdomain from HTTP URL.
+
+	Args:
+		url (str): HTTP URL.
+
+	Returns:
+		str: Subdomain name.
+	"""
+	# Check if the URL has a scheme. If not, add a temporary one to prevent empty netloc.
+	if "://" not in url:
+		url = "http://" + url
+
+	url_obj = urlparse(url.strip())
+	return url_obj.netloc.split(':')[0]
+
+
+def get_domain_from_subdomain(subdomain):
+	"""Get domain from subdomain.
+
+	Args:
+		subdomain (str): Subdomain name.
+
+	Returns:
+		str: Domain name.
+	"""
+	ext = tldextract.extract(subdomain)
+	return '.'.join(ext[1:3])
+
+
+def sanitize_url(http_url):
+	"""Removes HTTP ports 80 and 443 from HTTP URL because it's ugly.
+
+	Args:
+		http_url (str): Input HTTP URL.
+
+	Returns:
+		str: Stripped HTTP URL.
+	"""
+	# Check if the URL has a scheme. If not, add a temporary one to prevent empty netloc.
+	if "://" not in http_url:
+		http_url = "http://" + http_url
+	url = urlparse(http_url)
+	
+	if url.netloc.endswith(':80'):
+		url = url._replace(netloc=url.netloc.replace(':80', ''))
+	elif url.netloc.endswith(':443'):
+		url = url._replace(scheme=url.scheme.replace('http', 'https'))
+		url = url._replace(netloc=url.netloc.replace(':443', ''))
+	return url.geturl().rstrip('/')
+
+def extract_path_from_url(url):
+	parsed_url = urlparse(url)
+
+	# Reconstruct the URL without scheme and netloc
+	reconstructed_url = parsed_url.path
+
+	if reconstructed_url.startswith('/'):
+		reconstructed_url = reconstructed_url[1:]  # Remove the first slash
+
+	if parsed_url.params:
+		reconstructed_url += ';' + parsed_url.params
+	if parsed_url.query:
+		reconstructed_url += '?' + parsed_url.query
+	if parsed_url.fragment:
+		reconstructed_url += '#' + parsed_url.fragment
+
+	return reconstructed_url
+
+#-------#
+# Utils #
+#-------#
+
+
+def get_random_proxy():
+	"""Get a random proxy from the list of proxies input by user in the UI.
+
+	Returns:
+		str: Proxy name or '' if no proxy defined in db or use_proxy is False.
+	"""
+	if not Proxy.objects.all().exists():
+		return ''
+	proxy = Proxy.objects.first()
+	if not proxy.use_proxy:
+		return ''
+	proxy_name = random.choice(proxy.proxies.splitlines())
+	logger.warning('Using proxy: ' + proxy_name)
+	# os.environ['HTTP_PROXY'] = proxy_name
+	# os.environ['HTTPS_PROXY'] = proxy_name
+	return proxy_name
+
+def remove_ansi_escape_sequences(text):
+	# Regular expression to match ANSI escape sequences
+	ansi_escape_pattern = r'\x1b\[.*?m'
+	
+	# Use re.sub() to replace the ANSI escape sequences with an empty string
+	plain_text = re.sub(ansi_escape_pattern, '', text)
+	return plain_text
+
+
+#--------------------#
+# NOTIFICATION UTILS #
+#--------------------#
+
+def send_telegram_message(message):
+	"""Send Telegram message.
+
+	Args:
+		message (str): Message.
+	"""
+	notif = Notification.objects.first()
+	do_send = (
+		notif and
+		notif.send_to_telegram and
+		notif.telegram_bot_token and
+		notif.telegram_bot_chat_id)
+	if not do_send:
+		return
+	telegram_bot_token = notif.telegram_bot_token
+	telegram_bot_chat_id = notif.telegram_bot_chat_id
+	send_url = f'https://api.telegram.org/bot{telegram_bot_token}/sendMessage?chat_id={telegram_bot_chat_id}&parse_mode=Markdown&text={message}'
+	requests.get(send_url)
+
+
+def send_slack_message(message):
+	"""Send Slack message.
+
+	Args:
+		message (str): Message.
+	"""
+	headers = {'content-type': 'application/json'}
+	message = {'text': message}
+	notif = Notification.objects.first()
+	do_send = (
+		notif and
+		notif.send_to_slack and
+		notif.slack_hook_url)
+	if not do_send:
+		return
+	hook_url = notif.slack_hook_url
+	requests.post(url=hook_url, data=json.dumps(message), headers=headers)
+
+
+def send_discord_message(
+		message,
+		title='',
+		severity=None,
+		url=None,
+		files=None,
+		fields={},
+		fields_append=[]):
+	"""Send Discord message.
+
+	If title and fields are specified, ignore the 'message' and create a Discord
+	embed that can be updated later if specifying the same title (title is the
+	cache key).
+
+	Args:
+		message (str): Message to send. If an embed is used, this is ignored.
+		severity (str, optional): Severity. Colors are picked based on severity.
+		files (list, optional): List of files to attach to message.
+		title (str, optional): Discord embed title.
+		url (str, optional): Discord embed URL.
+		fields (dict, optional): Discord embed fields.
+		fields_append (list, optional): Discord embed field names to update
+			instead of overwrite.
+	"""
+
+	# Check if do send
+	notif = Notification.objects.first()
+	if not (notif and notif.send_to_discord and notif.discord_hook_url):
+		return False
+
+	# If fields and title, use an embed
+	use_discord_embed = fields and title
+	if use_discord_embed:
+		message = '' # no need for message in embeds
+
+	# Check for cached response in cache, using title as key
+	cached_response = DISCORD_WEBHOOKS_CACHE.get(title) if title else None
+	if cached_response:
+		cached_response = pickle.loads(cached_response)
+
+	# Get existing webhook if found in cache
+	cached_webhook = DISCORD_WEBHOOKS_CACHE.get(title + '_webhook') if title else None
+	if cached_webhook:
+		webhook = pickle.loads(cached_webhook)
+		webhook.remove_embeds()
+	else:
+		webhook = DiscordWebhook(
+			url=notif.discord_hook_url,
+			rate_limit_retry=False,
+			content=message)
+
+	# Get existing embed if found in cache
+	embed = None
+	cached_embed = DISCORD_WEBHOOKS_CACHE.get(title + '_embed') if title else None
+	if cached_embed:
+		embed = pickle.loads(cached_embed)
+	elif use_discord_embed:
+		embed = DiscordEmbed(title=title)
+
+	# Set embed fields
+	if embed:
+		if url:
+			embed.set_url(url)
+		if severity:
+			embed.set_color(DISCORD_SEVERITY_COLORS[severity])
+		embed.set_description(message)
+		embed.set_timestamp()
+		existing_fields_dict = {field['name']: field['value'] for field in embed.fields}
+		logger.debug(''.join([f'\n\t{k}: {v}' for k, v in fields.items()]))
+		for name, value in fields.items():
+			if not value: # cannot send empty field values to Discord [error 400]
+				continue
+			value = str(value)
+			new_field = {'name': name, 'value': value, 'inline': False}
+
+			# If field already existed in previous embed, update it.
+			if name in existing_fields_dict.keys():
+				field = [f for f in embed.fields if f['name'] == name][0]
+
+				# Append to existing field value
+				if name in fields_append:
+					existing_val = field['value']
+					existing_val = str(existing_val)
+					if value not in existing_val:
+						value = f'{existing_val}\n{value}'
+
+					if len(value) > 1024: # character limit for embed field
+						value = value[0:1016] + '\n[...]'
+
+				# Update existing embed
+				ix = embed.fields.index(field)
+				embed.fields[ix]['value'] = value
+
+			else:
+				embed.add_embed_field(**new_field)
+
+		webhook.add_embed(embed)
+
+		# Add webhook and embed objects to cache so we can pick them up later
+		DISCORD_WEBHOOKS_CACHE.set(title + '_webhook', pickle.dumps(webhook))
+		DISCORD_WEBHOOKS_CACHE.set(title + '_embed', pickle.dumps(embed))
+
+	# Add files to webhook
+	if files:
+		for (path, name) in files:
+			with open(path, 'r') as f:
+				content = f.read()
+			webhook.add_file(content, name)
+
+	# Edit webhook if it already existed, otherwise send new webhook
+	if cached_response:
+		response = webhook.edit(cached_response)
+	else:
+		response = webhook.execute()
+		if use_discord_embed and response.status_code == 200:
+			DISCORD_WEBHOOKS_CACHE.set(title, pickle.dumps(response))
+
+	# Get status code
+	if response.status_code == 429:
+		errors = json.loads(
+			response.content.decode('utf-8'))
+		wh_sleep = (int(errors['retry_after']) / 1000) + 0.15
+		sleep(wh_sleep)
+		send_discord_message(
+				message,
+				title,
+				severity,
+				url,
+				files,
+				fields,
+				fields_append)
+	elif response.status_code != 200:
+		logger.error(
+			f'Error while sending webhook data to Discord.'
+			f'\n\tHTTP code: {response.status_code}.'
+			f'\n\tDetails: {response.content}')
+
+
+def enrich_notification(message, scan_history_id, subscan_id):
+	"""Add scan id / subscan id to notification message.
+
+	Args:
+		message (str): Original notification message.
+		scan_history_id (int): Scan history id.
+		subscan_id (int): Subscan id.
+
+	Returns:
+		str: Message.
+	"""
+	if scan_history_id is not None:
+		if subscan_id:
+			message = f'`#{scan_history_id}_{subscan_id}`: {message}'
+		else:
+			message = f'`#{scan_history_id}`: {message}'
+	return message
+
+
+def get_scan_title(scan_id, subscan_id=None, task_name=None):
+	return f'Subscan #{subscan_id} summary' if subscan_id else f'Scan #{scan_id} summary'
+
+
+def get_scan_url(scan_id=None, subscan_id=None):
+	if scan_id:
+		return f'https://{DOMAIN_NAME}/scan/detail/{scan_id}'
+	return None
+
+
+def get_scan_fields(engine, scan, subscan=None, status='RUNNING', tasks=[]):
+	scan_obj = subscan if subscan else scan
+	if subscan:
+		tasks_h = f'`{subscan.type}`'
+		host = subscan.subdomain.name
+		scan_obj = subscan
+	else:
+		tasks_h = '• ' + '\n• '.join(f'`{task.name}`' for task in tasks) if tasks else ''
+		host = scan.domain.name
+		scan_obj = scan
+
+	# Find scan elapsed time
+	duration = None
+	if scan_obj and status in ['ABORTED', 'FAILED', 'SUCCESS']:
+		td = scan_obj.stop_scan_date - scan_obj.start_scan_date
+		duration = humanize.naturaldelta(td)
+	elif scan_obj:
+		td = timezone.now() - scan_obj.start_scan_date
+		duration = humanize.naturaldelta(td)
+
+	# Build fields
+	url = get_scan_url(scan.id)
+	fields = {
+		'Status': f'**{status}**',
+		'Engine': engine.engine_name,
+		'Scan ID': f'[#{scan.id}]({url})'
+	}
+
+	if subscan:
+		url = get_scan_url(scan.id, subscan.id)
+		fields['Subscan ID'] = f'[#{subscan.id}]({url})'
+
+	if duration:
+		fields['Duration'] = duration
+
+	fields['Host'] = host
+	if tasks:
+		fields['Tasks'] = tasks_h
+
+	return fields
+
+
+def get_task_title(task_name, scan_id=None, subscan_id=None):
+	if scan_id:
+		prefix = f'#{scan_id}'
+		if subscan_id:
+			prefix += f'-#{subscan_id}'
+		return f'`{prefix}` - `{task_name}`'
+	return f'`{task_name}` [unbound]'
+
+
+def get_task_header_message(name, scan_history_id, subscan_id):
+	msg = f'`{name}` [#{scan_history_id}'
+	if subscan_id:
+		msg += f'_#{subscan_id}]'
+	msg += 'status'
+	return msg
+
+
+def get_task_cache_key(func_name, *args, **kwargs):
+	args_str = '_'.join([str(arg) for arg in args])
+	kwargs_str = '_'.join([f'{k}={v}' for k, v in kwargs.items() if k not in RENGINE_TASK_IGNORE_CACHE_KWARGS])
+	return f'{func_name}__{args_str}__{kwargs_str}'
+
+
+def get_output_file_name(scan_history_id, subscan_id, filename):
+	title = f'#{scan_history_id}'
+	if subscan_id:
+		title += f'-{subscan_id}'
+	title += f'_{filename}'
+	return title
+
+
+def get_traceback_path(task_name, results_dir, scan_history_id=None, subscan_id=None):
+	path = results_dir
+	if scan_history_id:
+		path += f'/#{scan_history_id}'
+		if subscan_id:
+			path += f'-#{subscan_id}'
+	path += f'-{task_name}.txt'
+	return path
+
+
+def fmt_traceback(exc):
+	return '\n'.join(traceback.format_exception(None, exc, exc.__traceback__))
+
+
+#--------------#
+# CLI BUILDERS #
+#--------------#
+
+def get_nmap_cmd(
+		input_file,
+		cmd=None,
+		host=None,
+		ports=None,
+		output_file=None,
+		script=None,
+		script_args=None,
+		max_rate=None,
+		service_detection=True,
+		flags=[]):
+	if not cmd:
+		cmd = 'nmap'
+	cmd += f' -sV' if service_detection else ''
+	cmd += f' -p {ports}' if ports else ''
+	for flag in flags:
+		cmd += flag
+	cmd += f' --script {script}' if script else ''
+	cmd += f' --script-args {script_args}' if script_args else ''
+	cmd += f' --max-rate {max_rate}' if max_rate else ''
+	cmd += f' -oX {output_file}' if output_file else ''
+	if input_file:
+		cmd += f' -iL {input_file}'
+	elif host:
+		cmd += f' {host}'
+	return cmd
+
+# TODO: replace all cmd += ' -{proxy}' if proxy else '' by this function
+# def build_cmd(cmd, options, flags, sep=' '):
+# 	for k, v in options.items():
+# 		if v is None:
+# 			continue
+#		cmd += f' {k}{sep}{v}'
+#	for flag in flags:
+#		if not flag:
+#			continue
+#		cmd += f' --{flag}'
+# 	return cmd
+# build_cmd(cmd, proxy=proxy, option_prefix='-')
+
+
+def xml2json(xml):
+	xmlfile = open(xml)
+	xml_content = xmlfile.read()
+	xmlfile.close()
+	xmljson = json.dumps(xmltodict.parse(xml_content), indent=4, sort_keys=True)
+	jsondata = json.loads(xmljson)
+	return jsondata
+
+
+def reverse_whois(lookup_keyword):
+	domains = []
+	'''
+		This function will use viewdns to fetch reverse whois info
+		Input: lookup keyword like email or registrar name
+		Returns a list of domains as string.
+	'''
+	url = f"https://viewdns.info:443/reversewhois/?q={lookup_keyword}"
+	headers = {
+		"Sec-Ch-Ua": "\" Not A;Brand\";v=\"99\", \"Chromium\";v=\"104\"",
+		"Sec-Ch-Ua-Mobile": "?0",
+		"Sec-Ch-Ua-Platform": "\"Linux\"",
+		"Upgrade-Insecure-Requests": "1",
+		"User-Agent": "Mozilla/5.0 (Windows NT 10.0; Win64; x64) AppleWebKit/537.36 (KHTML, like Gecko) Chrome/104.0.5112.102 Safari/537.36",
+		"Accept": "text/html,application/xhtml+xml,application/xml;q=0.9,image/avif,image/webp,image/apng,*/*;q=0.8,application/signed-exchange;v=b3;q=0.9",
+		"Sec-Fetch-Site": "same-origin",
+		"Sec-Fetch-Mode": "navigate",
+		"Sec-Fetch-User": "?1",
+		"Sec-Fetch-Dest": "document",
+		"Referer": "https://viewdns.info/",
+		"Accept-Encoding": "gzip, deflate",
+		"Accept-Language": "en-GB,en-US;q=0.9,en;q=0.8"
+	}
+	response = requests.get(url, headers=headers)
+	soup = BeautifulSoup(response.content, 'lxml')
+	table = soup.find("table", {"border" : "1"})
+	for row in table or []:
+		dom = row.findAll('td')[0].getText()
+		created_on = row.findAll('td')[1].getText()
+		if dom == 'Domain Name':
+			continue
+		domains.append({'name': dom, 'created_on': created_on})
+	return domains
+
+
+def get_domain_historical_ip_address(domain):
+	ips = []
+	'''
+		This function will use viewdns to fetch historical IP address
+		for a domain
+	'''
+	url = f"https://viewdns.info/iphistory/?domain={domain}"
+	headers = {
+		"Sec-Ch-Ua": "\" Not A;Brand\";v=\"99\", \"Chromium\";v=\"104\"",
+		"Sec-Ch-Ua-Mobile": "?0",
+		"Sec-Ch-Ua-Platform": "\"Linux\"",
+		"Upgrade-Insecure-Requests": "1",
+		"User-Agent": "Mozilla/5.0 (Windows NT 10.0; Win64; x64) AppleWebKit/537.36 (KHTML, like Gecko) Chrome/104.0.5112.102 Safari/537.36",
+		"Accept": "text/html,application/xhtml+xml,application/xml;q=0.9,image/avif,image/webp,image/apng,*/*;q=0.8,application/signed-exchange;v=b3;q=0.9",
+		"Sec-Fetch-Site": "same-origin",
+		"Sec-Fetch-Mode": "navigate",
+		"Sec-Fetch-User": "?1",
+		"Sec-Fetch-Dest": "document",
+		"Referer": "https://viewdns.info/",
+		"Accept-Encoding": "gzip, deflate",
+		"Accept-Language": "en-GB,en-US;q=0.9,en;q=0.8"
+	}
+	response = requests.get(url, headers=headers)
+	soup = BeautifulSoup(response.content, 'lxml')
+	table = soup.find("table", {"border" : "1"})
+	for row in table or []:
+		ip = row.findAll('td')[0].getText()
+		location = row.findAll('td')[1].getText()
+		owner = row.findAll('td')[2].getText()
+		last_seen = row.findAll('td')[2].getText()
+		if ip == 'IP Address':
+			continue
+		ips.append(
+			{
+				'ip': ip,
+				'location': location,
+				'owner': owner,
+				'last_seen': last_seen,
+			}
+		)
+	return ips
+
+
+def get_open_ai_key():
+	openai_key = OpenAiAPIKey.objects.all()
+	return openai_key[0] if openai_key else None
+
+
+def get_netlas_key():
+	netlas_key = NetlasAPIKey.objects.all()
+	return netlas_key[0] if netlas_key else None
+
+
+def extract_between(text, pattern):
+	match = pattern.search(text)
+	if match:
+		return match.group(1).strip()
+	return ""
+
+def parse_custom_header(custom_header):
+    """
+    Parse the custom_header input to ensure it is a dictionary.
+
+    Args:
+        custom_header (dict or str): Dictionary or string containing the custom headers.
+
+    Returns:
+        dict: Parsed dictionary of custom headers.
+    """
+
+    if isinstance(custom_header, str):
+        header_dict = {}
+        headers = custom_header.split(',')
+        for header in headers:
+            parts = header.split(':', 1)
+            if len(parts) == 2:
+                key, value = parts
+                header_dict[key.strip()] = value.strip()
+            else:
+                raise ValueError(f"Invalid header format: '{header}'")
+        return header_dict
+    elif isinstance(custom_header, dict):
+        return custom_header
+    else:
+        raise ValueError("custom_header must be a dictionary or a string")
+
+def generate_header_param(custom_header, tool_name=None):
+    """
+    Generate command-line parameters for a specific tool based on the custom header.
+
+    Args:
+        custom_header (dict or str): Dictionary or string containing the custom headers.
+        tool_name (str, optional): Name of the tool. Defaults to None.
+
+    Returns:
+        str: Command-line parameter for the specified tool.
+    """
+    # Ensure the custom_header is a dictionary
+    custom_header = parse_custom_header(custom_header)
+
+    # Common formats
+    common_headers = [f"{key}: {value}" for key, value in custom_header.items()]
+    semi_colon_headers = ';;'.join(common_headers)
+    colon_headers = [f"{key}:{value}" for key, value in custom_header.items()]
+
+    # Define format mapping for each tool
+    format_mapping = {
+        'common': ' '.join([f' -H "{header}"' for header in common_headers]),
+        'dalfox': ' '.join([f' -H "{header}"' for header in colon_headers]),
+        'hakrawler': f' -h "{semi_colon_headers}"',
+        'gospider': generate_gospider_params(custom_header),
+    }
+
+    # Return the corresponding parameter for the specified tool or default to common_headers format
+    return format_mapping.get(tool_name, format_mapping.get('common'))
+
+def generate_gospider_params(custom_header):
+    """
+    Generate command-line parameters for gospider based on the custom header.
+
+    Args:
+        custom_header (dict): Dictionary containing the custom headers.
+
+    Returns:
+        str: Command-line parameters for gospider.
+    """
+    params = []
+    for key, value in custom_header.items():
+        if key.lower() == 'user-agent':
+            params.append(f' -u "{value}"')
+        elif key.lower() == 'cookie':
+            params.append(f' --cookie "{value}"')
+        else:
+            params.append(f' -H "{key}:{value}"')
+    return ' '.join(params)
+
+def is_iterable(variable):
+    try:
+        iter(variable)
+        return True
+    except TypeError:
+        return False
+
+def extract_columns(row, columns):
+    """
+    Extract specific columns from a row based on column indices.
+    
+    Args:
+        row (list): The CSV row as a list of values.
+        columns (list): List of column indices to extract.
+    
+    Returns:
+        list: Extracted values from the specified columns.
+    """
+    return [row[i] for i in columns]