--- conflicted
+++ resolved
@@ -12,7 +12,6 @@
 from django.urls import reverse
 from rolepermissions.decorators import has_permission_decorator
 
-<<<<<<< HEAD
 from reNgine.common_func import get_open_ai_key
 from reNgine.definitions import OLLAMA_INSTANCE, DEFAULT_GPT_MODELS
 from reNgine.tasks import run_command, send_discord_message, send_slack_message, send_lark_message, send_telegram_message, run_gf_list
@@ -20,29 +19,11 @@
 from scanEngine.models import EngineType, Wordlist, InstalledExternalTool, InterestingLookupModel, Notification, Hackerone, Proxy, VulnerabilityReportSetting
 from dashboard.models import OpenAiAPIKey, NetlasAPIKey, OllamaSettings
 from reNgine.definitions import PERM_MODIFY_SCAN_CONFIGURATIONS, PERM_MODIFY_SCAN_REPORT, PERM_MODIFY_WORDLISTS, PERM_MODIFY_INTERESTING_LOOKUP, PERM_MODIFY_SYSTEM_CONFIGURATIONS, FOUR_OH_FOUR_URL
-from reNgine.settings import RENGINE_WORDLISTS, RENGINE_HOME
+from reNgine.settings import RENGINE_WORDLISTS, RENGINE_HOME, RENGINE_TOOL_GITHUB_PATH
 from pathlib import Path
 import requests
 
 def index(request):
-=======
-from reNgine.settings import RENGINE_HOME, RENGINE_TOOL_GITHUB_PATH
-from reNgine.common_func import *
-from reNgine.tasks import (
-    run_command,
-    send_discord_message,
-    send_slack_message,
-    send_lark_message,
-    send_telegram_message,
-    run_gf_list
-)
-from scanEngine.forms import *
-from scanEngine.forms import ConfigurationForm
-from scanEngine.models import *
-
-
-def index(request, slug):
->>>>>>> 09a6ee94
     engine_type = EngineType.objects.order_by('engine_name').all()
     context = {
         'engine_ul_show': 'show',
@@ -605,12 +586,7 @@
                 request,
                 messages.INFO,
                 'External Tool Successfully Added!')
-<<<<<<< HEAD
             return http.HttpResponseRedirect(reverse('tool_arsenal'))
-=======
-            return http.HttpResponseRedirect(reverse('tool_arsenal', kwargs={'slug': slug}))
-
->>>>>>> 09a6ee94
     context = {
         'settings_nav_active': 'active',
         'form': form
