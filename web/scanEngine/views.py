--- conflicted
+++ resolved
@@ -460,7 +460,6 @@
 
 
 @has_permission_decorator(PERM_MODIFY_SYSTEM_CONFIGURATIONS, redirect_url=FOUR_OH_FOUR_URL)
-<<<<<<< HEAD
 def api_vault_delete(request, slug):
     response = {}
     response["status"] = "error"
@@ -479,7 +478,7 @@
         response["message"] = "Method not allowed"
 
     return http.JsonResponse(response)
-=======
+    
 def llm_toolkit_section(request, slug):
     context = {}
     list_all_models_url = f'{OLLAMA_INSTANCE}/api/tags'
@@ -513,7 +512,6 @@
         context['openai_key_error'] = True
     return render(request, 'scanEngine/settings/llm_toolkit.html', context)
 
->>>>>>> aec0bfc6
 
 @has_permission_decorator(PERM_MODIFY_SYSTEM_CONFIGURATIONS, redirect_url=FOUR_OH_FOUR_URL)
 def api_vault(request, slug):
