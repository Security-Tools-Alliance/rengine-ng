{% extends 'base/base.html' %}
{% load static %}
{% load custom_tags %}
{% block title %}
<<<<<<< HEAD
API Vault
=======
reNgine-ng Settings
>>>>>>> a2a9daa8
{% endblock title %}

{% block custom_js_css_link %}
{% endblock custom_js_css_link %}

{% block breadcrumb_title %}
<li class="breadcrumb-item"><a href="#">Settings</a></li>
<li class="breadcrumb-item active">API Vault</li>
{% endblock breadcrumb_title %}

{% block page_title %}
API Vault
{% endblock page_title %}

{% block main_content %}
<div class="row">
  <div class="col-12">
    <div class="card">
      <div class="card-body">
        <form method="POST" autocomplete="off">
          {% csrf_token %}
          <div class="col-12">
            <div class="p-sm-3">
              {% for apiKey in apiKeys %}
              <div class="mb-3">
                <label for="key_{{ apiKey.name | lower }}" class="form-label">{{ apiKey.name }}{% if apiKey.recommended %} <span class="ms-1 badge bg-soft-danger text-danger">🔥 Recommended</span>{% endif %}{% if apiKey.experimental %}<span class="ms-1 badge bg-soft-primary text-primary">Experimental</span>{% endif %}</label>
                <p class="text-muted">{{ apiKey.text }}</p>
                  <div class="input-group input-group-merge">
                    <input class="form-control" type="text" id="key_{{ apiKey.name | lower }}" name="key_{{ apiKey.name | lower }}" placeholder="{% if apiKey.hasKey %}{{ apiKey.name }} API Key configured - Enter new key to update{% else %}Enter {{ apiKey.name }} Key{% endif%}">
                    <div class="input-group-text delete-secret-group"{% if not apiKey.hasKey %} style="display: none;"{% endif %}>
                      <span class="delete-secret"></span>
                    </div>
                  </div>
                {% if apiKey.optional %}<span class="text-muted float-end"{% if apiKey.hasKey %} style="display: none;"{% endif %}>This is optional{% if apiKey.recommended %} but recommended.{% endif %}</span>{% endif %}
              </div>
              {% endfor %}
              <div class="mb-0">
                <button class="btn btn-info float-sm-end my-4" type="submit"> Update API Keys</button>
              </div>
            </div>
          </div>
        </form>
      </div>
    </div>
  </div>
</div>
{% endblock main_content %}


{% block page_level_script %}
<script>
  $(document).ready(function() {
    const keyInfos = {
      {% for apiKey in apiKeys %}
      "{{ apiKey.name | lower }}": {
        "name": "{{ apiKey.name }}",
        "optional": {% if apiKey.optional %}true{% else %}false{% endif %},
        "recommended": {% if apiKey.recommended %}true{% else %}false{% endif %},
      },
      {% endfor %}
    }

    $(".delete-secret-group").on("click", function(e) {
      const csrftoken = document.querySelector('[name=csrfmiddlewaretoken]').value;
      let id = $(this).siblings("input").attr("id");
      let data = {
        keys: [id],
      };
      let row = $(this).closest("div.mb3");
      let secretGroup = $(this);
      $.ajax({
        url: "{% url 'api_vault_delete' slug=slug %}",
        method: "POST",
        contentType : 'application/json',
        dataType: 'json',
        headers: {'X-CSRFToken': csrftoken},
        data: JSON.stringify(data),
        success: function(resData, _textStatus, _jqXHR) {
          if (resData["status"] == "OK") {
            Snackbar.show({
              text: "Api Key successfully deleted",
              pos: 'top-right',
              actionTextColor: '#42A5F5',
              duration: 2500
            });
            secretGroup.hide();
            $("#" + id).attr("placeholder", "Enter " + keyInfos[id.split("_")[1]]["name"] + " Key");
          } else {
            Snackbar.show({
              text: resData["message"],
              pos: 'top-right',
              actionTextColor: '#fff',
              backgroundColor: '#e7515a',
              duration: 2500
            });
          }
        },
        error: function(_jqXHR, textStatus, errorThrown) {
          console.log(data)
          Snackbar.show({
            text: (textStatus ? textStatus : '') + (errorThrown ? (' : ' + errorThrown) : ''),
            pos: 'top-right',
            actionTextColor: '#fff',
            backgroundColor: '#e7515a',
            duration: 2500
          });
        }
      });
    });
  });
</script>
{% endblock page_level_script %}<|MERGE_RESOLUTION|>--- conflicted
+++ resolved
@@ -2,11 +2,7 @@
 {% load static %}
 {% load custom_tags %}
 {% block title %}
-<<<<<<< HEAD
-API Vault
-=======
 reNgine-ng Settings
->>>>>>> a2a9daa8
 {% endblock title %}
 
 {% block custom_js_css_link %}
