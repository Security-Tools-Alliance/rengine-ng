"""
Views for the recon_note app.

This module contains the views for the recon_note app, which handles 
the management of todo notesand related operations.
"""
import json
import logging

from django.http import JsonResponse
from django.shortcuts import render

from recon_note.models import TodoNote
<<<<<<< HEAD


def list_note(request, slug):
    """
    list_note renders the list view for recon notes associated with a specific project. 
    It prepares the context for the template and returns the rendered HTML response.

    Args:
        request (HttpRequest): The HTTP request object containing metadata about the request.
        slug (str): The slug of the project for which the recon notes are being listed.

    Returns:
        HttpResponse: The rendered HTML response for the note list view.
    """
=======

def list_note(request, slug):
    if not slug:
        return JsonResponse({'status': False, 'error': 'Slug is required.'}, status=400)

>>>>>>> 09a6ee94
    context = {'recon_note_active': 'active'}
    return render(request, 'note/index.html', context)

def flip_todo_status(request):
    """
    flip_todo_status toggles the completion status of a todo note based on the provided request data. 
    It processes a POST request, validates the input, and updates the note's status, 
    returning a JSON response indicating the result.

    Args:
        request (HttpRequest): The HTTP request object containing the note ID and the request method.

    Returns:
        JsonResponse: A JSON response indicating the success or failure of the operation,
        along with the updated completion status if successful.

    Raises:
        JsonDecodeError: If the request body contains invalid JSON.
        Http404: If the specified todo note does not exist.
    """
    if request.method != "POST":
        return JsonResponse({'status': False, 'error': 'Invalid request method.'}, status=400)

    try:
        body_unicode = request.body.decode('utf-8')
        body = json.loads(body_unicode)
    except json.JSONDecodeError as e:
        logging.error('JSON decode error: %s', e)
        return JsonResponse({'status': False, 'error': 'Invalid JSON.'}, status=400)

<<<<<<< HEAD
    note_id = body.get('id')
    if note_id is None:
        return JsonResponse({'status': False, 'error': 'ID is required.'}, status=400)
=======
        # Check if the ID is present in the request body
        note_id = body.get('id')
        if note_id is None:
            return JsonResponse({'status': False, 'error': 'ID is required.'}, status=400)

        # Check if the note exists before attempting to update its status
        try:
            note = TodoNote.objects.get(id=note_id)
        except TodoNote.DoesNotExist:
            return JsonResponse({'status': False, 'error': 'Note not found.'}, status=404)

        # Toggle the done status of the note
        note.is_done = not note.is_done
        note.save()
>>>>>>> 09a6ee94

    try:
        note = TodoNote.objects.get(id=note_id)
    except TodoNote.DoesNotExist:
        return JsonResponse({'status': False, 'error': 'Note not found.'}, status=404)

    note.is_done = not note.is_done
    note.save()
    return JsonResponse({'status': True, 'error': False, 'is_done': note.is_done}, status=200)

def flip_important_status(request):
    """
    flip_important_status toggles the importance status of a todo note based on the provided request data.
    It processes a POST request, validates the input, and updates the note's status,
    returning a JSON response indicating the result.

    Args:
        request (HttpRequest): The HTTP request object containing the note ID and the request method.

    Returns:
        JsonResponse: A JSON response indicating the success or failure of the operation,
        along with the updated importance status if successful.

    Raises:
        JsonDecodeError: If the request body contains invalid JSON.
        Http404: If the specified todo note does not exist.
    """
    if request.method != "POST":
        return JsonResponse({'status': False, 'error': 'Invalid request method.'}, status=400)

    try:
        body_unicode = request.body.decode('utf-8')
        body = json.loads(body_unicode)
    except json.JSONDecodeError as e:
        logging.error('JSON decode error: %s', e)
        return JsonResponse({'status': False, 'error': 'Invalid JSON.'}, status=400)

<<<<<<< HEAD
    note_id = body.get('id')
    if note_id is None:
        return JsonResponse({'status': False, 'error': 'ID is required.'}, status=400)
=======
        # Check if the ID is present in the request body
        note_id = body.get('id')
        if note_id is None:
            return JsonResponse({'status': False, 'error': 'ID is required.'}, status=400)

        # Check if the note exists before attempting to update its status
        try:
            note = TodoNote.objects.get(id=note_id)
        except TodoNote.DoesNotExist:
            return JsonResponse({'status': False, 'error': 'Note not found.'}, status=404)

        # Toggle the important status of the note
        note.is_important = not note.is_important
        note.save()
>>>>>>> 09a6ee94

    try:
        note = TodoNote.objects.get(id=note_id)
    except TodoNote.DoesNotExist:
        return JsonResponse({'status': False, 'error': 'Note not found.'}, status=404)

    note.is_important = not note.is_important
    note.save()
    return JsonResponse({'status': True, 'error': False, 'is_important': note.is_important}, status=200)

def delete_note(request):
<<<<<<< HEAD
    """
    delete_note handles the deletion of a todo note based on the provided request data.
    It processes a POST request, validates the input, and removes the specified note,
    returning a JSON response indicating the result.

    Args:
        request (HttpRequest): The HTTP request object containing the note ID and the request method.

    Returns:
        JsonResponse: A JSON response indicating the success or failure of the deletion operation.

    Raises:
        JsonDecodeError: If the request body contains invalid JSON.
        Http404: If the specified todo note does not exist.
    """
    if request.method != "POST":
        return JsonResponse({'status': False, 'error': 'Invalid request method.'}, status=400)

    try:
        body_unicode = request.body.decode('utf-8')
        body = json.loads(body_unicode)
    except json.JSONDecodeError as e:
        logging.error('JSON decode error: %s', e)
        return JsonResponse({'status': False, 'error': 'Invalid JSON.'}, status=400)

    note_id = body.get('id')
    if note_id is None:
        return JsonResponse({'status': False, 'error': 'ID is required.'}, status=400)

    if not TodoNote.objects.filter(id=note_id).exists():
        return JsonResponse({'status': False, 'error': 'Note not found.'}, status=404)
=======
    if request.method == "POST":
        # Check if the ID is present in the request body
        note_id = request.POST.get('id')
        if note_id is None:
            return JsonResponse({'status': False, 'error': 'ID is required.'}, status=400)

        # Check if the note exists before attempting to delete it
        if not TodoNote.objects.filter(id=note_id).exists():
            return JsonResponse({'status': False, 'error': 'Note not found.'}, status=404)

        TodoNote.objects.filter(id=note_id).delete()
>>>>>>> 09a6ee94

    TodoNote.objects.filter(id=note_id).delete()
    return JsonResponse({'status': True, 'error': False, 'deleted': True}, status=200)<|MERGE_RESOLUTION|>--- conflicted
+++ resolved
@@ -11,8 +11,6 @@
 from django.shortcuts import render
 
 from recon_note.models import TodoNote
-<<<<<<< HEAD
-
 
 def list_note(request, slug):
     """
@@ -26,13 +24,6 @@
     Returns:
         HttpResponse: The rendered HTML response for the note list view.
     """
-=======
-
-def list_note(request, slug):
-    if not slug:
-        return JsonResponse({'status': False, 'error': 'Slug is required.'}, status=400)
-
->>>>>>> 09a6ee94
     context = {'recon_note_active': 'active'}
     return render(request, 'note/index.html', context)
 
@@ -63,26 +54,9 @@
         logging.error('JSON decode error: %s', e)
         return JsonResponse({'status': False, 'error': 'Invalid JSON.'}, status=400)
 
-<<<<<<< HEAD
     note_id = body.get('id')
     if note_id is None:
         return JsonResponse({'status': False, 'error': 'ID is required.'}, status=400)
-=======
-        # Check if the ID is present in the request body
-        note_id = body.get('id')
-        if note_id is None:
-            return JsonResponse({'status': False, 'error': 'ID is required.'}, status=400)
-
-        # Check if the note exists before attempting to update its status
-        try:
-            note = TodoNote.objects.get(id=note_id)
-        except TodoNote.DoesNotExist:
-            return JsonResponse({'status': False, 'error': 'Note not found.'}, status=404)
-
-        # Toggle the done status of the note
-        note.is_done = not note.is_done
-        note.save()
->>>>>>> 09a6ee94
 
     try:
         note = TodoNote.objects.get(id=note_id)
@@ -120,26 +94,9 @@
         logging.error('JSON decode error: %s', e)
         return JsonResponse({'status': False, 'error': 'Invalid JSON.'}, status=400)
 
-<<<<<<< HEAD
     note_id = body.get('id')
     if note_id is None:
         return JsonResponse({'status': False, 'error': 'ID is required.'}, status=400)
-=======
-        # Check if the ID is present in the request body
-        note_id = body.get('id')
-        if note_id is None:
-            return JsonResponse({'status': False, 'error': 'ID is required.'}, status=400)
-
-        # Check if the note exists before attempting to update its status
-        try:
-            note = TodoNote.objects.get(id=note_id)
-        except TodoNote.DoesNotExist:
-            return JsonResponse({'status': False, 'error': 'Note not found.'}, status=404)
-
-        # Toggle the important status of the note
-        note.is_important = not note.is_important
-        note.save()
->>>>>>> 09a6ee94
 
     try:
         note = TodoNote.objects.get(id=note_id)
@@ -151,7 +108,6 @@
     return JsonResponse({'status': True, 'error': False, 'is_important': note.is_important}, status=200)
 
 def delete_note(request):
-<<<<<<< HEAD
     """
     delete_note handles the deletion of a todo note based on the provided request data.
     It processes a POST request, validates the input, and removes the specified note,
@@ -183,19 +139,6 @@
 
     if not TodoNote.objects.filter(id=note_id).exists():
         return JsonResponse({'status': False, 'error': 'Note not found.'}, status=404)
-=======
-    if request.method == "POST":
-        # Check if the ID is present in the request body
-        note_id = request.POST.get('id')
-        if note_id is None:
-            return JsonResponse({'status': False, 'error': 'ID is required.'}, status=400)
-
-        # Check if the note exists before attempting to delete it
-        if not TodoNote.objects.filter(id=note_id).exists():
-            return JsonResponse({'status': False, 'error': 'Note not found.'}, status=404)
-
-        TodoNote.objects.filter(id=note_id).delete()
->>>>>>> 09a6ee94
 
     TodoNote.objects.filter(id=note_id).delete()
     return JsonResponse({'status': True, 'error': False, 'deleted': True}, status=200)