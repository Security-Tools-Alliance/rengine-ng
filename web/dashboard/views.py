import json
import logging
<<<<<<< HEAD
from datetime import timedelta
=======

from datetime import datetime, timedelta
>>>>>>> 09a6ee94

from django.contrib import messages
from django.contrib.auth import get_user_model, update_session_auth_hash
from django.contrib.auth.forms import PasswordChangeForm
from django.contrib.auth.signals import user_logged_in, user_logged_out
from django.db.models import Count
from django.db.models.functions import TruncDay
from django.dispatch import receiver
from django.shortcuts import redirect, render, get_object_or_404
from django.utils import timezone
from django.http import HttpResponseRedirect, JsonResponse
from django.urls import reverse
from django.template.defaultfilters import slugify
from rolepermissions.roles import assign_role, clear_roles
from rolepermissions.decorators import has_permission_decorator

from dashboard.utils import get_user_projects
from targetApp.models import Domain
from startScan.models import (
    EndPoint, ScanHistory, Subdomain, Vulnerability, ScanActivity,
    IpAddress, Port, Technology, CveId, CweId, VulnerabilityTags, CountryISO
)
from dashboard.models import Project, OpenAiAPIKey, NetlasAPIKey
from dashboard.forms import ProjectForm
from reNgine.definitions import PERM_MODIFY_SYSTEM_CONFIGURATIONS, FOUR_OH_FOUR_URL

logger = logging.getLogger(__name__)

def index(request, slug):
    try:
        project = Project.objects.get(slug=slug)
    except Project.DoesNotExist as e:
        # if project not found redirect to 404
        return HttpResponseRedirect(reverse('page_not_found'))

    domains = Domain.objects.filter(project=project)
    subdomains = Subdomain.objects.filter(scan_history__domain__project__slug=project)
    endpoints = EndPoint.objects.filter(scan_history__domain__project__slug=project)
    scan_histories = ScanHistory.objects.filter(domain__project=project)
    vulnerabilities = Vulnerability.objects.filter(scan_history__domain__project__slug=project)
    scan_activities = ScanActivity.objects.filter(scan_of__in=scan_histories)

    domain_count = domains.count()
    endpoint_count = endpoints.count()
    scan_count = scan_histories.count()
    subdomain_count = subdomains.count()
    subdomain_with_ip_count = subdomains.filter(ip_addresses__isnull=False).count()
    alive_count = subdomains.exclude(http_status__exact=0).count()
    endpoint_alive_count = endpoints.filter(http_status__gt=0).count()

    info_count = vulnerabilities.filter(severity=0).count()
    low_count = vulnerabilities.filter(severity=1).count()
    medium_count = vulnerabilities.filter(severity=2).count()
    high_count = vulnerabilities.filter(severity=3).count()
    critical_count = vulnerabilities.filter(severity=4).count()
    unknown_count = vulnerabilities.filter(severity=-1).count()

    vulnerability_feed = vulnerabilities.order_by('-discovered_date')[:50]
    activity_feed = scan_activities.order_by('-time')[:50]
    total_vul_count = info_count + low_count + \
        medium_count + high_count + critical_count + unknown_count
    total_vul_ignore_info_count = low_count + \
        medium_count + high_count + critical_count
    last_week = timezone.now() - timedelta(days=7)

    count_targets_by_date = domains.filter(
        insert_date__gte=last_week).annotate(
        date=TruncDay('insert_date')).values("date").annotate(
            created_count=Count('id')).order_by("-date")
    count_subdomains_by_date = subdomains.filter(
        discovered_date__gte=last_week).annotate(
        date=TruncDay('discovered_date')).values("date").annotate(
            count=Count('id')).order_by("-date")
    count_vulns_by_date = vulnerabilities.filter(
        discovered_date__gte=last_week).annotate(
        date=TruncDay('discovered_date')).values("date").annotate(
            count=Count('id')).order_by("-date")
    count_scans_by_date = scan_histories.filter(
        start_scan_date__gte=last_week).annotate(
        date=TruncDay('start_scan_date')).values("date").annotate(
            count=Count('id')).order_by("-date")
    count_endpoints_by_date = endpoints.filter(
        discovered_date__gte=last_week).annotate(
        date=TruncDay('discovered_date')).values("date").annotate(
            count=Count('id')).order_by("-date")

    last_7_dates = [(timezone.now() - timedelta(days=i)).date()
                    for i in range(0, 7)]

    targets_in_last_week = []
    subdomains_in_last_week = []
    vulns_in_last_week = []
    scans_in_last_week = []
    endpoints_in_last_week = []

    for date in last_7_dates:
        aware_date = timezone.make_aware(datetime.combine(date, datetime.min.time()))
        _target = count_targets_by_date.filter(date=aware_date)
        _subdomain = count_subdomains_by_date.filter(date=aware_date)
        _vuln = count_vulns_by_date.filter(date=aware_date)
        _scan = count_scans_by_date.filter(date=aware_date)
        _endpoint = count_endpoints_by_date.filter(date=aware_date)
        if _target:
            targets_in_last_week.append(_target[0]['created_count'])
        else:
            targets_in_last_week.append(0)
        if _subdomain:
            subdomains_in_last_week.append(_subdomain[0]['count'])
        else:
            subdomains_in_last_week.append(0)
        if _vuln:
            vulns_in_last_week.append(_vuln[0]['count'])
        else:
            vulns_in_last_week.append(0)
        if _scan:
            scans_in_last_week.append(_scan[0]['count'])
        else:
            scans_in_last_week.append(0)
        if _endpoint:
            endpoints_in_last_week.append(_endpoint[0]['count'])
        else:
            endpoints_in_last_week.append(0)

    targets_in_last_week.reverse()
    subdomains_in_last_week.reverse()
    vulns_in_last_week.reverse()
    scans_in_last_week.reverse()
    endpoints_in_last_week.reverse()

    context = {
        'dashboard_data_active': 'active',
        'domain_count': domain_count,
        'endpoint_count': endpoint_count,
        'scan_count': scan_count,
        'subdomain_count': subdomain_count,
        'subdomain_with_ip_count': subdomain_with_ip_count,
        'alive_count': alive_count,
        'endpoint_alive_count': endpoint_alive_count,
        'info_count': info_count,
        'low_count': low_count,
        'medium_count': medium_count,
        'high_count': high_count,
        'critical_count': critical_count,
        'unknown_count': unknown_count,
        'total_vul_count': total_vul_count,
        'total_vul_ignore_info_count': total_vul_ignore_info_count,
        'vulnerability_feed': vulnerability_feed,
        'activity_feed': activity_feed,
        'targets_in_last_week': targets_in_last_week,
        'subdomains_in_last_week': subdomains_in_last_week,
        'vulns_in_last_week': vulns_in_last_week,
        'scans_in_last_week': scans_in_last_week,
        'endpoints_in_last_week': endpoints_in_last_week,
        'last_7_dates': last_7_dates,
    }

    ip_addresses = IpAddress.objects.filter(ip_addresses__in=subdomains)

    context['total_ips'] = ip_addresses.count()
    context['most_used_port'] = Port.objects.filter(ports__in=ip_addresses).annotate(count=Count('ports')).order_by('-count')[:7]
    context['most_used_ip'] = ip_addresses.annotate(count=Count('ip_addresses')).order_by('-count').exclude(ip_addresses__isnull=True)[:7]
    context['most_used_tech'] = Technology.objects.filter(technologies__in=subdomains).annotate(count=Count('technologies')).order_by('-count')[:7]

    context['most_common_cve'] = CveId.objects.filter(cve_ids__in=vulnerabilities).annotate(nused=Count('cve_ids')).order_by('-nused').values('name', 'nused')[:7]
    context['most_common_cwe'] = CweId.objects.filter(cwe_ids__in=vulnerabilities).annotate(nused=Count('cwe_ids')).order_by('-nused').values('name', 'nused')[:7]
    context['most_common_tags'] = VulnerabilityTags.objects.filter(vuln_tags__in=vulnerabilities).annotate(nused=Count('vuln_tags')).order_by('-nused').values('name', 'nused')[:7]

    context['asset_countries'] = CountryISO.objects.filter(ipaddress__in=ip_addresses).annotate(count=Count('ipaddress')).order_by('-count')

    return render(request, 'dashboard/index.html', context)

def profile(request):
    if request.method == 'POST':
        form = PasswordChangeForm(request.user, request.POST)
        if form.is_valid():
            user = form.save()
            update_session_auth_hash(request, user)
            messages.success(
                request,
                'Your password was successfully changed!')
            return redirect('profile')
        else:
            messages.error(request, 'Please correct the error below.')
    else:
        form = PasswordChangeForm(request.user)
    return render(request, 'dashboard/profile.html', {
        'form': form
    })


@has_permission_decorator(PERM_MODIFY_SYSTEM_CONFIGURATIONS, redirect_url=FOUR_OH_FOUR_URL)
def admin_interface(request):
    UserModel = get_user_model()
    users = UserModel.objects.all().order_by('date_joined')
    return render(
        request,
        'dashboard/admin.html',
        {
            'users': users
        }
    )

@has_permission_decorator(PERM_MODIFY_SYSTEM_CONFIGURATIONS, redirect_url=FOUR_OH_FOUR_URL)
def admin_interface_update(request):
    user = get_user_from_request(request)
    if not user:
        return JsonResponse({'status': False, 'error': 'User not found'}, status=404)

    if request.method == 'GET':
        return handle_get_request(request, user)
    elif request.method == 'POST':
        return handle_post_request(request, user)

    return HttpResponseRedirect(reverse('admin_interface'))


def get_user_from_request(request):
    user_id = request.GET.get('user')
    if user_id:
        UserModel = get_user_model()
        return UserModel.objects.filter(id=user_id).first()  # Use first() to avoid exceptions
    return None


def handle_get_request(request, user):
    mode = request.GET.get('mode')
    if mode == 'change_status':
        user.is_active = not user.is_active
        user.save()
        return JsonResponse({'status': True})
    return JsonResponse({'status': False, 'error': 'Invalid mode'}, status=400)


def handle_post_request(request, user):
    mode = request.GET.get('mode')
    if mode == 'delete':
        return handle_delete_user(user)
    elif mode == 'update':
        return handle_update_user(request, user)
    elif mode == 'create':
        return handle_create_user(request)
    return JsonResponse({'status': False, 'error': 'Invalid mode'}, status=400)


def handle_delete_user(user):
    try:
        user.delete()
        messages.add_message(
            request,
            messages.INFO,
            f'User {user.username} successfully deleted.'
        )
        return JsonResponse({'status': True})
    except Exception as e:
        logger.error(e)
        return JsonResponse({'status': False})


def handle_update_user(request, user):
    try:
        response = json.loads(request.body)
        role = response.get('role')
        change_password = response.get('change_password')
        projects = response.get('projects', [])
        
        clear_roles(user)
        assign_role(user, role)
        if change_password:
            user.set_password(change_password)

        # Update projects
        user.projects.clear()  # Remove all existing projects
        for project_id in projects:
            project = Project.objects.get(id=project_id)
            user.projects.add(project)

        user.save()
        return JsonResponse({'status': True})
    except Exception as e:
        logger.error(e)
        return JsonResponse({'status': False, 'error': str(e)})


def handle_create_user(request):
    try:
        response = json.loads(request.body)
        if not response.get('password'):
            return JsonResponse({'status': False, 'error': 'Empty passwords are not allowed'})

        UserModel = get_user_model()
        user = UserModel.objects.create_user(
            username=response.get('username'),
            password=response.get('password')
        )
        assign_role(user, response.get('role'))

        # Add projects
        projects = response.get('projects', [])
        for project_id in projects:
            project = Project.objects.get(id=project_id)
            user.projects.add(project)

        return JsonResponse({'status': True})
    except Exception as e:
        logger.error(e)
        return JsonResponse({'status': False, 'error': str(e)})


@receiver(user_logged_out)
def on_user_logged_out(sender, request, **kwargs):
    messages.add_message(
        request,
        messages.INFO,
        'You have been successfully logged out. Thank you ' +
        'for using reNgine-ng.')


@receiver(user_logged_in)
def on_user_logged_in(sender, request, **kwargs):
    user = kwargs.get('user')
    messages.add_message(
        request,
        messages.INFO,
        'Hi @' +
        user.username +
        ' welcome back!')


def search(request):
    return render(request, 'dashboard/search.html')


def four_oh_four(request):
    return render(request, '404.html')

def projects(request):
    context = {'projects': get_user_projects(request.user)}
    return render(request, 'dashboard/projects.html', context)


@has_permission_decorator(PERM_MODIFY_SYSTEM_CONFIGURATIONS, redirect_url=FOUR_OH_FOUR_URL)
def delete_project(request, id):
    obj = get_object_or_404(Project, id=id)
    if request.method == "POST":
        obj.delete()
        responseData = {
            'status': 'true'
        }
        messages.add_message(
            request,
            messages.INFO,
            'Project successfully deleted!')
    else:
        responseData = {'status': 'false'}
        messages.add_message(
            request,
            messages.ERROR,
            'Oops! Project could not be deleted!')
    return JsonResponse(responseData)


def onboarding(request):
    context = {}
    error = ''

    if request.method == "POST":
        project_name = request.POST.get('project_name')
        slug = slugify(project_name)
        create_username = request.POST.get('create_username')
        create_password = request.POST.get('create_password')
        create_user_role = request.POST.get('create_user_role')
        key_openai = request.POST.get('key_openai')
        key_netlas = request.POST.get('key_netlas')

        insert_date = timezone.now()

        try:
            Project.objects.create(
                name=project_name,
                slug=slug,
                insert_date=insert_date
            )
        except Exception as e:
            error = ' Could not create project, Error: ' + str(e)


        try:
            if create_username and create_password and create_user_role:
                UserModel = get_user_model()
                user = UserModel.objects.create_user(
                    username=create_username,
                    password=create_password
                )
                assign_role(user, create_user_role)
        except Exception as e:
            error = ' Could not create User, Error: ' + str(e)



        if key_openai:
            openai_api_key = OpenAiAPIKey.objects.first()
            if openai_api_key:
                openai_api_key.key = key_openai
                openai_api_key.save()
            else:
                OpenAiAPIKey.objects.create(key=key_openai)

        if key_netlas:
            netlas_api_key = NetlasAPIKey.objects.first()
            if netlas_api_key:
                netlas_api_key.key = key_netlas
                netlas_api_key.save()
            else:
                NetlasAPIKey.objects.create(key=key_netlas)

    context['error'] = error
    if request.user.is_superuser:
        # if super user, redirect to the first project
        project = Project.objects.first()
    else:
        # check is any projects exists for the current user
        project = Project.objects.filter(users=request.user).first()

    context['openai_key'] = OpenAiAPIKey.objects.first()
    context['netlas_key'] = NetlasAPIKey.objects.first()

    # then redirect to the dashboard
    if project:
        slug = project.slug
        return HttpResponseRedirect(reverse('dashboardIndex', kwargs={'slug': slug}))

    # else redirect to the onboarding
    return render(request, 'dashboard/onboarding.html', context)

def list_projects(request):
    projects = get_user_projects(request.user)
    return render(request, 'dashboard/projects.html', {'projects': projects})

@has_permission_decorator(PERM_MODIFY_SYSTEM_CONFIGURATIONS, redirect_url=FOUR_OH_FOUR_URL)
def edit_project(request, slug):
    project = get_object_or_404(Project, slug=slug)
    if not project.is_user_authorized(request.user):
        messages.error(request, "You don't have permission to edit this project.")
        return redirect('list_projects')
    
    User = get_user_model()
    all_users = User.objects.all()

    if request.method == 'POST':
        form = ProjectForm(request.POST, instance=project)
        if form.is_valid():
            form.save()
            messages.success(request, 'Project updated successfully.')
            return redirect('list_projects')
    else:
        form = ProjectForm(instance=project)
    
    return render(request, 'dashboard/edit_project.html', {
        'form': form,
        'edit_project': project,
        'users': all_users
    })<|MERGE_RESOLUTION|>--- conflicted
+++ resolved
@@ -1,11 +1,7 @@
 import json
 import logging
-<<<<<<< HEAD
-from datetime import timedelta
-=======
 
 from datetime import datetime, timedelta
->>>>>>> 09a6ee94
 
 from django.contrib import messages
 from django.contrib.auth import get_user_model, update_session_auth_hash
