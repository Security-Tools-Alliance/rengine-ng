{% extends 'base/base.html' %}
{% load humanize %}
{% load static %}
{% load mathfilters %}
{% block title %}
Dashboard
{% endblock title %}

{% block page_title %}
Dashboard
{% endblock page_title %}

{% block custom_js_css_link %}
<link rel="stylesheet" type="text/css" href="{% static 'custom/custom.css' %}">
<link rel="stylesheet" type="text/css" href="{% static 'plugins/j-map/jquery-jvectormap.css' %}">
<link rel="stylesheet" href="https://cdnjs.cloudflare.com/ajax/libs/flag-icon-css/6.6.3/css/flag-icons.min.css" integrity="sha512-uvXdJud8WaOlQFjlz9B15Yy2Au/bMAvz79F7Xa6OakCl2jvQPdHD0hb3dEqZRdSwG4/sknePXlE7GiarwA/9Wg==" crossorigin="anonymous" referrerpolicy="no-referrer" />
{% endblock custom_js_css_link %}

{% block breadcrumb_title %}
<<<<<<< HEAD
<span class="badge badge-soft-info">reNgine 2.0.3</span>
=======
<span class="badge badge-soft-info">reNgine 2.0.6</span>
>>>>>>> 21ce0d89
{% endblock breadcrumb_title %}

{% block main_content %}
<div class="row">
	<div class="col-xl-3 col-lg-3 col-md-6 col-sm-12 col-12">
		<div class="card" id="tooltip-container">
			<div class="card-body">
				<i class="fa fa-info-circle text-muted float-end" data-bs-container="#tooltip-container" data-bs-toggle="tooltip" data-bs-placement="bottom" title="Total Number of Targets/Domains"></i>
				<h4 class="mt-0 font-16">Total Targets</h4>
				<h2 class="text-primary my-3 text-center"><span data-plugin="counterup">{{domain_count|intcomma}}</span></h2>
				<div id="targets_chart"></div>
				<p class="text-success mb-0 mt-2"><span class="badge rounded-pill float-end">&nbsp;</span></p>
				<br>
				<br>
				<br>
			</div>
		</div>
	</div>
	<div class="col-xl-3 col-lg-3 col-md-6 col-sm-12 col-12">
		<div class="card" id="tooltip-container1">
			<div class="card-body">
				<i class="fa fa-info-circle text-muted float-end" data-bs-container="#tooltip-container1" data-bs-toggle="tooltip" data-bs-placement="bottom" title="Total Number of Subdomains discovered by reNgine across all targets."></i>
				<h4 class="mt-0 font-16">Total Subdomains</h4>
				<h2 class="text-primary my-3 text-center"><span data-plugin="counterup">{{subdomain_count|intcomma}}</span></h2>
				<div id="subdomains_chart"></div>
				<br>
				<p class="text-success mb-0 mt-2"><span class="badge badge-soft-success rounded-pill float-end">Alive Subdomains: {{alive_count|intcomma}}</span></p>
				<br>
				<br>
			</div>
		</div>
	</div>
	<div class="col-xl-3 col-lg-3 col-md-6 col-sm-12 col-12">
		<div class="card" id="tooltip-container2">
			<div class="card-body">
				<i class="fa fa-info-circle text-muted float-end" data-bs-container="#tooltip-container2" data-bs-toggle="tooltip" data-bs-placement="bottom" title="Total Endpoints/URLs discovered by reNgine across all targets & subdomains."></i>
				<h4 class="mt-0 font-16">Total Endpoints</h4>
				<h2 class="text-primary my-3 text-center">{{endpoint_count|intcomma}}</h2>
				<div id="endpoint_chart"></div>
				<br>
				<p class="text-success mb-0 mt-2"><span class="badge badge-soft-success rounded-pill float-end">Alive Endpoints: {{endpoint_alive_count|intcomma}}</span></p>
				<br>
				<br>
			</div>
		</div>
	</div>
	<div class="col-xl-3 col-lg-3 col-md-6 col-sm-12 col-12">
		<div class="card" id="tooltip-container3">
			<div class="card-body">
				<i class="fa fa-info-circle text-muted float-end" data-bs-container="#tooltip-container3" data-bs-toggle="tooltip" data-bs-placement="bottom" title="Total Vulnerabilities discovered by reNgine across all targets, subdomains & endpoints."></i>
				<h4 class="mt-0 font-16 text-danger">Total Vulnerabilities</h4>
				<h2 class="text-danger my-3 text-center"><span data-plugin="counterup">{{total_vul_count|intcomma}}</span></h2>
				<div id="vuln_chart"></div>
				<p class="text-danger mb-0 mt-2"><span class="badge badge-soft-danger rounded-pill float-end"><b>{{critical_count}} Critical, {{high_count}} High, {{medium_count}} Medium</b></span></p>
				<br>
				<p class="text-danger mb-0 mt-2"><span class="badge badge-soft-primary rounded-pill float-end">{{low_count}} Low, {{info_count}} Info, {{unknown_count}} Unknown Vulnerabilities</span></p>
				<br>
			</div>
		</div>
	</div>
</div>
<div class="row">
	<div class="col-xl-3 col-lg-3 col-md-2 col-sm-12 col-12">
		<div class="card">
			<div class="card-body">
				<div class="d-flex align-items-start mb-3">
					<div class="w-100">
						<h5 class="mt-0 mb-0 font-15">
							<i class='mdi mdi-trending-up me-2 font-18 text-primary'></i> Activity Feed
						</h5>
					</div>
				</div>
				<div data-simplebar style="max-height: 650px;" class="p-2">
					<div class="track-order-list">
						<ul class="list-unstyled">
							{% for item in activity_feed %}
							<div class="d-flex align-items-start mt-3">
								<i class="mdi mdi-checkbox-blank-circle-outline me-1 {% if item.status == 0 %}
								text-danger
								{% elif item.status == 1 %}
								text-info
								{% elif item.status == 2 %}
								text-success
								{% endif %}"></i>
								<div class="w-100">
									<a class="mt-1 font-14 text-reset">
										<strong>{{item.title}}</strong>
										</br>
										<span class="text-muted">
											{% if item.status == 2 %} {% if item.title != 'Scan Completed' %} Completed {% endif %}{% elif item.status == 1 %} Initiated {% elif item.status == 0 %} {% if item.title != 'Scan aborted' %} Aborted {% endif %} {% endif %}</b>for <span class="badge badge-soft-info">{{item.scan_of.domain.name}}</span>
										</span>
										<br>
										<span>{{item.time|naturaltime}}</span>
									</a>
								</div>
							</div>
							{% empty %}
							Feed will be automatically generated while the scan is running.
							{% endfor %}
						</ul>
					</div>
				</div>
			</div>
		</div>
		<div class="card">
			<div class="card-body">
				<div class="d-flex align-items-start mb-3">
					<div class="w-100">
						<h5 class="mt-0 mb-0 font-15">
							<i class='fa fa-bug me-2 font-18 text-danger'></i> Vulnerability Feed
						</h5>
					</div>
				</div>
				<div data-simplebar style="max-height: 910px;" class="p-2">
					<div class="track-order-list">
						<ul class="list-unstyled">
							{% for item in vulnerability_feed %}
							<div class="d-flex align-items-start mt-3">
								<i class="mdi mdi-checkbox-blank-circle-outline me-1 {% if item.severity == 0 %}
								text-primary
								{% elif item.severity == 1 %}
								text-low
								{% elif item.severity == 2 %}
								text-warning
								{% elif item.severity == 3 %}
								text-danger
								{% elif item.severity == 4 %}
								text-critical
								{% elif item.severity == -1 %}
								text-info
								{% endif %}"></i>
								<div class="w-100">
									<a href='scan/detail/vuln?query={{item.id}}' class="mt-1 font-14 text-muted">
										<strong class="
										{% if item.severity == 0 %}
										text-primary
										{% elif item.severity == 1 %}
										text-low
										{% elif item.severity == 2 %}
										text-warning
										{% elif item.severity == 3 %}
										text-danger
										{% elif item.severity == 4 %}
										text-critical
										{% elif item.severity == -1 %}
										text-info
										{% endif %}
										">{% if item.severity == 0 %}
										<span class='badge badge-soft-primary'>Info</span>
										{% elif item.severity == 1 %}
										<span class='badge badge-low'>Low</span>
										{% elif item.severity == 2 %}
										<span class='badge badge-soft-warning'>Medium</span>
										{% elif item.severity == 3 %}
										<span class='badge badge-soft-danger'>High</span>
										{% elif item.severity == 4 %}
										<span class='badge badge-critical'>Critical</span>
										{% elif item.severity == -1 %}
										<span class='badge badge-soft-info'>Unknown</span>
										{% endif %}{{item.name}}</strong>
										</br>
										detected on {{item.subdomain}}
										<br>
										<span class="text-muted">{{item.discovered_date|naturaltime}}</span>
									</a>
								</div>
							</div>
							{% empty %}
							Feed will be automatically generated once the vulnerability scan is completed.
							{% endfor %}
						</ul>
					</div>
				</div>
			</div>
		</div>
	</div>
	<div class="col-xl-9 col-lg-9 col-md-9 col-sm-12 col-12">
		<div class="row">
			<div class="col-12">
				<div class="card">
					<div class="card-body">
						<div class="row">
							<div class="col-9">
								<h4 class="header-title mb-0">Geographical Distribution of Assets</h4>
								<div id="world_map" style="height: 520px"></div>
							</div>
							<div class="col-3">
								<div class="table-responsive" data-simplebar style="max-height: 520px;">
									<table class="table table-borderless table-hover table-centered m-0">
										<thead class="table-light">
											<tr>
												<th>&nbsp;</th>
												<th>Country</th>
												<th>Assets</th>
											</tr>
										</thead>
										<tbody>
											{% for country in asset_countries %}
											<tr>
												<td><span class="fi fi-{{country.iso|lower}}"></span></td>
												<td>{{country.name}}</td>
												<td>{{country.count}}</td>
											</tr>
											{% endfor %}
										</tbody>
									</table>
								</div>
							</div>
						</div>
					</div>
				</div>
			</div>
		</div>
		<div class="row">
			<div class="col-xl-6 col-lg-6 col-md-6 col-sm-12 col-12">
				{% include 'base/_items/widgets/vulnerability_breakdown_by_severity_chart.html' %}
			</div>
			<div class="col-xl-6 col-lg-6 col-md-6 col-sm-12 col-12">
				{% include 'base/_items/most_vuln_target.html' with most_vuln_widget_title='Most Vulnerable Target'%}
			</div>
			<div class="col-xl-12 col-lg-12 col-md-12 col-sm-12 col-12">
				{% include 'base/_items/most_common_vuln.html' %}
			</div>
		</div>
		<div class="row">
			{% include 'base/_items/most_common_cve_cwe_tag_template.html' %}
		</div>
		<div class="row">
			<div class="col-xl-4">
				<div class="card">
					<div class="card-body">
						<h4 class="header-title mb-0">Most common IP Address</h4>
						<div id="cardCollpase8" class="collapse pt-3 show" dir="ltr">
							<div id="most_common_ip_chart" class="apex-charts"></div>
						</div>
					</div>
				</div>
			</div>
			<div class="col-xl-4">
				<div class="card">
					<div class="card-body">
						<h4 class="header-title mb-0">Most common Ports</h4>
						<div id="cardCollpase8" class="collapse pt-3 show" dir="ltr">
							<div id="most_common_port_chart" class="apex-charts"></div>
						</div>
					</div>
				</div>
			</div>
			<div class="col-xl-4">
				<div class="card">
					<div class="card-body">
						<h4 class="header-title mb-0">Most common Technology</h4>
						<div id="cardCollpase8" class="collapse pt-3 show" dir="ltr">
							<div id="most_common_tech_chart" class="apex-charts"></div>
						</div>
					</div>
				</div>
			</div>
		</div>
	</div>
</div>

{% endblock main_content %}


{% block page_level_script %}
<script src="https://cdnjs.cloudflare.com/ajax/libs/apexcharts/3.29.0/apexcharts.min.js" integrity="sha512-fe6OklXva8AWoqdwgkE7Ni4uWgHGWxFQWZx4lYehzY2Qrst5YfogjAbnLd6egsoTrnjGI9/LYt1Ont2cKNbP2A==" crossorigin="anonymous" referrerpolicy="no-referrer"></script>
<script src="https://apexcharts.com/samples/assets/irregular-data-series.js"></script>
<script src="https://apexcharts.com/samples/assets/ohlc.js"></script>
<script src="{% static 'plugins/j-map/jquery-jvectormap.min.js' %}"></script>
<script src="{% static 'plugins/j-map/maps/jquery-jvectormap-world-mill-en.js' %}"></script>
<script type="text/javascript">

$(document).ready(function() {
	get_most_vulnerable_target(slug='{{current_project.slug}}', scan_id=null, target_id=null, ignore_info=false);
	get_most_common_vulnerability(slug='{{current_project.slug}}', scan_id=null, target_id=null, ignore_info=false);
	// listener for info checkbox on most vulnerable target

	$('#ignore_info_most_vuln_checkbox').change(function() {
		if (this.checked) {
			var text_msg = 'Informational Vulnerabilities ignored in Most Vulnerable Targets.';
		}
		else{
			var text_msg = 'Informational Vulnerabilities included in Most Vulnerable Targets.';
		}
		get_most_vulnerable_target(slug='{{current_project.slug}}', scan_id=null, target_id=null, ignore_info=this.checked);
		get_most_vulnerable_target(slug='{{current_project.slug}}', scan_id=null, target_id=null, ignore_info=this.checked);
		Snackbar.show({
			text: text_msg,
			pos: 'top-right',
			duration: 2500
		});
	});

	$('#ignore_info_most_common_vuln_checkbox').change(function() {
		if (this.checked) {
			var text_msg = 'Informational Vulnerabilities ignored for Most Common Vulnerabilities.';
		}
		else{
			var text_msg = 'Informational Vulnerabilities included for Most Common Vulnerabilities.';
		}
		get_most_common_vulnerability(slug='{{current_project.slug}}', scan_id=null, target_id=null, ignore_info=this.checked);
		Snackbar.show({
			text: text_msg,
			pos: 'top-right',
			duration: 2500
		});
	});

	{% include 'base/_items/most_common_cve_cwe_tags.js' %}

	var label_dates = ['{{last_7_dates.6}}', '{{last_7_dates.5}}', '{{last_7_dates.4}}', '{{last_7_dates.3}}', '{{last_7_dates.2}}', '{{last_7_dates.1}}', '{{last_7_dates.0}}'];

	var fill_options = {
		type:"gradient",
		gradient: {
			type: "vertical",
			shadeIntensity: 1,
			inverseColors: !1,
			opacityFrom: .30,
			opacityTo: .05,
			stops: [35, 100]
		},
	}

	var target_chart_option = {
		chart: {
			type: "area",
			height: 50,
			sparkline: {
				enabled: !0
			}
		},
		stroke: {
			width: 2,
			curve: "smooth"
		},
		fill: {
			opacity: .2
		},
		series: [{
			name: "Targets Added",
			data: [{{targets_in_last_week.0}},{{targets_in_last_week.1}},{{targets_in_last_week.2}},{{targets_in_last_week.3}},{{targets_in_last_week.4}},{{targets_in_last_week.5}},{{targets_in_last_week.6}}]
		}],
		yaxis: {
			min: 0
		},
		labels: label_dates,
		colors: ['#2196f3'],
		subtitle: {
			text: "",
			offsetX: 10,
			offsetY: 35,
			style: {
				fontSize: "13px"
			}
		},
		fill: fill_options,
	};
	new ApexCharts(document.querySelector("#targets_chart"), target_chart_option).render();

	var subdomains_chart_options = {
		chart: {
			type: "area",
			height: 50,
			sparkline: {
				enabled: !0
			}
		},
		stroke: {
			width: 2,
			curve: "smooth"
		},
		fill: {
			opacity: .2
		},
		series: [{
			name: "Subdomains Discovered",
			data: [{{subdomains_in_last_week.0}},{{subdomains_in_last_week.1}},{{subdomains_in_last_week.2}},{{subdomains_in_last_week.3}},{{subdomains_in_last_week.4}},{{subdomains_in_last_week.5}},{{subdomains_in_last_week.6}}]
		}],
		yaxis: {
			min: 0
		},
		labels: label_dates,
		colors: ['#2196f3'],
		subtitle: {
			text: "",
			offsetX: 10,
			offsetY: 35,
			style: {
				fontSize: "13px"
			}
		},
		fill: fill_options,
	};
	new ApexCharts(document.querySelector("#subdomains_chart"), subdomains_chart_options).render();

	var endpoint_chart_options = {
		chart: {
			type: "area",
			height: 50,
			sparkline: {
				enabled: !0
			}
		},
		stroke: {
			width: 2,
			curve: "smooth"
		},
		fill: {
			opacity: .2
		},
		series: [{
			name: "Endpoints Discovered",
			data: [{{endpoints_in_last_week.0}},{{endpoints_in_last_week.1}},{{endpoints_in_last_week.2}},{{endpoints_in_last_week.3}},{{endpoints_in_last_week.4}},{{endpoints_in_last_week.5}},{{endpoints_in_last_week.6}}]
		}],
		yaxis: {
			min: 0
		},
		labels: label_dates,
		colors: ['#2196f3'],
		subtitle: {
			text: "",
			offsetX: 10,
			offsetY: 35,
			style: {
				fontSize: "13px"
			}
		},
		fill: fill_options,
	};
	new ApexCharts(document.querySelector("#endpoint_chart"), endpoint_chart_options).render();


	var vuln_chart_options = {
		chart: {
			type: "area",
			height: 50,
			sparkline: {
				enabled: !0
			}
		},
		stroke: {
			width: 2,
			curve: "smooth"
		},
		fill: {
			opacity: .2
		},
		series: [{
			name: "Vulnerabilities Discovered",
			data: [{{vulns_in_last_week.0}},{{vulns_in_last_week.1}},{{vulns_in_last_week.2}},{{vulns_in_last_week.3}},{{vulns_in_last_week.4}},{{vulns_in_last_week.5}},{{vulns_in_last_week.6}}]
		}],
		yaxis: {
			min: 0
		},
		labels: label_dates,
		colors: ['#e7515a'],
		subtitle: {
			text: "",
			offsetX: 10,
			offsetY: 35,
			style: {
				fontSize: "13px"
			}
		},
		fill: fill_options,
	};
	new ApexCharts(document.querySelector("#vuln_chart"), vuln_chart_options).render();


	// vulnerability summary pie chart
	var options = {
		chart: {
			type: 'donut',
			height: 320,
		},
		colors: ['#D50000', '#F44336', '#FF6D00', '#FFD600', '#2962FF', '#03A9F4'],
		dataLabels: {
			enabled: false
		},
		legend: {
			show: !0,
			position: "bottom",
			horizontalAlign: "center",
			verticalAlign: "middle",
			floating: !1,
			fontSize: "15px",
			offsetX: 0,
			offsetY: 7
		},
		plotOptions: {
			pie: {
				donut: {
					size: '70%',
					background: 'transparent',
					labels: {
						show: true,
						name: {
							show: true,
							fontSize: '29px',
							fontFamily: 'Nunito, sans-serif',
							color: undefined,
							offsetY: -10
						},
						value: {
							show: true,
							fontSize: '26px',
							fontFamily: 'Nunito, sans-serif',
							color: '20',
							offsetY: 16,
							formatter: function (val) {
								return val
							}
						},
						total: {
							show: true,
							showAlways: true,
							label: 'Total',
							color: '#888ea8',
							formatter: function (w) {
								return w.globals.seriesTotals.reduce( function(a, b) {
									return a + b
								}, 0)
							}
						}
					}
				}
			}
		},
		series: [{{critical_count}}, {{high_count}}, {{medium_count}}, {{low_count}}, {{info_count}}, {{unknown_count}}],
		labels: ['Critical', 'High', 'Medium', 'Low', 'Info', 'Unknown'],
		responsive: [{
			breakpoint: 1599,
			options: {
				chart: {
					height: 240
				},
				legend: {
					position: 'bottom'
				}
			},
			breakpoint: 1439,
			options: {
				chart: {
					width: '250px',
					height: '390px'
				},
			},
		}],
	}

	var chart = new ApexCharts(
		document.querySelector("#vulnerability-pie-chart"),
		options
	);

	chart.render()

	var options = {
		series: [{
			name: "Ip is Used By Subdomains",
			data: [{{most_used_ip.6.count}}, {{most_used_ip.5.count}}, {{most_used_ip.4.count}}, {{most_used_ip.3.count}}, {{most_used_ip.2.count}}, {{most_used_ip.1.count}}, {{most_used_ip.0.count}}]
		}],
		chart: {
			type: 'bar',
			height: 350
		},
		plotOptions: {
			bar: {
				borderRadius: 4,
				horizontal: true,
			}
		},
		dataLabels: {
			enabled: false
		},
		xaxis: {
			categories: ['{{most_used_ip.6.address}}', '{{most_used_ip.5.address}}', '{{most_used_ip.4.address}}', '{{most_used_ip.3.address}}', '{{most_used_ip.2.address}}', '{{most_used_ip.1.address}}', '{{most_used_ip.0.address}}'],
		}
	};

	var chart = new ApexCharts(document.querySelector("#most_common_ip_chart"), options);
	chart.render();

	var options = {
		series: [{
			name: "Ports used by IPs",
			data: [{{most_used_port.6.count}}, {{most_used_port.5.count}}, {{most_used_port.4.count}}, {{most_used_port.3.count}}, {{most_used_port.2.count}}, {{most_used_port.1.count}}, {{most_used_port.0.count}}]
		}],
		chart: {
			type: 'bar',
			height: 350
		},
		plotOptions: {
			bar: {
				borderRadius: 4,
				horizontal: true,
			}
		},
		dataLabels: {
			enabled: false
		},
		xaxis: {
			categories: ['{{most_used_port.6.number}}/{{most_used_port.6.service_name}}', '{{most_used_port.5.number}}/{{most_used_port.5.service_name}}', '{{most_used_port.4.number}}/{{most_used_port.4.service_name}}', '{{most_used_port.3.number}}/{{most_used_port.3.service_name}}', '{{most_used_port.2.number}}/{{most_used_port.2.service_name}}', '{{most_used_port.1.number}}/{{most_used_port.1.service_name}}', '{{most_used_port.0.number}}/{{most_used_port.0.service_name}}'],
		}
	};

	var chart = new ApexCharts(document.querySelector("#most_common_port_chart"), options);
	chart.render();


	var options = {
		series: [{
			name: "Tech used by Subdomains",
			data: [{{most_used_tech.6.count}}, {{most_used_tech.5.count}}, {{most_used_tech.4.count}}, {{most_used_tech.3.count}}, {{most_used_tech.2.count}}, {{most_used_tech.1.count}}, {{most_used_tech.0.count}}]
		}],
		chart: {
			type: 'bar',
			height: 350
		},
		plotOptions: {
			bar: {
				borderRadius: 4,
				horizontal: true,
			}
		},
		dataLabels: {
			enabled: false
		},
		xaxis: {
			categories: ['{{most_used_tech.6.name}}', '{{most_used_tech.5.name}}', '{{most_used_tech.4.name}}', '{{most_used_tech.3.name}}', '{{most_used_tech.2.name}}', '{{most_used_tech.1.name}}', '{{most_used_tech.0.name}}'],
		}
	};

	var chart = new ApexCharts(document.querySelector("#most_common_tech_chart"), options);
	chart.render();

	var countriesData = {
		{% for country in asset_countries %}
			"{{country.iso}}": {{country.count}},
		{% endfor %}
	};

	$('#world_map').vectorMap({
		map: 'world_mill_en',
		hoverOpacity: 0.7,
		hoverColor: false,
		regionStyle: {
				initial: {
					fill: '#d4dadd'
				}
			},
		backgroundColor: 'transparent',
		series: {
			regions: [{
				values: countriesData,
				scale: [
					{% for country in asset_countries %}
						shadeColor('#2C3E50', {{country.count}}),
					{% endfor %}
				],
				normalizeFunction: 'polynomial'
			}]
		},
		onRegionTipShow: function(e, el, code){
			if (code in countriesData) {
				el.html(el.html()+' (Total Assets : '+ countriesData[code]+')');
			}
			else{
				el.html(el.html()+' (Total Assets : 0)');
			}
		}
	});

});
</script>
{% endblock page_level_script %}<|MERGE_RESOLUTION|>--- conflicted
+++ resolved
@@ -17,11 +17,7 @@
 {% endblock custom_js_css_link %}
 
 {% block breadcrumb_title %}
-<<<<<<< HEAD
-<span class="badge badge-soft-info">reNgine 2.0.3</span>
-=======
 <span class="badge badge-soft-info">reNgine 2.0.6</span>
->>>>>>> 21ce0d89
 {% endblock breadcrumb_title %}
 
 {% block main_content %}
