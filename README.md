<p align="center">
<img src=".github/images/banner-rengine-ng.png" alt=""/>
</p>

<p align="center"><a href="https://github.com/Security-Tools-Alliance/rengine-ng/releases" target="_blank"><img src="https://img.shields.io/badge/version-v2.0.5-informational?&logo=none" alt="reNgine-ng Latest Version" /></a>&nbsp;<a href="https://www.gnu.org/licenses/gpl-3.0" target="_blank"><img src="https://img.shields.io/badge/License-GPLv3-red.svg?&logo=none" alt="License" /></a>&nbsp;<a href="#" target="_blank"><img src="https://img.shields.io/badge/first--timers--only-friendly-blue.svg?&logo=none" alt="" /></a>&nbsp;</p>

<p align="center">
  <img src="https://img.shields.io/badge/Cycom-2024-blue.svg?logo=none" alt="" /></a>
  <a href="https://www.youtube.com/watch?v=Xk_YH83IQgg" target="_blank"><img src="https://img.shields.io/badge/BlackHat--Arsenal--Asia-2023-blue.svg?logo=none" alt="" /></a>&nbsp;
  <a href="https://www.youtube.com/watch?v=Xk_YH83IQgg" target="_blank"><img src="https://img.shields.io/badge/BlackHat--Arsenal--USA-2022-blue.svg?logo=none" alt="" /></a>&nbsp;
  <a href="https://www.youtube.com/watch?v=Xk_YH83IQgg" target="_blank"><img src="https://img.shields.io/badge/Open--Source--Summit-2022-blue.svg?logo=none" alt="" /></a>&nbsp;
  <a href="https://cyberweek.ae/2021/hitb-armory/" target="_blank"><img src="https://img.shields.io/badge/HITB--Armory-2021-blue.svg?logo=none" alt="" /></a>&nbsp;
  <a href="https://www.youtube.com/watch?v=7uvP6MaQOX0" target="_blank"><img src="https://img.shields.io/badge/BlackHat--Arsenal--USA-2021-blue.svg?logo=none" alt="" /></a>&nbsp;
  <a href="https://drive.google.com/file/d/1Bh8lbf-Dztt5ViHJVACyrXMiglyICPQ2/view?usp=sharing" target="_blank"><img src="https://img.shields.io/badge/Defcon--Demolabs--29-2021-blue.svg?logo=none" alt="" /></a>&nbsp;
  <a href="https://www.youtube.com/watch?v=A1oNOIc0h5A" target="_blank"><img src="https://img.shields.io/badge/BlackHat--Arsenal--Europe-2020-blue.svg?&logo=none" alt="" /></a>&nbsp;
</p>

<p align="center">
<a href="https://github.com/Security-Tools-Alliance/rengine-ng/actions/workflows/codeql-analysis.yml" target="_blank"><img src="https://github.com/Security-Tools-Alliance/rengine-ng/actions/workflows/codeql-analysis.yml/badge.svg" alt="" /></a>&nbsp;<a href="https://github.com/Security-Tools-Alliance/rengine-ng/actions/workflows/build.yml" target="_blank"><img src="https://github.com/Security-Tools-Alliance/rengine-ng/actions/workflows/build.yml/badge.svg" alt="" /></a>&nbsp;
</p>

<p align="center">
<a href="https://discord.gg/Yxq8DR9X" target="_blank"><img src="https://img.shields.io/discord/1227920361564143766" alt="" /></a>&nbsp;
</p>

<p align="center">
<a href="https://opensourcesecurityindex.io/" target="_blank" rel="noopener">
<img style="width: 282px; height: 56px" src="https://opensourcesecurityindex.io/badge.svg" alt="Open Source Security Index - Fastest Growing Open Source Security Projects" width="282" height="56" /> </a>
</p>

# reNgine-ng


<<<<<<< HEAD
## Why reNgine-ng?
reNgine-ng is a fork of [reNgine](https://github.com/yogeshojha/rengine).
=======
Traditional reconnaissance tools often fall short in terms of configurability and efficiency. reNgine addresses these shortcomings and emerges as an excellent alternative to existing commercial tools.
>>>>>>> d7641f5e

## What is reNgine-ng?
reNgine-ng is your go-to web application reconnaissance suite that's designed to simplify and streamline the reconnaissance process for security professionals, penetration testers, and bug bounty hunters. With its highly configurable engines, data correlation capabilities, continuous monitoring, database-backed reconnaissance data, and an intuitive user interface, reNgine-ng redefines how you gather critical information about your target web applications.

Traditional reconnaissance tools often fall short in terms of configurability and efficiency. reNgine-ng addresses these shortcomings and emerges as a excellent alternative to existing commercial tools.

reNgine-ng was created to address the limitations of traditional reconnaissance tools and provide a better alternative, even surpassing some commercial offerings. Whether you're a bug bounty hunter, a penetration tester, or a corporate security team, reNgine-ng is your go-to solution for automating and enhancing your information-gathering efforts.

reNgine-ng 2.0 is out now, you can [watch reNgine-ng 2.0 release trailer here!](https://youtu.be/VwkOWqiWW5g)

<<<<<<< HEAD
reNgine-ng 2.0 would not have been possible without [@ocervell](https://github.com/ocervell) valuable contributions. [@ocervell](https://github.com/ocervell) did majority of the refactoring if not all and also added a ton of features. Together, we wish to shape the future of web application reconnaissance, and it's developers like [@ocervell](https://github.com/ocervell) and a [ton of other developers and hackers from our community](https://github.com/Security-Tools-Alliance/rengine-ng/graphs/contributors) who inspire and drive us forward.
=======
reNgine 2.0-Jasper would not have been possible without [@ocervell](https://github.com/ocervell) valuable contributions. [@ocervell](https://github.com/ocervell) did the majority of the refactoring (if not all) and also added a ton of features. Together, we wish to shape the future of web application reconnaissance, and it's developers like [@ocervell](https://github.com/ocervell) and a [ton of other developers and hackers from our community](https://github.com/yogeshojha/rengine/graphs/contributors) who inspire and drive us forward.
>>>>>>> d7641f5e

Thank you, [@ocervell](https://github.com/ocervell), for your outstanding work and unwavering commitment to reNgine-ng.

<<<<<<< HEAD
Checkout our contributers here: [Contributers](https://github.com/Security-Tools-Alliance/rengine-ng/graphs/contributors)
=======
Checkout our contributors here: [Contributors](https://github.com/yogeshojha/rengine/graphs/contributors)
>>>>>>> d7641f5e

![-----------------------------------------------------](https://raw.githubusercontent.com/andreasbm/readme/master/assets/lines/aqua.png)

### Documentation

You can find detailed documentation in the repository [Wiki](https://github.com/Security-Tools-Alliance/rengine-ng/wiki)

![-----------------------------------------------------](https://raw.githubusercontent.com/andreasbm/readme/master/assets/lines/aqua.png)

### Table of Contents

* [About reNgine-ng](#about-rengine)
* [Workflow](#workflow)
* [Features](#features)
* [Scan Engine](#scan-engine)
* [Quick Installation](#quick-installation)
* [What's new in reNgine-ng 2.0](#changelog)
* [Screenshots](#screenshots)
* [Contributing](#contributing)
* [reNgine-ng Support](#rengine-support)
* [Support and Sponsoring](#support-and-sponsoring)
* [reNgine-ng Bug Bounty Program](#rengine-bug-bounty-program)
* [License](#license)

![-----------------------------------------------------](https://raw.githubusercontent.com/andreasbm/readme/master/assets/lines/aqua.png)

### About reNgine-ng

reNgine-ng is not an ordinary reconnaissance suite; it's a game-changer! We've turbocharged the traditional workflow with groundbreaking features that is sure to ease your reconnaissance game. reNgine-ng redefines the art of reconnaissance with highly configurable scan engines, recon data correlation, continuous monitoring, GPT powered Vulnerability Report, Project Management and role based access control etc.


<<<<<<< HEAD
🦾&nbsp;&nbsp; reNgine-ng has advanced reconnaissance capabilities, harnessing a range of open-source tools to deliver a comprehensive web application reconnaissance experience. With it's intuitive User Interface, it excels in subdomain discovery, pinpointing IP addresses and open ports, collecting endpoints, conducting directory and file fuzzing, capturing screenshots, and performing vulnerability scans. To summarize, it does end-to-end reconnaissance. With WHOIS identification and WAF detection, it offers deep insights into target domains. Additionally, reNgine-ng also identifies misconfigured S3 buckets and find interesting subdomains and URLS, based on specific keywords to helps you identify your next target, making it an go to tool for efficient reconnaissance.
=======
🦾&nbsp;&nbsp; reNgine has advanced reconnaissance capabilities, harnessing a range of open-source tools to deliver a comprehensive web application reconnaissance experience. With its intuitive User Interface, it excels in subdomain discovery, pinpointing IP addresses and open ports, collecting endpoints, conducting directory and file fuzzing, capturing screenshots, and performing vulnerability scans. To summarize, it does end-to-end reconnaissance. With WHOIS identification and WAF detection, it offers deep insights into target domains. Additionally, reNgine also identifies misconfigured S3 buckets and find interesting subdomains and URLS, based on specific keywords to helps you identify your next target, making it a go-to tool for efficient reconnaissance.
>>>>>>> d7641f5e

🗃️&nbsp; &nbsp; Say goodbye to recon data chaos! reNgine-ng seamlessly integrates with a database, providing you with unmatched data correlation and organization. Forgot the hassle of grepping through json, txt or csv files. Plus, our custom query language lets you filter reconnaissance data effortlessly using natural language like operators such as filtering all alive subdomains with `http_status=200` and also filter all subdomains that are alive and has admin in name `http_status=200&name=admin`

🔧&nbsp;&nbsp; reNgine-ng offers unparalleled flexibility through its highly configurable scan engines, based on a YAML-based configuration. It offers the freedom to create and customize recon scan engines based on any kind of requirement, users can tailor them to their specific objectives and preferences, from thread management to timeout settings and rate-limit configurations, everything is customizable. Additionally, reNgine-ng offers a range of pre-configured scan engines right out of the box, including Full Scan, Passive Scan, Screenshot Gathering, and the OSINT Scan Engine. These ready-to-use engines eliminate the need for extensive manual setup, aligning perfectly with reNgine-ng's core mission of simplifying the reconnaissance process and enabling users to effortlessly access the right reconnaissance data with minimal effort.

💎&nbsp;&nbsp;Subscans: Subscan is a game-changing feature in reNgine-ng, setting it apart as the only open-source tool of its kind to offer this capability. With Subscan, waiting for the entire pipeline to complete is a thing of the past. Now, users can swiftly respond to newfound discoveries during reconnaissance. Whether you've stumbled upon an intriguing subdomain and wish to conduct a focused port scan or want to delve deeper with a vulnerability assessment, reNgine-ng has you covered.

📃&nbsp;&nbsp; PDF Reports: In addition to its robust reconnaissance capabilities, reNgine-ng goes the extra mile by simplifying the report generation process, recognizing the crucial role that PDF reports play in the realm of end-to-end reconnaissance. Users can effortlessly generate and customize PDF reports to suit their exact needs. Whether it's a Full Scan Report, Vulnerability Report, or a concise reconnaissance report, reNgine-ng provides the flexibility to choose the report type that best communicates your findings. Moreover, the level of customization is unparalleled, allowing users to select report colors, fine-tune executive summaries, and even add personalized touches like company names and footers. With GPT integration, your reports aren't just a report, with remediation steps, and impacts, you get 360-degree view of the vulnerabilities you've uncovered.

<<<<<<< HEAD
🔖&nbsp; &nbsp; Say Hello to Projects! reNgine-ng 2.0 introduces a powerful addition that enables you to efficiently organize your web application reconnaissance efforts. With this feature, you can create distinct project spaces, each tailored to a specific purpose, such as personal bug bounty hunting, client engagements, or any other specialized recon task. Each projects will have separate dashboard and all the scan results will be separated from each projects, while scan engines and configuration will be shared across all the projects.

⚙️&nbsp; &nbsp; Roles and Permissions! Begining reNgine-ng 2.0, we've taken your web application reconnaissance to a whole new level of control and security. Now, you can assign distinct roles to your team members—Sys Admin, Penetration Tester, and Auditor—each with precisely defined permissions to tailor their access and actions within the reNgine-ng ecosystem.
=======
🔖&nbsp; &nbsp; Say Hello to Projects! reNgine 2.0 introduces a powerful addition that enables you to efficiently organize your web application reconnaissance efforts. With this feature, you can create distinct project spaces, each tailored to a specific purpose, such as personal bug bounty hunting, client engagements, or any other specialized recon task. Each projects will have separate dashboard and all the scan results will be separated from each project, while scan engines and configuration will be shared across all the projects.

⚙️&nbsp; &nbsp; Roles and Permissions! In reNgine 2.0, we've taken your web application reconnaissance to a whole new level of control and security. Now, you can assign distinct roles to your team members—Sys Admin, Penetration Tester, and Auditor—each with precisely defined permissions to tailor their access and actions within the reNgine ecosystem.
>>>>>>> d7641f5e

  - 🔐 Sys Admin: Sys Admin is a superuser that has permission to modify system and scan related configurations, scan engines, create new users, add new tools etc. Superuser can initiate scans and subscans effortlessly.
  - 🔍 Penetration Tester: Penetration Tester will be allowed to modify and initiate scans and subscans, add or update targets, etc. A penetration tester will not be allowed to modify system configurations.
  - 📊 Auditor: Auditor can only view and download the report. An auditor can not change any system or scan related configurations nor can initiate any scans or subscans.

🚀&nbsp;&nbsp; GPT Vulnerability Report Generation: Get ready for the future of penetration testing reports with reNgine-ng's groundbreaking feature: "GPT-Powered Report Generation"! With the power of OpenAI's GPT, reNgine-ng now provides you with detailed vulnerability descriptions, remediation strategies, and impact assessments that read like they were written by a human security expert! **But that's not all!** Our GPT-driven reports go the extra mile by scouring the web for related news articles, blogs, and references, so you have a 360-degree view of the vulnerabilities you've uncovered. With reNgine-ng 2.0 revolutionize your penetration testing game and impress your clients with reports that are not just informative but engaging and comprehensive with detailed analysis on impact assessment and remediation strategies.

<<<<<<< HEAD
🥷&nbsp;&nbsp; GPT-Powered Attack Surface Generation: With reNgine-ng 2.0, reNgine-ng seamlessly integrates with GPT to identify the attacks that you can likely perform on a subdomain. By making use of reconnaissance data such as page title, open ports, subdomain name etc, reNgine-ng can advice you the attacks you could perform on a target. reNgine-ng will also provide you the rationale on why the specific attack is likely to be successful.
=======
🥷&nbsp;&nbsp; GPT-Powered Attack Surface Generation: With reNgine 2.0, reNgine seamlessly integrates with GPT to identify the attacks that you can likely perform on a subdomain. By making use of reconnaissance data such as page title, open ports, subdomain name etc. reNgine can advise you the attacks you could perform on a target. reNgine will also provide you the rationale on why the specific attack is likely to be successful.
>>>>>>> d7641f5e

🧭&nbsp;&nbsp;Continuous monitoring: Continuous monitoring is at the core of reNgine-ng's mission, and it's robust continuous monitoring feature ensures that their targets are under constant scrutiny. With the flexibility to schedule scans at regular intervals, penetration testers can effortlessly stay informed about their targets. What sets reNgine-ng apart is its seamless integration with popular notification channels such as Discord, Slack, and Telegram, delivering real-time alerts for newly discovered subdomains, vulnerabilities, or any changes in reconnaissance data.


![-----------------------------------------------------](https://raw.githubusercontent.com/andreasbm/readme/master/assets/lines/aqua.png)

### Workflow

<img src=".github/images/workflow.png">

![-----------------------------------------------------](https://raw.githubusercontent.com/andreasbm/readme/master/assets/lines/aqua.png)

### Features

* Reconnaissance:
  * Subdomain Discovery
  * IP and Open Ports Identification
  * Endpoints Discovery
  * Directory/Files fuzzing
  * Screenshot Gathering
  * Vulnerability Scan
    * Nuclei
    * Dalfox XSS Scanner
    * CRLFuzzer
    * Misconfigured S3 Scanner
  * WHOIS Identification
  * WAF Detection
* OSINT Capabilities
  * Meta info Gathering
  * Employees Gathering
  * Email Address gathering
  * Google Dorking for sensitive info and urls
* Projects, create distinct project spaces, each tailored to a specific purpose, such as personal bug bounty hunting, client engagements, or any other specialized recon task.
* Perform Advanced Query lookup using natural language alike and, or, not operations
* Highly configurable YAML-based Scan Engines
* Support for Parallel Scans
* Support for Subscans
* Recon Data visualization
* GPT Vulnerability Description, Impact and Remediation generation
* GPT Attack Surface Generator
* Multiple Roles and Permissions to cater a team's need
* Customizable Alerts/Notifications on Slack, Discord, and Telegram
* Automatically report Vulnerabilities to HackerOne
* Recon Notes and Todos
* Clocked Scans (Run reconnaissance exactly at X Hours and Y minutes) and Periodic Scans (Runs reconnaissance every X minutes/- hours/days/week)
* Proxy Support
* Screenshot Gallery with Filters
* Powerful recon data filtering with autosuggestions
* Recon Data changes, find new/removed subdomains/endpoints
* Tag targets into the Organization
* Smart Duplicate endpoint removal based on page title and content length to cleanup the reconnaissance data
* Identify Interesting Subdomains
* Custom GF patterns and custom Nuclei Templates
* Edit tool-related configuration files (Nuclei, Subfinder, Naabu, amass)
* Add external tools from GitHub/Go
* Interoperable with other tools, Import/Export Subdomains/Endpoints
* Import Targets via IP and/or CIDRs
* Report Generation
* Toolbox: Comes bundled with most commonly used tools during penetration testing such as whois lookup, CMS detector, CVE lookup, etc.
* Identification of related domains and related TLDs for targets
* Find actionable insights such as Most Common Vulnerability, Most Common CVE ID, Most Vulnerable Target/Subdomain, etc.

![-----------------------------------------------------](https://raw.githubusercontent.com/andreasbm/readme/master/assets/lines/aqua.png)

### Scan Engine

```yaml
# Global vars for all tools
#
# custom_header: 'Cookie: Test'     # FFUF, Nuclei, Dalfox, CRL Fuzz, HTTP Crawl, Fetch URL
# user_agent: ''                    # Dalfox only
# enable_http_crawl: true           # All tools
# timeout: 10                       # Subdomain discovery, Screenshot, Port scan, FFUF, Nuclei                       
# threads: 30                       # All tools
# rate_limit: 150                   # Port scan, FFUF, Nuclei
# intensity: 'normal'               # Screenshot (grab only the root endpoints of each subdomain), Nuclei (reduce number of endpoints to scan), OSINT (not implemented yet)
# retries: 1                        # Nuclei

subdomain_discovery: {
  'uses_tools': ['subfinder', 'ctfr', 'sublist3r', 'tlsx', 'oneforall', 'netlas'],  # amass-passive, amass-active, All
  'enable_http_crawl': true,
  'threads': 30,
  'timeout': 5,
  # 'use_subfinder_config': false,
  # 'use_amass_config': false,
  # 'amass_wordlist': 'deepmagic.com-prefixes-top50000'
}
http_crawl: {
  # 'custom_header': 'Cookie: Test',
  # 'threads': 30,
  # 'follow_redirect': true
}
port_scan: {
  'enable_http_crawl': true,
  'timeout': 5,
  # 'exclude_ports': [],
  # 'exclude_subdomains': [],
  'ports': ['top-100'],
  'rate_limit': 150,
  'threads': 30,
  'passive': false,
  # 'use_naabu_config': false,
  # 'enable_nmap': true,
  # 'nmap_cmd': '',
  # 'nmap_script': '',
  # 'nmap_script_args': ''
}
osint: {
  'discover': [
      'emails',
      'metainfo',
      'employees'
    ],
  'dorks': [
    'login_pages',
    'admin_panels',
    'dashboard_pages',
    'stackoverflow',
    'social_media',
    'project_management',
    'code_sharing',
    'config_files',
    'jenkins',
    'wordpress_files',
    'php_error',
    'exposed_documents',
    'db_files',
    'git_exposed'
  ],
  # 'custom_dorks': [],
  'intensity': 'normal',
  'documents_limit': 50
}
dir_file_fuzz: {
  'auto_calibration': true,
  'enable_http_crawl': true,
  'rate_limit': 150,
  'extensions': ['html', 'php','git','yaml','conf','cnf','config','gz','env','log','db','mysql','bak','asp','aspx','txt','conf','sql','json','yml','pdf'],
  'follow_redirect': false,
  'max_time': 0,
  'match_http_status': [200, 204],
  'recursive_level': 2,
  'stop_on_error': false,
  'timeout': 5,
  'threads': 30,
  'wordlist_name': 'dicc'
}
fetch_url: {
  'uses_tools': [
    'gospider',
    'hakrawler',
    'waybackurls',
    'katana'
  ],
  'remove_duplicate_endpoints': true,
  'duplicate_fields': ['content_length', 'page_title'],
  'enable_http_crawl': true,
  'gf_patterns': ['debug_logic', 'idor', 'interestingEXT', 'interestingparams', 'interestingsubs', 'lfi', 'rce', 'redirect', 'sqli', 'ssrf', 'ssti', 'xss'],
  'ignore_file_extensions': ['png', 'jpg', 'jpeg', 'gif', 'mp4', 'mpeg', 'mp3'],
  'threads': 30,
  # 'exclude_subdomains': false
}
vulnerability_scan: {
  'run_nuclei': true,
  'run_dalfox': false,
  'run_crlfuzz': false,
  'run_s3scanner': false,
  'enable_http_crawl': true,
  'concurrency': 50,
  'intensity': 'normal',
  'rate_limit': 150,
  'retries': 1,
  'timeout': 5,
  'fetch_gpt_report': true,
  'nuclei': {
    'use_nuclei_config': false,
    'severities': ['unknown', 'info', 'low', 'medium', 'high', 'critical'],
    # 'tags': [],                 # Nuclei tags (https://github.com/projectdiscovery/nuclei-templates)
    # 'templates': [],            # Nuclei templates (https://github.com/projectdiscovery/nuclei-templates)
    # 'custom_templates': []      # Nuclei custom templates uploaded in reNgine-ng
  }
}
waf_detection: {
  'enable_http_crawl': true
}
screenshot: {
  'enable_http_crawl': true,
  'intensity': 'normal',
  'timeout': 10,
  'threads': 40
}
```

![-----------------------------------------------------](https://raw.githubusercontent.com/andreasbm/readme/master/assets/lines/aqua.png)

### Quick Installation

**Note:** Only Ubuntu/VPS

1. Clone this repo

    ```bash
    git clone https://github.com/Security-Tools-Alliance/rengine-ng && cd rengine
    ```

1. Edit the `.env` file, **please make sure to change the password for postgresql `POSTGRES_PASSWORD`!**

    ```bash
    nano .env
    ```

1. **Optional, only for non-interactive install**: In the `.env` file, **please make sure to change the super admin values!**

    ```bash
    DJANGO_SUPERUSER_USERNAME=yourUsername
    DJANGO_SUPERUSER_EMAIL=YourMail@example.com
    DJANGO_SUPERUSER_PASSWORD=yourStrongPassword
    ```
    If you need to carry out a non-interactive installation, you can setup the login, email and password of the web interface admin directly from the .env file (instead of manually setting them from prompts during the installation process). This option can be interesting for automated installation (via ansible, vagrant, etc.).

    `DJANGO_SUPERUSER_USERNAME`: web interface admin username (used to login to the web interface).

    `DJANGO_SUPERUSER_EMAIL`: web interface admin email.

    `DJANGO_SUPERUSER_PASSWORD`: web interface admin password (used to login to the web interface).

1. In the dotenv file, you may also modify the Scaling Configurations

    ```bash
    MAX_CONCURRENCY=80
    MIN_CONCURRENCY=10
    ```

    `MAX_CONCURRENCY`: This parameter specifies the maximum number of reNgine's concurrent Celery worker processes that can be spawned. In this case, it's set to 80, meaning that the application can utilize up to 80 concurrent worker processes to execute tasks concurrently. This is useful for handling a high volume of scans or when you want to scale up processing power during periods of high demand. If you have more CPU cores, you will need to increase this for maximised performance.

    `MIN_CONCURRENCY`: On the other hand, MIN_CONCURRENCY specifies the minimum number of concurrent worker processes that should be maintained, even during periods of lower demand. In this example, it's set to 10, which means that even when there are fewer tasks to process, at least 10 worker processes will be kept running. This helps ensure that the application can respond promptly to incoming tasks without the overhead of repeatedly starting and stopping worker processes.
<<<<<<< HEAD

    These settings allow for dynamic scaling of Celery workers, ensuring that the application efficiently manages its workload by adjusting the number of concurrent workers based on the workload's size and complexity.

    Here is the ideal value for `MIN_CONCURRENCY` and `MAX_CONCURRENCY` depending on the number of RAM your machine has:
=======

    These settings allow for dynamic scaling of Celery workers, ensuring that the application efficiently manages its workload by adjusting the number of concurrent workers based on the workload's size and complexity.

    Here is the ideal value for `MIN_CONCURRENCY` and `MAX_CONCURRENCY` depending on the number of RAM your machine has:

    * 4GB: `MAX_CONCURRENCY=10`
    * 8GB: `MAX_CONCURRENCY=30`
    * 16GB: `MAX_CONCURRENCY=50`

    This is just an ideal value which developers have tested and tried out and works! But feel free to play around with the values.
    Maximum number of scans is determined by various factors, your network bandwidth, RAM, number of CPUs available. etc
>>>>>>> d7641f5e

    * 4GB: `MAX_CONCURRENCY=10`
    * 8GB: `MAX_CONCURRENCY=30`
    * 16GB: `MAX_CONCURRENCY=50`

    This is just an ideal value which developers have tested and tried out and works! But feel free to play around with the values.
    Maximum number of scans is determined by various factors, your network bandwidth, RAM, number of CPUs available. etc

1. Run the installation script, Please keep an eye for any prompt, you will also be asked for username and password for reNgine-ng.

    ```bash
    sudo ./install.sh
    ```

    Or for a non-interactive installation, use `-n` argument (make sure you've modified the `.env` file before launching the installation).

    ```bash
    sudo ./install.sh -n
    ```

    If `install.sh` does not have install permission, please change it, `chmod +x install.sh`

**reNgine-ng can now be accessed from <https://127.0.0.1> or if you're on the VPS <https://your_vps_ip_address>**

**Unless you are on development branch, please do not access reNgine-ng via any ports**

### Installation (Mac/Windows/Other)

Installation instructions can be found at [https://github.com/Security-Tools-Alliance/rengine-ng/wiki/install/detailed/](https://github.com/Security-Tools-Alliance/rengine-ng/wiki/install/detailed/)

### Updating

1. Updating is as simple as running the following command:

    ```bash
    cd rengine &&  sudo ./update.sh
    ```

    If `update.sh` does not have execution permissions, please change it, `sudo chmod +x update.sh`

    **NOTE:** if you're updating from 1.3.6, and you're getting a 'password authentication failed' error, consider uninstalling 1.3.6 first, then install 2.x.x as you'd normally do.

### Changelog

[Please find the latest release notes and changelog here.](https://github.com/Security-Tools-Alliance/rengine-ng/wiki/changelog/)

![-----------------------------------------------------](https://raw.githubusercontent.com/andreasbm/readme/master/assets/lines/aqua.png)  

### Screenshots

#### Scan Results

![](.github/screenshots/scan_results.gif)

#### General Usage

<img src=".github/screenshots/general-usage.gif">

#### Initiating Subscan

<img src=".github/screenshots/initiate-subscan.gif">

#### Recon Data filtering

<img src=".github/screenshots/recon-data-filtering.gif">

#### Report Generation

<img src=".github/screenshots/report-generation.gif">

#### Toolbox

<img src=".github/screenshots/toolbox.gif">

#### Adding Custom tool in Tools Arsenal

<img src=".github/screenshots/add-custom-tools.gif">

![-----------------------------------------------------](https://raw.githubusercontent.com/andreasbm/readme/master/assets/lines/aqua.png)

### Contributing

Contributions are what make the open-source community such an amazing place to learn, inspire and create. Every contribution you make is **greatly appreciated**. Your contributions can be as simple as fixing the indentation or UI, or as complex as adding new modules and features.

See the [Contributing Guide](.github/CONTRIBUTING.md) to get started.

You can also [join our Discord channel #development](https://discord.gg/VUS8P9zF) for any development related questions.

![-----------------------------------------------------](https://raw.githubusercontent.com/andreasbm/readme/master/assets/lines/aqua.png)

### Submitting issues
<<<<<<< HEAD

You can submit issues related to this project, but you should do it in a way that helps developers to resolve it as quickly as possible.
=======

You can submit issues related to this project, but you should do it in a way that helps developers to resolve it as quickly as possible.

For that, you need to add as much valuable information as possible.

You can have this valuable information by following these steps:

- Go to the root of the git cloned project
- Edit `web/entrypoint.sh` and add `export DEBUG=1` at the top
This should give you this result

  ```python
  #!/bin/bash

  export DEBUG=1

  python3 manage.py migrate
  python3 manage.py runserver 0.0.0.0:8000

  exec "$@"
  ```
- Restart the web container: `docker-compose restart web`
- To deactivate, set **DEBUG** to **0** and restart the web container again

Then, with **DEBUG** set to **1**, in the `make logs` output you could see the full stack trace to debug reNgine.

Example with the tool arsenal version check API bug.

```
web_1          |   File "/usr/local/lib/python3.10/dist-packages/celery/app/task.py", line 411, in __call__
web_1          |     return self.run(*args, **kwargs)
web_1          | TypeError: run_command() got an unexpected keyword argument 'echo'
```
Now you know the real error is `TypeError: run_command() got an unexpected keyword argument 'echo'`

And you can post the full stack trace to your newly created issue to help developers to track the root cause of the bug and correct the bug easily

**Activating debug like this also give you the full stack trace in the browser** instead of an error 500 without any details.
So don't forget to open the developer console and check for any XHR request with error 500.
If there's any, check the response of this request to get your detailed error.

<img src="https://user-images.githubusercontent.com/1230954/276260955-ed1e1168-7c8f-43a3-b54d-b6285d52b771.png">

Happy issuing ;)

![-----------------------------------------------------](https://raw.githubusercontent.com/andreasbm/readme/master/assets/lines/aqua.png)

### First-time Open Source contributors

Please note that reNgine is beginner-friendly. If you have never done open-source before, we encourage you to do so. **We will be happy and proud of your first PR ever.**
>>>>>>> d7641f5e

For that, you need to add as much valuable information as possible.

You can have this valuable information by following these steps:

- Go to the root of the git cloned project
- Edit `web/entrypoint.sh` and add `export DEBUG=1` at the top
This should give you this result

  ```python
  #!/bin/bash

  export DEBUG=1

  python3 manage.py migrate
  python3 manage.py runserver 0.0.0.0:8000

  exec "$@"
  ```
- Restart the web container: `docker-compose restart web`
- To deactivate, set **DEBUG** to **0** and restart the web container again

Then, with **DEBUG** set to **1**, in the `make logs` output you could see the full stack trace to debug reNgine.

Example with the tool arsenal version check API bug.

```
web_1          |   File "/usr/local/lib/python3.10/dist-packages/celery/app/task.py", line 411, in __call__
web_1          |     return self.run(*args, **kwargs)
web_1          | TypeError: run_command() got an unexpected keyword argument 'echo'
```
Now you know the real error is `TypeError: run_command() got an unexpected keyword argument 'echo'`

And you can post the full stack trace to your newly created issue to help developers to track the root cause of the bug and correct the bug easily

**Activating debug like this also give you the full stack trace in the browser** instead of an error 500 without any details.
So don't forget to open the developer console and check for any XHR request with error 500.
If there's any, check the response of this request to get your detailed error.

<img src="https://user-images.githubusercontent.com/1230954/276260955-ed1e1168-7c8f-43a3-b54d-b6285d52b771.png">

Happy issuing ;)

![-----------------------------------------------------](https://raw.githubusercontent.com/andreasbm/readme/master/assets/lines/aqua.png)

### First-time Open Source contributors

Please note that reNgine-ng is beginner friendly. If you have never done open-source before, we encourage you to do so. **We will be happy and proud of your first PR ever.**

You can start by resolving any [open issues](https://github.com/Security-Tools-Alliance/rengine-ng/issues).

![-----------------------------------------------------](https://raw.githubusercontent.com/andreasbm/readme/master/assets/lines/aqua.png)

<<<<<<< HEAD
### reNgine-ng Support
=======
**Please do not disclose vulnerabilities via GitHub issues/blogs/tweets after/before reporting to huntr.dev as this is explicitly against the disclosure policy of huntr.dev and reNgine and will not be considered for monetary rewards.**
>>>>>>> d7641f5e

Please do not use GitHub for support requests. Instead, [join our Discord channel #support](https://discord.gg/Mh7GKz4x).

![-----------------------------------------------------](https://raw.githubusercontent.com/andreasbm/readme/master/assets/lines/aqua.png)

<<<<<<< HEAD
### Support
=======
* Respect for privacy and security reports: Please do not publicly disclose any vulnerabilities (including GitHub issues) before or after reporting them on huntr.dev! This is against the disclosure policy and will not be rewarded.
* Respect the rules
>>>>>>> d7641f5e

We are volunteers, working hard on reNgine-ng to add new features with the sole aim of making it the de facto standard for reconnaissance. Help is welcome, you can help us out by opening a PR.
Come to the Discord to discuss with the reNgine-ng team.

* Add a [GitHub Star](https://github.com/Security-Tools-Alliance/rengine-ng) to the project.
* Tweet about this project, or maybe blogs?
* Maybe nominate us for [GitHub Stars?](https://stars.github.com/nominate/)

Any support is greatly appreciated! Thank you!

![-----------------------------------------------------](https://raw.githubusercontent.com/andreasbm/readme/master/assets/lines/aqua.png)

### License

Distributed under the GNU GPL v3 License. See [LICENSE](LICENSE) for more information.

![-----------------------------------------------------](https://raw.githubusercontent.com/andreasbm/readme/master/assets/lines/aqua.png)

<p align="right">(ChatGPT was used to write some or most part of this README section.)</p><|MERGE_RESOLUTION|>--- conflicted
+++ resolved
@@ -31,12 +31,8 @@
 # reNgine-ng
 
 
-<<<<<<< HEAD
 ## Why reNgine-ng?
 reNgine-ng is a fork of [reNgine](https://github.com/yogeshojha/rengine).
-=======
-Traditional reconnaissance tools often fall short in terms of configurability and efficiency. reNgine addresses these shortcomings and emerges as an excellent alternative to existing commercial tools.
->>>>>>> d7641f5e
 
 ## What is reNgine-ng?
 reNgine-ng is your go-to web application reconnaissance suite that's designed to simplify and streamline the reconnaissance process for security professionals, penetration testers, and bug bounty hunters. With its highly configurable engines, data correlation capabilities, continuous monitoring, database-backed reconnaissance data, and an intuitive user interface, reNgine-ng redefines how you gather critical information about your target web applications.
@@ -47,19 +43,11 @@
 
 reNgine-ng 2.0 is out now, you can [watch reNgine-ng 2.0 release trailer here!](https://youtu.be/VwkOWqiWW5g)
 
-<<<<<<< HEAD
 reNgine-ng 2.0 would not have been possible without [@ocervell](https://github.com/ocervell) valuable contributions. [@ocervell](https://github.com/ocervell) did majority of the refactoring if not all and also added a ton of features. Together, we wish to shape the future of web application reconnaissance, and it's developers like [@ocervell](https://github.com/ocervell) and a [ton of other developers and hackers from our community](https://github.com/Security-Tools-Alliance/rengine-ng/graphs/contributors) who inspire and drive us forward.
-=======
-reNgine 2.0-Jasper would not have been possible without [@ocervell](https://github.com/ocervell) valuable contributions. [@ocervell](https://github.com/ocervell) did the majority of the refactoring (if not all) and also added a ton of features. Together, we wish to shape the future of web application reconnaissance, and it's developers like [@ocervell](https://github.com/ocervell) and a [ton of other developers and hackers from our community](https://github.com/yogeshojha/rengine/graphs/contributors) who inspire and drive us forward.
->>>>>>> d7641f5e
 
 Thank you, [@ocervell](https://github.com/ocervell), for your outstanding work and unwavering commitment to reNgine-ng.
 
-<<<<<<< HEAD
 Checkout our contributers here: [Contributers](https://github.com/Security-Tools-Alliance/rengine-ng/graphs/contributors)
-=======
-Checkout our contributors here: [Contributors](https://github.com/yogeshojha/rengine/graphs/contributors)
->>>>>>> d7641f5e
 
 ![-----------------------------------------------------](https://raw.githubusercontent.com/andreasbm/readme/master/assets/lines/aqua.png)
 
@@ -91,11 +79,7 @@
 reNgine-ng is not an ordinary reconnaissance suite; it's a game-changer! We've turbocharged the traditional workflow with groundbreaking features that is sure to ease your reconnaissance game. reNgine-ng redefines the art of reconnaissance with highly configurable scan engines, recon data correlation, continuous monitoring, GPT powered Vulnerability Report, Project Management and role based access control etc.
 
 
-<<<<<<< HEAD
 🦾&nbsp;&nbsp; reNgine-ng has advanced reconnaissance capabilities, harnessing a range of open-source tools to deliver a comprehensive web application reconnaissance experience. With it's intuitive User Interface, it excels in subdomain discovery, pinpointing IP addresses and open ports, collecting endpoints, conducting directory and file fuzzing, capturing screenshots, and performing vulnerability scans. To summarize, it does end-to-end reconnaissance. With WHOIS identification and WAF detection, it offers deep insights into target domains. Additionally, reNgine-ng also identifies misconfigured S3 buckets and find interesting subdomains and URLS, based on specific keywords to helps you identify your next target, making it an go to tool for efficient reconnaissance.
-=======
-🦾&nbsp;&nbsp; reNgine has advanced reconnaissance capabilities, harnessing a range of open-source tools to deliver a comprehensive web application reconnaissance experience. With its intuitive User Interface, it excels in subdomain discovery, pinpointing IP addresses and open ports, collecting endpoints, conducting directory and file fuzzing, capturing screenshots, and performing vulnerability scans. To summarize, it does end-to-end reconnaissance. With WHOIS identification and WAF detection, it offers deep insights into target domains. Additionally, reNgine also identifies misconfigured S3 buckets and find interesting subdomains and URLS, based on specific keywords to helps you identify your next target, making it a go-to tool for efficient reconnaissance.
->>>>>>> d7641f5e
 
 🗃️&nbsp; &nbsp; Say goodbye to recon data chaos! reNgine-ng seamlessly integrates with a database, providing you with unmatched data correlation and organization. Forgot the hassle of grepping through json, txt or csv files. Plus, our custom query language lets you filter reconnaissance data effortlessly using natural language like operators such as filtering all alive subdomains with `http_status=200` and also filter all subdomains that are alive and has admin in name `http_status=200&name=admin`
 
@@ -105,27 +89,18 @@
 
 📃&nbsp;&nbsp; PDF Reports: In addition to its robust reconnaissance capabilities, reNgine-ng goes the extra mile by simplifying the report generation process, recognizing the crucial role that PDF reports play in the realm of end-to-end reconnaissance. Users can effortlessly generate and customize PDF reports to suit their exact needs. Whether it's a Full Scan Report, Vulnerability Report, or a concise reconnaissance report, reNgine-ng provides the flexibility to choose the report type that best communicates your findings. Moreover, the level of customization is unparalleled, allowing users to select report colors, fine-tune executive summaries, and even add personalized touches like company names and footers. With GPT integration, your reports aren't just a report, with remediation steps, and impacts, you get 360-degree view of the vulnerabilities you've uncovered.
 
-<<<<<<< HEAD
 🔖&nbsp; &nbsp; Say Hello to Projects! reNgine-ng 2.0 introduces a powerful addition that enables you to efficiently organize your web application reconnaissance efforts. With this feature, you can create distinct project spaces, each tailored to a specific purpose, such as personal bug bounty hunting, client engagements, or any other specialized recon task. Each projects will have separate dashboard and all the scan results will be separated from each projects, while scan engines and configuration will be shared across all the projects.
 
 ⚙️&nbsp; &nbsp; Roles and Permissions! Begining reNgine-ng 2.0, we've taken your web application reconnaissance to a whole new level of control and security. Now, you can assign distinct roles to your team members—Sys Admin, Penetration Tester, and Auditor—each with precisely defined permissions to tailor their access and actions within the reNgine-ng ecosystem.
-=======
-🔖&nbsp; &nbsp; Say Hello to Projects! reNgine 2.0 introduces a powerful addition that enables you to efficiently organize your web application reconnaissance efforts. With this feature, you can create distinct project spaces, each tailored to a specific purpose, such as personal bug bounty hunting, client engagements, or any other specialized recon task. Each projects will have separate dashboard and all the scan results will be separated from each project, while scan engines and configuration will be shared across all the projects.
-
-⚙️&nbsp; &nbsp; Roles and Permissions! In reNgine 2.0, we've taken your web application reconnaissance to a whole new level of control and security. Now, you can assign distinct roles to your team members—Sys Admin, Penetration Tester, and Auditor—each with precisely defined permissions to tailor their access and actions within the reNgine ecosystem.
->>>>>>> d7641f5e
-
+
+  - 🔐 Sys Admin: Sys Admin is a superuser that has permission to modify system and scan related configurations, scan engines, create new users, add new tools etc. Superuser can initiate scans and subscans effortlessly.
   - 🔐 Sys Admin: Sys Admin is a superuser that has permission to modify system and scan related configurations, scan engines, create new users, add new tools etc. Superuser can initiate scans and subscans effortlessly.
   - 🔍 Penetration Tester: Penetration Tester will be allowed to modify and initiate scans and subscans, add or update targets, etc. A penetration tester will not be allowed to modify system configurations.
   - 📊 Auditor: Auditor can only view and download the report. An auditor can not change any system or scan related configurations nor can initiate any scans or subscans.
 
 🚀&nbsp;&nbsp; GPT Vulnerability Report Generation: Get ready for the future of penetration testing reports with reNgine-ng's groundbreaking feature: "GPT-Powered Report Generation"! With the power of OpenAI's GPT, reNgine-ng now provides you with detailed vulnerability descriptions, remediation strategies, and impact assessments that read like they were written by a human security expert! **But that's not all!** Our GPT-driven reports go the extra mile by scouring the web for related news articles, blogs, and references, so you have a 360-degree view of the vulnerabilities you've uncovered. With reNgine-ng 2.0 revolutionize your penetration testing game and impress your clients with reports that are not just informative but engaging and comprehensive with detailed analysis on impact assessment and remediation strategies.
 
-<<<<<<< HEAD
 🥷&nbsp;&nbsp; GPT-Powered Attack Surface Generation: With reNgine-ng 2.0, reNgine-ng seamlessly integrates with GPT to identify the attacks that you can likely perform on a subdomain. By making use of reconnaissance data such as page title, open ports, subdomain name etc, reNgine-ng can advice you the attacks you could perform on a target. reNgine-ng will also provide you the rationale on why the specific attack is likely to be successful.
-=======
-🥷&nbsp;&nbsp; GPT-Powered Attack Surface Generation: With reNgine 2.0, reNgine seamlessly integrates with GPT to identify the attacks that you can likely perform on a subdomain. By making use of reconnaissance data such as page title, open ports, subdomain name etc. reNgine can advise you the attacks you could perform on a target. reNgine will also provide you the rationale on why the specific attack is likely to be successful.
->>>>>>> d7641f5e
 
 🧭&nbsp;&nbsp;Continuous monitoring: Continuous monitoring is at the core of reNgine-ng's mission, and it's robust continuous monitoring feature ensures that their targets are under constant scrutiny. With the flexibility to schedule scans at regular intervals, penetration testers can effortlessly stay informed about their targets. What sets reNgine-ng apart is its seamless integration with popular notification channels such as Discord, Slack, and Telegram, delivering real-time alerts for newly discovered subdomains, vulnerabilities, or any changes in reconnaissance data.
 
@@ -362,12 +337,6 @@
     `MAX_CONCURRENCY`: This parameter specifies the maximum number of reNgine's concurrent Celery worker processes that can be spawned. In this case, it's set to 80, meaning that the application can utilize up to 80 concurrent worker processes to execute tasks concurrently. This is useful for handling a high volume of scans or when you want to scale up processing power during periods of high demand. If you have more CPU cores, you will need to increase this for maximised performance.
 
     `MIN_CONCURRENCY`: On the other hand, MIN_CONCURRENCY specifies the minimum number of concurrent worker processes that should be maintained, even during periods of lower demand. In this example, it's set to 10, which means that even when there are fewer tasks to process, at least 10 worker processes will be kept running. This helps ensure that the application can respond promptly to incoming tasks without the overhead of repeatedly starting and stopping worker processes.
-<<<<<<< HEAD
-
-    These settings allow for dynamic scaling of Celery workers, ensuring that the application efficiently manages its workload by adjusting the number of concurrent workers based on the workload's size and complexity.
-
-    Here is the ideal value for `MIN_CONCURRENCY` and `MAX_CONCURRENCY` depending on the number of RAM your machine has:
-=======
 
     These settings allow for dynamic scaling of Celery workers, ensuring that the application efficiently manages its workload by adjusting the number of concurrent workers based on the workload's size and complexity.
 
@@ -379,14 +348,6 @@
 
     This is just an ideal value which developers have tested and tried out and works! But feel free to play around with the values.
     Maximum number of scans is determined by various factors, your network bandwidth, RAM, number of CPUs available. etc
->>>>>>> d7641f5e
-
-    * 4GB: `MAX_CONCURRENCY=10`
-    * 8GB: `MAX_CONCURRENCY=30`
-    * 16GB: `MAX_CONCURRENCY=50`
-
-    This is just an ideal value which developers have tested and tried out and works! But feel free to play around with the values.
-    Maximum number of scans is determined by various factors, your network bandwidth, RAM, number of CPUs available. etc
 
 1. Run the installation script, Please keep an eye for any prompt, you will also be asked for username and password for reNgine-ng.
 
@@ -415,7 +376,7 @@
 1. Updating is as simple as running the following command:
 
     ```bash
-    cd rengine &&  sudo ./update.sh
+    cd rengine && sudo ./update.sh
     ```
 
     If `update.sh` does not have execution permissions, please change it, `sudo chmod +x update.sh`
@@ -471,10 +432,6 @@
 ![-----------------------------------------------------](https://raw.githubusercontent.com/andreasbm/readme/master/assets/lines/aqua.png)
 
 ### Submitting issues
-<<<<<<< HEAD
-
-You can submit issues related to this project, but you should do it in a way that helps developers to resolve it as quickly as possible.
-=======
 
 You can submit issues related to this project, but you should do it in a way that helps developers to resolve it as quickly as possible.
 
@@ -524,77 +481,19 @@
 
 ### First-time Open Source contributors
 
-Please note that reNgine is beginner-friendly. If you have never done open-source before, we encourage you to do so. **We will be happy and proud of your first PR ever.**
->>>>>>> d7641f5e
-
-For that, you need to add as much valuable information as possible.
-
-You can have this valuable information by following these steps:
-
-- Go to the root of the git cloned project
-- Edit `web/entrypoint.sh` and add `export DEBUG=1` at the top
-This should give you this result
-
-  ```python
-  #!/bin/bash
-
-  export DEBUG=1
-
-  python3 manage.py migrate
-  python3 manage.py runserver 0.0.0.0:8000
-
-  exec "$@"
-  ```
-- Restart the web container: `docker-compose restart web`
-- To deactivate, set **DEBUG** to **0** and restart the web container again
-
-Then, with **DEBUG** set to **1**, in the `make logs` output you could see the full stack trace to debug reNgine.
-
-Example with the tool arsenal version check API bug.
-
-```
-web_1          |   File "/usr/local/lib/python3.10/dist-packages/celery/app/task.py", line 411, in __call__
-web_1          |     return self.run(*args, **kwargs)
-web_1          | TypeError: run_command() got an unexpected keyword argument 'echo'
-```
-Now you know the real error is `TypeError: run_command() got an unexpected keyword argument 'echo'`
-
-And you can post the full stack trace to your newly created issue to help developers to track the root cause of the bug and correct the bug easily
-
-**Activating debug like this also give you the full stack trace in the browser** instead of an error 500 without any details.
-So don't forget to open the developer console and check for any XHR request with error 500.
-If there's any, check the response of this request to get your detailed error.
-
-<img src="https://user-images.githubusercontent.com/1230954/276260955-ed1e1168-7c8f-43a3-b54d-b6285d52b771.png">
-
-Happy issuing ;)
-
-![-----------------------------------------------------](https://raw.githubusercontent.com/andreasbm/readme/master/assets/lines/aqua.png)
-
-### First-time Open Source contributors
-
 Please note that reNgine-ng is beginner friendly. If you have never done open-source before, we encourage you to do so. **We will be happy and proud of your first PR ever.**
 
 You can start by resolving any [open issues](https://github.com/Security-Tools-Alliance/rengine-ng/issues).
 
 ![-----------------------------------------------------](https://raw.githubusercontent.com/andreasbm/readme/master/assets/lines/aqua.png)
 
-<<<<<<< HEAD
 ### reNgine-ng Support
-=======
-**Please do not disclose vulnerabilities via GitHub issues/blogs/tweets after/before reporting to huntr.dev as this is explicitly against the disclosure policy of huntr.dev and reNgine and will not be considered for monetary rewards.**
->>>>>>> d7641f5e
 
 Please do not use GitHub for support requests. Instead, [join our Discord channel #support](https://discord.gg/Mh7GKz4x).
 
 ![-----------------------------------------------------](https://raw.githubusercontent.com/andreasbm/readme/master/assets/lines/aqua.png)
 
-<<<<<<< HEAD
 ### Support
-=======
-* Respect for privacy and security reports: Please do not publicly disclose any vulnerabilities (including GitHub issues) before or after reporting them on huntr.dev! This is against the disclosure policy and will not be rewarded.
-* Respect the rules
->>>>>>> d7641f5e
 
 We are volunteers, working hard on reNgine-ng to add new features with the sole aim of making it the de facto standard for reconnaissance. Help is welcome, you can help us out by opening a PR.
 Come to the Discord to discuss with the reNgine-ng team.
