include .env
.DEFAULT_GOAL:=help

# Credits: https://github.com/sherifabdlnaby/elastdocker/

# This for future release of Compose that will use Docker Buildkit, which is much efficient.
COMPOSE_PREFIX_CMD	:= COMPOSE_DOCKER_CLI_BUILD=1
COMPOSE_CMD 		:= docker compose
COMPOSE_ALL_FILES	:= -f docker-compose.yml
COMPOSE_DEV_ALL_FILES := -f docker-compose.dev.yml
SERVICES         	:= db web proxy redis celery celery-beat ollama

# Check if 'docker compose' command is available, otherwise use 'docker-compose'
DOCKER_COMPOSE := $(shell if command -v docker > /dev/null && docker compose version > /dev/null 2>&1; then echo "docker compose"; else echo "docker-compose"; fi)
$(info Using: $(shell echo "$(DOCKER_COMPOSE)"))

# --------------------------

.PHONY: setup certs up build username pull down stop restart rm logs

certs:		    ## Generate certificates.
<<<<<<< HEAD
	@${COMPOSE_PREFIX_CMD} ${COMPOSE_CMD} -f docker-compose.setup.yml run --rm certs
=======
	@${COMPOSE_PREFIX_CMD} ${DOCKER_COMPOSE} -f docker-compose.setup.yml run --rm certs
>>>>>>> a2a9daa8

setup:			## Generate certificates.
	@make certs

up:				## Build and start all services.
<<<<<<< HEAD
	${COMPOSE_PREFIX_CMD} ${COMPOSE_CMD} ${COMPOSE_ALL_FILES} up -d --build ${SERVICES}

build:			## Build all services.
	${COMPOSE_PREFIX_CMD} ${COMPOSE_CMD} ${COMPOSE_ALL_FILES} build ${SERVICES}

username:		## Generate Username (Use only after make up).
ifeq ($(isNonInteractive), true)
	${COMPOSE_PREFIX_CMD} ${COMPOSE_CMD} ${COMPOSE_ALL_FILES} exec web poetry -C /home/rengine run python3 manage.py createsuperuser --username ${DJANGO_SUPERUSER_USERNAME} --email ${DJANGO_SUPERUSER_EMAIL} --noinput
else
	${COMPOSE_PREFIX_CMD} ${COMPOSE_CMD} ${COMPOSE_ALL_FILES} exec web poetry -C /home/rengine run python3 manage.py createsuperuser
endif

changepassword:	## Change password for user
	${COMPOSE_PREFIX_CMD} ${COMPOSE_CMD} ${COMPOSE_ALL_FILES} exec web poetry -C /home/rengine run python3 manage.py changepassword

migrate:		## Apply migrations
	${COMPOSE_PREFIX_CMD} ${COMPOSE_CMD} ${COMPOSE_ALL_FILES} exec web poetry -C /home/rengine run python3 manage.py migrate

pull:			## Pull Docker images.
	# docker login docker.pkg.github.com
	${COMPOSE_PREFIX_CMD} ${COMPOSE_CMD} ${COMPOSE_ALL_FILES} pull

down:			## Down all services.
	${COMPOSE_PREFIX_CMD} ${COMPOSE_CMD} ${COMPOSE_ALL_FILES} down

stop:			## Stop all services.
	${COMPOSE_PREFIX_CMD} ${COMPOSE_CMD} ${COMPOSE_ALL_FILES} stop ${SERVICES}

restart:		## Restart all services.
	${COMPOSE_PREFIX_CMD} ${COMPOSE_CMD} ${COMPOSE_ALL_FILES} restart ${SERVICES}

rm:				## Remove all services containers.
	${COMPOSE_PREFIX_CMD} ${COMPOSE_CMD} $(COMPOSE_ALL_FILES) rm -f ${SERVICES}

test:
	${COMPOSE_PREFIX_CMD} ${COMPOSE_CMD} $(COMPOSE_ALL_FILES) exec celery poetry -C /home/rengine run python3 -m unittest tests/test_scan.py

logs:			## Tail all logs with -n 1000.
	${COMPOSE_PREFIX_CMD} ${COMPOSE_CMD} $(COMPOSE_ALL_FILES) logs --follow --tail=1000 ${SERVICES}

images:			## Show all Docker images.
	${COMPOSE_PREFIX_CMD} ${COMPOSE_CMD} $(COMPOSE_ALL_FILES) images ${SERVICES}
=======
	${COMPOSE_PREFIX_CMD} ${DOCKER_COMPOSE} ${COMPOSE_ALL_FILES} up -d --build ${SERVICES}

build:			## Build all services.
	${COMPOSE_PREFIX_CMD} ${DOCKER_COMPOSE} ${COMPOSE_ALL_FILES} build ${SERVICES}

username:		## Generate Username (Use only after make up).
	${COMPOSE_PREFIX_CMD} ${DOCKER_COMPOSE} ${COMPOSE_ALL_FILES} exec web python3 manage.py createsuperuser

pull:			## Pull Docker images.
	docker login docker.pkg.github.com
	${COMPOSE_PREFIX_CMD} ${DOCKER_COMPOSE} ${COMPOSE_ALL_FILES} pull

down:			## Down all services.
	${COMPOSE_PREFIX_CMD} ${DOCKER_COMPOSE} ${COMPOSE_ALL_FILES} down

stop:			## Stop all services.
	${COMPOSE_PREFIX_CMD} ${DOCKER_COMPOSE} ${COMPOSE_ALL_FILES} stop ${SERVICES}

restart:		## Restart all services.
	${COMPOSE_PREFIX_CMD} ${DOCKER_COMPOSE} ${COMPOSE_ALL_FILES} restart ${SERVICES}

rm:				## Remove all services containers.
	${COMPOSE_PREFIX_CMD} ${DOCKER_COMPOSE} $(COMPOSE_ALL_FILES) rm -f ${SERVICES}

test:
	${COMPOSE_PREFIX_CMD} ${DOCKER_COMPOSE} $(COMPOSE_ALL_FILES) exec celery python3 -m unittest tests/test_scan.py

logs:			## Tail all logs with -n 1000.
	${COMPOSE_PREFIX_CMD} ${DOCKER_COMPOSE} $(COMPOSE_ALL_FILES) logs --follow --tail=1000 ${SERVICES}

images:			## Show all Docker images.
	${COMPOSE_PREFIX_CMD} ${DOCKER_COMPOSE} $(COMPOSE_ALL_FILES) images ${SERVICES}
>>>>>>> a2a9daa8

prune:			## Remove containers and delete volume data.
	@make stop && make rm && docker volume prune -f

help:			## Show this help.
	@echo "Make application Docker images and manage containers using Docker Compose files."
	@awk 'BEGIN {FS = ":.*##"; printf "\nUsage:\n  make \033[36m<target>\033[0m (default: help)\n\nTargets:\n"} /^[a-zA-Z_-]+:.*?##/ { printf "  \033[36m%-12s\033[0m %s\n", $$1, $$2 }' $(MAKEFILE_LIST)

dev_build:			## Build all services.
	${COMPOSE_PREFIX_CMD} ${DOCKER_COMPOSE} ${COMPOSE_DEV_ALL_FILES} build ${SERVICES_DEV}

dev_up:				## Build and start all services.
	${COMPOSE_PREFIX_CMD} ${DOCKER_COMPOSE} ${COMPOSE_DEV_ALL_FILES} up -d --build ${SERVICES_DEV}

dev_down:			## Down all services.
	${COMPOSE_PREFIX_CMD} ${DOCKER_COMPOSE} ${COMPOSE_DEV_ALL_FILES} down

dev_logs:			## Tail all logs with -n 1000.
	${COMPOSE_PREFIX_CMD} ${DOCKER_COMPOSE} $(COMPOSE_DEV_ALL_FILES) logs --follow --tail=1000 ${SERVICES_DEV}<|MERGE_RESOLUTION|>--- conflicted
+++ resolved
@@ -4,11 +4,11 @@
 # Credits: https://github.com/sherifabdlnaby/elastdocker/
 
 # This for future release of Compose that will use Docker Buildkit, which is much efficient.
-COMPOSE_PREFIX_CMD	:= COMPOSE_DOCKER_CLI_BUILD=1
-COMPOSE_CMD 		:= docker compose
-COMPOSE_ALL_FILES	:= -f docker-compose.yml
+COMPOSE_PREFIX_CMD	  := COMPOSE_DOCKER_CLI_BUILD=1
+COMPOSE_CMD 		  := docker compose
+COMPOSE_ALL_FILES	  := -f docker-compose.yml
 COMPOSE_DEV_ALL_FILES := -f docker-compose.dev.yml
-SERVICES         	:= db web proxy redis celery celery-beat ollama
+SERVICES              := db web proxy redis celery celery-beat ollama
 
 # Check if 'docker compose' command is available, otherwise use 'docker-compose'
 DOCKER_COMPOSE := $(shell if command -v docker > /dev/null && docker compose version > /dev/null 2>&1; then echo "docker compose"; else echo "docker-compose"; fi)
@@ -19,67 +19,29 @@
 .PHONY: setup certs up build username pull down stop restart rm logs
 
 certs:		    ## Generate certificates.
-<<<<<<< HEAD
-	@${COMPOSE_PREFIX_CMD} ${COMPOSE_CMD} -f docker-compose.setup.yml run --rm certs
-=======
 	@${COMPOSE_PREFIX_CMD} ${DOCKER_COMPOSE} -f docker-compose.setup.yml run --rm certs
->>>>>>> a2a9daa8
 
 setup:			## Generate certificates.
 	@make certs
 
 up:				## Build and start all services.
-<<<<<<< HEAD
-	${COMPOSE_PREFIX_CMD} ${COMPOSE_CMD} ${COMPOSE_ALL_FILES} up -d --build ${SERVICES}
-
-build:			## Build all services.
-	${COMPOSE_PREFIX_CMD} ${COMPOSE_CMD} ${COMPOSE_ALL_FILES} build ${SERVICES}
-
-username:		## Generate Username (Use only after make up).
-ifeq ($(isNonInteractive), true)
-	${COMPOSE_PREFIX_CMD} ${COMPOSE_CMD} ${COMPOSE_ALL_FILES} exec web poetry -C /home/rengine run python3 manage.py createsuperuser --username ${DJANGO_SUPERUSER_USERNAME} --email ${DJANGO_SUPERUSER_EMAIL} --noinput
-else
-	${COMPOSE_PREFIX_CMD} ${COMPOSE_CMD} ${COMPOSE_ALL_FILES} exec web poetry -C /home/rengine run python3 manage.py createsuperuser
-endif
-
-changepassword:	## Change password for user
-	${COMPOSE_PREFIX_CMD} ${COMPOSE_CMD} ${COMPOSE_ALL_FILES} exec web poetry -C /home/rengine run python3 manage.py changepassword
-
-migrate:		## Apply migrations
-	${COMPOSE_PREFIX_CMD} ${COMPOSE_CMD} ${COMPOSE_ALL_FILES} exec web poetry -C /home/rengine run python3 manage.py migrate
-
-pull:			## Pull Docker images.
-	# docker login docker.pkg.github.com
-	${COMPOSE_PREFIX_CMD} ${COMPOSE_CMD} ${COMPOSE_ALL_FILES} pull
-
-down:			## Down all services.
-	${COMPOSE_PREFIX_CMD} ${COMPOSE_CMD} ${COMPOSE_ALL_FILES} down
-
-stop:			## Stop all services.
-	${COMPOSE_PREFIX_CMD} ${COMPOSE_CMD} ${COMPOSE_ALL_FILES} stop ${SERVICES}
-
-restart:		## Restart all services.
-	${COMPOSE_PREFIX_CMD} ${COMPOSE_CMD} ${COMPOSE_ALL_FILES} restart ${SERVICES}
-
-rm:				## Remove all services containers.
-	${COMPOSE_PREFIX_CMD} ${COMPOSE_CMD} $(COMPOSE_ALL_FILES) rm -f ${SERVICES}
-
-test:
-	${COMPOSE_PREFIX_CMD} ${COMPOSE_CMD} $(COMPOSE_ALL_FILES) exec celery poetry -C /home/rengine run python3 -m unittest tests/test_scan.py
-
-logs:			## Tail all logs with -n 1000.
-	${COMPOSE_PREFIX_CMD} ${COMPOSE_CMD} $(COMPOSE_ALL_FILES) logs --follow --tail=1000 ${SERVICES}
-
-images:			## Show all Docker images.
-	${COMPOSE_PREFIX_CMD} ${COMPOSE_CMD} $(COMPOSE_ALL_FILES) images ${SERVICES}
-=======
 	${COMPOSE_PREFIX_CMD} ${DOCKER_COMPOSE} ${COMPOSE_ALL_FILES} up -d --build ${SERVICES}
 
 build:			## Build all services.
 	${COMPOSE_PREFIX_CMD} ${DOCKER_COMPOSE} ${COMPOSE_ALL_FILES} build ${SERVICES}
 
 username:		## Generate Username (Use only after make up).
-	${COMPOSE_PREFIX_CMD} ${DOCKER_COMPOSE} ${COMPOSE_ALL_FILES} exec web python3 manage.py createsuperuser
+ifeq ($(isNonInteractive), true)
+	${COMPOSE_PREFIX_CMD} ${DOCKER_COMPOSE} ${COMPOSE_ALL_FILES} exec web poetry -C /home/rengine run python3 manage.py createsuperuser --username ${DJANGO_SUPERUSER_USERNAME} --email ${DJANGO_SUPERUSER_EMAIL} --noinput
+else
+	${COMPOSE_PREFIX_CMD} ${DOCKER_COMPOSE} ${COMPOSE_ALL_FILES} exec web poetry -C /home/rengine run python3 manage.py createsuperuser
+endif
+
+changepassword:	## Change password for user
+	${COMPOSE_PREFIX_CMD} ${DOCKER_COMPOSE} ${COMPOSE_ALL_FILES} exec web poetry -C /home/rengine run python3 manage.py changepassword
+
+migrate:		## Apply migrations
+	${COMPOSE_PREFIX_CMD} ${DOCKER_COMPOSE} ${COMPOSE_ALL_FILES} exec web poetry -C /home/rengine run python3 manage.py migrate
 
 pull:			## Pull Docker images.
 	docker login docker.pkg.github.com
@@ -98,14 +60,13 @@
 	${COMPOSE_PREFIX_CMD} ${DOCKER_COMPOSE} $(COMPOSE_ALL_FILES) rm -f ${SERVICES}
 
 test:
-	${COMPOSE_PREFIX_CMD} ${DOCKER_COMPOSE} $(COMPOSE_ALL_FILES) exec celery python3 -m unittest tests/test_scan.py
+	${COMPOSE_PREFIX_CMD} ${DOCKER_COMPOSE} $(COMPOSE_ALL_FILES) exec celery poetry -C /home/rengine run python3 -m unittest tests/test_scan.py
 
 logs:			## Tail all logs with -n 1000.
 	${COMPOSE_PREFIX_CMD} ${DOCKER_COMPOSE} $(COMPOSE_ALL_FILES) logs --follow --tail=1000 ${SERVICES}
 
 images:			## Show all Docker images.
 	${COMPOSE_PREFIX_CMD} ${DOCKER_COMPOSE} $(COMPOSE_ALL_FILES) images ${SERVICES}
->>>>>>> a2a9daa8
 
 prune:			## Remove containers and delete volume data.
 	@make stop && make rm && docker volume prune -f
