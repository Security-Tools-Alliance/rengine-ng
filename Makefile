--- conflicted
+++ resolved
@@ -58,10 +58,6 @@
 	@make stop && make rm && docker volume prune -f
 
 help:			## Show this help.
-<<<<<<< HEAD
-	@echo "Make application docker images and manage containers using Docker Compose files."
-	@awk 'BEGIN {FS = ":.*##"; printf "\nUsage:\n  make \033[36m<target>\033[0m (default: help)\n\nTargets:\n"} /^[a-zA-Z_-]+:.*?##/ { printf "  \033[36m%-12s\033[0m %s\n", $$1, $$2 }' $(MAKEFILE_LIST)
-=======
 	@echo "Make application Docker images and manage containers using Docker Compose files."
 	@awk 'BEGIN {FS = ":.*##"; printf "\nUsage:\n  make \033[36m<target>\033[0m (default: help)\n\nTargets:\n"} /^[a-zA-Z_-]+:.*?##/ { printf "  \033[36m%-12s\033[0m %s\n", $$1, $$2 }' $(MAKEFILE_LIST)
 
@@ -75,5 +71,4 @@
 	${COMPOSE_PREFIX_CMD} docker compose ${COMPOSE_DEV_ALL_FILES} down
 
 dev_logs:			## Tail all logs with -n 1000.
-	${COMPOSE_PREFIX_CMD} docker compose $(COMPOSE_DEV_ALL_FILES) logs --follow --tail=1000 ${SERVICES_DEV}
->>>>>>> 0509a914
+	${COMPOSE_PREFIX_CMD} docker compose $(COMPOSE_DEV_ALL_FILES) logs --follow --tail=1000 ${SERVICES_DEV}