include .env
.DEFAULT_GOAL:=help

# Credits: https://github.com/sherifabdlnaby/elastdocker/

# This for future release of Compose that will use Docker Buildkit, which is much efficient.
COMPOSE_PREFIX_CMD := COMPOSE_DOCKER_CLI_BUILD=1

COMPOSE_ALL_FILES := -f docker-compose.yml
SERVICES          := db web proxy redis celery celery-beat

# --------------------------

.PHONY: setup certs up build username pull down stop restart rm logs

certs:		    ## Generate certificates.
	@${COMPOSE_PREFIX_CMD} docker compose -f docker-compose.setup.yml run --rm certs

setup:			## Generate certificates.
	@make certs

up:				## Build and start all services.
	${COMPOSE_PREFIX_CMD} docker compose ${COMPOSE_ALL_FILES} up -d --build ${SERVICES}

build:			## Build all services.
	${COMPOSE_PREFIX_CMD} docker compose ${COMPOSE_ALL_FILES} build ${SERVICES}

username:		## Generate Username (Use only after make up).
<<<<<<< HEAD
	${COMPOSE_PREFIX_CMD} docker compose ${COMPOSE_ALL_FILES} exec web python3 manage.py createsuperuser
=======
ifeq ($(isNonInteractive), true)
	${COMPOSE_PREFIX_CMD} docker-compose ${COMPOSE_ALL_FILES} exec web python3 manage.py createsuperuser --username ${DJANGO_SUPERUSER_USERNAME} --email ${DJANGO_SUPERUSER_EMAIL} --noinput
else
	${COMPOSE_PREFIX_CMD} docker-compose ${COMPOSE_ALL_FILES} exec web python3 manage.py createsuperuser
endif

migrate:		## Apply migrations
	${COMPOSE_PREFIX_CMD} docker-compose ${COMPOSE_ALL_FILES} exec web python3 manage.py migrate

changepassword:	## Change password for user
	${COMPOSE_PREFIX_CMD} docker-compose ${COMPOSE_ALL_FILES} exec web python3 manage.py changepassword

migrate:		## Apply migrations
	${COMPOSE_PREFIX_CMD} docker-compose ${COMPOSE_ALL_FILES} exec web python3 manage.py migrate
>>>>>>> ea3c53f6

pull:			## Pull Docker images.
	docker login docker.pkg.github.com
	${COMPOSE_PREFIX_CMD} docker compose ${COMPOSE_ALL_FILES} pull

down:			## Down all services.
	${COMPOSE_PREFIX_CMD} docker compose ${COMPOSE_ALL_FILES} down

stop:			## Stop all services.
	${COMPOSE_PREFIX_CMD} docker compose ${COMPOSE_ALL_FILES} stop ${SERVICES}

restart:		## Restart all services.
	${COMPOSE_PREFIX_CMD} docker compose ${COMPOSE_ALL_FILES} restart ${SERVICES}

rm:				## Remove all services containers.
	${COMPOSE_PREFIX_CMD} docker compose $(COMPOSE_ALL_FILES) rm -f ${SERVICES}

test:
	${COMPOSE_PREFIX_CMD} docker compose $(COMPOSE_ALL_FILES) exec celery python3 -m unittest tests/test_scan.py

logs:			## Tail all logs with -n 1000.
	${COMPOSE_PREFIX_CMD} docker compose $(COMPOSE_ALL_FILES) logs --follow --tail=1000 ${SERVICES}

images:			## Show all Docker images.
	${COMPOSE_PREFIX_CMD} docker compose $(COMPOSE_ALL_FILES) images ${SERVICES}

prune:			## Remove containers and delete volume data.
	@make stop && make rm && docker volume prune -f

help:			## Show this help.
	@echo "Make application Docker images and manage containers using Docker Compose files."
	@awk 'BEGIN {FS = ":.*##"; printf "\nUsage:\n  make \033[36m<target>\033[0m (default: help)\n\nTargets:\n"} /^[a-zA-Z_-]+:.*?##/ { printf "  \033[36m%-12s\033[0m %s\n", $$1, $$2 }' $(MAKEFILE_LIST)<|MERGE_RESOLUTION|>--- conflicted
+++ resolved
@@ -26,24 +26,20 @@
 	${COMPOSE_PREFIX_CMD} docker compose ${COMPOSE_ALL_FILES} build ${SERVICES}
 
 username:		## Generate Username (Use only after make up).
-<<<<<<< HEAD
+ifeq ($(isNonInteractive), true)
+	${COMPOSE_PREFIX_CMD} docker compose ${COMPOSE_ALL_FILES} exec web python3 manage.py createsuperuser --username ${DJANGO_SUPERUSER_USERNAME} --email ${DJANGO_SUPERUSER_EMAIL} --noinput
+else
 	${COMPOSE_PREFIX_CMD} docker compose ${COMPOSE_ALL_FILES} exec web python3 manage.py createsuperuser
-=======
-ifeq ($(isNonInteractive), true)
-	${COMPOSE_PREFIX_CMD} docker-compose ${COMPOSE_ALL_FILES} exec web python3 manage.py createsuperuser --username ${DJANGO_SUPERUSER_USERNAME} --email ${DJANGO_SUPERUSER_EMAIL} --noinput
-else
-	${COMPOSE_PREFIX_CMD} docker-compose ${COMPOSE_ALL_FILES} exec web python3 manage.py createsuperuser
 endif
 
 migrate:		## Apply migrations
-	${COMPOSE_PREFIX_CMD} docker-compose ${COMPOSE_ALL_FILES} exec web python3 manage.py migrate
+	${COMPOSE_PREFIX_CMD} docker compose ${COMPOSE_ALL_FILES} exec web python3 manage.py migrate
 
 changepassword:	## Change password for user
-	${COMPOSE_PREFIX_CMD} docker-compose ${COMPOSE_ALL_FILES} exec web python3 manage.py changepassword
+	${COMPOSE_PREFIX_CMD} docker compose ${COMPOSE_ALL_FILES} exec web python3 manage.py changepassword
 
 migrate:		## Apply migrations
-	${COMPOSE_PREFIX_CMD} docker-compose ${COMPOSE_ALL_FILES} exec web python3 manage.py migrate
->>>>>>> ea3c53f6
+	${COMPOSE_PREFIX_CMD} docker compose ${COMPOSE_ALL_FILES} exec web python3 manage.py migrate
 
 pull:			## Pull Docker images.
 	docker login docker.pkg.github.com
