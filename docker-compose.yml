services:
  db:
    image: "postgres:12.3-alpine"
    restart: unless-stopped
    environment:
      - POSTGRES_DB=${POSTGRES_DB}
      - POSTGRES_USER=${POSTGRES_USER}
      - PGUSER=${POSTGRES_USER}
      - POSTGRES_PASSWORD=${POSTGRES_PASSWORD}
      - POSTGRES_PORT=${POSTGRES_PORT}
    volumes:
      - postgres_data:/var/lib/postgresql/data/
    healthcheck:
      test: ["CMD-SHELL", "pg_isready"]
      interval: 10s
      timeout: 5s
      retries: 5
    networks:
      - rengine_network

  redis:
    image: "redis:alpine"
    restart: unless-stopped
    hostname: redis
    healthcheck:
      test: ["CMD", "redis-cli","ping"]
      interval: 10s
      timeout: 5s
      retries: 5
    networks:
      - rengine_network

  celery:
    image: docker.io/talanor/rengine-celery:v0.5
    restart: unless-stopped
    volumes:
      - ./web:/home/rengine/rengine
      - scan_results:/home/rengine/scan_results
    environment:
      - CELERY_BROKER=redis://redis:6379/0
      - CELERY_BACKEND=redis://redis:6379/0
      - DOMAIN_NAME=${DOMAIN_NAME}
      - POSTGRES_DB=${POSTGRES_DB}
      - POSTGRES_USER=${POSTGRES_USER}
      - POSTGRES_PASSWORD=${POSTGRES_PASSWORD}
      - POSTGRES_PORT=${POSTGRES_PORT}
      - POSTGRES_HOST=${POSTGRES_HOST}
      - MAX_CONCURRENCY=${MAX_CONCURRENCY}
      - MIN_CONCURRENCY=${MIN_CONCURRENCY}
    healthcheck:
      test: ["CMD", "poetry", "-C", "/home/rengine", "run", "celery","-A","reNgine","status"]
      interval: 10s
      timeout: 10s
      retries: 60
    depends_on:
      db:
        condition: service_healthy
      redis:
        condition: service_healthy
    networks:
      - rengine_network

  celery-beat:
    image: docker.io/talanor/rengine-celery:v0.5
    entrypoint: /entrypoint.sh
    environment:
      - DEBUG=0
      - CELERY_BROKER=redis://redis:6379/0
      - CELERY_BACKEND=redis://redis:6379/0
      - POSTGRES_DB=${POSTGRES_DB}
      - POSTGRES_USER=${POSTGRES_USER}
      - POSTGRES_PASSWORD=${POSTGRES_PASSWORD}
      - POSTGRES_PORT=${POSTGRES_PORT}
      - POSTGRES_HOST=${POSTGRES_HOST}
    depends_on:
      celery:
        condition: service_healthy
    volumes:
      - ./web:/home/rengine/rengine
      - ./docker/beat/entrypoint.sh:/entrypoint.sh:ro
      - scan_results:/usr/src/scan_results
    networks:
      - rengine_network

  web:
    image: docker.io/talanor/rengine-web:v0.5
    restart: unless-stopped
    environment:
<<<<<<< HEAD
      - DEBUG=0
      - RENGINE_HOME=/home/rengine/app
=======
>>>>>>> 0509a914
      - CELERY_BROKER=redis://redis:6379/0
      - CELERY_BACKEND=redis://redis:6379/0
      - DOMAIN_NAME=${DOMAIN_NAME}
      - POSTGRES_DB=${POSTGRES_DB}
      - POSTGRES_USER=${POSTGRES_USER}
      - POSTGRES_PASSWORD=${POSTGRES_PASSWORD}
      - POSTGRES_PORT=${POSTGRES_PORT}
      - POSTGRES_HOST=${POSTGRES_HOST}
      - DJANGO_SUPERUSER_PASSWORD=${DJANGO_SUPERUSER_PASSWORD}
      # THIS IS A MUST FOR CHECKING UPDATE, EVERYTIME A COMMIT IS MERGED INTO
      # MASTER, UPDATE THIS!!! MAJOR.MINOR.PATCH https://semver.org/
      - RENGINE_CURRENT_VERSION='2.1.0'
    volumes:
      - web:/home/rengine/app
    healthcheck:
      test: ["CMD", "curl", "-f", "-k", "http://localhost:8000"]
      interval: 10s
      timeout: 10s
      retries: 10
    depends_on:
      db:
        condition: service_healthy
      celery:
        condition: service_healthy
      celery-beat:
        condition: service_started
    networks:
      rengine_network:
        aliases:
          - rengine

  proxy:
    image: nginx:alpine
    restart: unless-stopped
    depends_on:
      web:
        condition: service_healthy
      db:
        condition: service_healthy
      redis:
        condition: service_healthy
    secrets:
      - source: proxy.ca
        target: /etc/nginx/certs/rengine_chain.pem
      - source: proxy.cert
        target: /etc/nginx/certs/rengine.pem
      - source: proxy.key
        target: /etc/nginx/certs/rengine_rsa.key
    volumes:
      - ./config/nginx/rengine.conf:/etc/nginx/conf.d/rengine.conf:ro
      - ./web/staticfiles:/usr/src/app/staticfiles/
      - scan_results:/usr/src/scan_results
    networks:
      - rengine_network

  ollama:
    image: ollama/ollama
    container_name: ollama
    volumes:
      - ollama_data:/root/.ollama
    networks:
      - rengine_network

networks:
  rengine_network:

volumes:
  tool_config:
  postgres_data:
  gf_patterns:
  nuclei_templates:
  github_repos:
  wordlist:
  scan_results:
  static_volume:
  ollama_data:

secrets:
  proxy.ca:
    file: ./secrets/certs/rengine_chain.pem
  proxy.key:
    file: ./secrets/certs/rengine_rsa.key
  proxy.cert:
    file: ./secrets/certs/rengine.pem<|MERGE_RESOLUTION|>--- conflicted
+++ resolved
@@ -33,10 +33,9 @@
   celery:
     image: docker.io/talanor/rengine-celery:v0.5
     restart: unless-stopped
-    volumes:
-      - ./web:/home/rengine/rengine
-      - scan_results:/home/rengine/scan_results
+    entrypoint: /entrypoint.sh
     environment:
+      - DEBUG=0
       - CELERY_BROKER=redis://redis:6379/0
       - CELERY_BACKEND=redis://redis:6379/0
       - DOMAIN_NAME=${DOMAIN_NAME}
@@ -47,6 +46,9 @@
       - POSTGRES_HOST=${POSTGRES_HOST}
       - MAX_CONCURRENCY=${MAX_CONCURRENCY}
       - MIN_CONCURRENCY=${MIN_CONCURRENCY}
+    volumes:
+      - ./web:/home/rengine/rengine
+      - scan_results:/home/rengine/scan_results
     healthcheck:
       test: ["CMD", "poetry", "-C", "/home/rengine", "run", "celery","-A","reNgine","status"]
       interval: 10s
@@ -86,11 +88,8 @@
     image: docker.io/talanor/rengine-web:v0.5
     restart: unless-stopped
     environment:
-<<<<<<< HEAD
       - DEBUG=0
       - RENGINE_HOME=/home/rengine/app
-=======
->>>>>>> 0509a914
       - CELERY_BROKER=redis://redis:6379/0
       - CELERY_BACKEND=redis://redis:6379/0
       - DOMAIN_NAME=${DOMAIN_NAME}
@@ -104,7 +103,7 @@
       # MASTER, UPDATE THIS!!! MAJOR.MINOR.PATCH https://semver.org/
       - RENGINE_CURRENT_VERSION='2.1.0'
     volumes:
-      - web:/home/rengine/app
+      - ./web:/home/rengine/app
     healthcheck:
       test: ["CMD", "curl", "-f", "-k", "http://localhost:8000"]
       interval: 10s
@@ -145,6 +144,9 @@
       - scan_results:/usr/src/scan_results
     networks:
       - rengine_network
+    ports:
+      - 8082:8082/tcp
+      - 443:443/tcp
 
   ollama:
     image: ollama/ollama
