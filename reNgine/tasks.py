--- conflicted
+++ resolved
@@ -456,8 +456,6 @@
                 update_last_activity(activity_id, 0)
 
         '''
-<<<<<<< HEAD
-=======
         HTTP Crawlwer and screenshot will run by default
         '''
         update_last_activity(activity_id, 2)
@@ -595,7 +593,6 @@
                 update_last_activity(activity_id, 0)
 
         '''
->>>>>>> f2d49581
         Directory search is not provided by default, check for conditions
         '''
         if(task.scan_type.dir_file_search):
