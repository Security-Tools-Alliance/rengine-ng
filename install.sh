#!/bin/bash

# Import common functions
source "$(pwd)/scripts/common_functions.sh" # Open the file if you want to know the meaning of each color

# Import GPU support script
source "$(pwd)/scripts/gpu_support.sh"

# Fetch the internal and external IP address
external_ip=$(curl -s https://ipecho.net/plain)
internal_ips=$(ip -4 -br addr | awk '$2 == "UP" {print $3} /^lo/ {print $3}' | cut -d'/' -f1)
formatted_ips=""
for ip in $internal_ips; do
    formatted_ips="${formatted_ips}https://$ip\n"
done

# Check Docker installation
check_docker_installation() {
  while true; do
    log "Docker is not installed. You have two options for installation:" $COLOR_CYAN
    log "1) Docker Desktop: A user-friendly application with a GUI, suitable for developers. It includes Docker Engine, Docker CLI, Docker Compose, and other tools." $COLOR_GREEN
    log "2) Docker Engine: A lightweight, command-line interface suitable for servers and advanced users. It's the core of Docker without additional GUI tools." $COLOR_GREEN
    
    read -p "Enter your choice (1 or 2): " docker_choice

    case $docker_choice in
      1)
        log "Please install Docker Desktop from: https://docs.docker.com/desktop/" $COLOR_YELLOW
        break
        ;;
      2)
        log "Please install Docker Engine from: https://docs.docker.com/engine/install/" $COLOR_YELLOW
        break
        ;;
      *)
        log "Invalid choice. Please choose 1 or 2." $COLOR_RED
        ;;
    esac
  done

  log "After installation, please restart this script." $COLOR_CYAN
  exit 1
}

# Check Docker version and status
check_docker() {
  local min_version="20.10.0"
  log "Checking Docker installation (minimum required version: $min_version)..." $COLOR_CYAN

  if ! command -v docker &> /dev/null; then
    check_docker_installation
  fi

  if ! DOCKER_ERROR=$(docker info 2>&1); then
    echo "Docker check failed: ${DOCKER_ERROR}"
    log "Docker is not running. Please start Docker and try again." $COLOR_RED
    log "You can start Docker using: sudo systemctl start docker (on most Linux systems)" $COLOR_YELLOW
    exit 1
  fi

  local version=$(docker version --format '{{.Server.Version}}')

  if ! [[ "$(printf '%s\n' "$min_version" "$version" | sort -V | head -n1)" = "$min_version" ]]; then
    log "Docker version $version is installed, but reNgine-ng requires version $min_version or higher." $COLOR_RED
    log "Please upgrade Docker to continue. Visit https://docs.docker.com/engine/install/ for installation instructions." $COLOR_YELLOW
    exit 1
  fi

  log "Docker version $version is installed and running." $COLOR_GREEN
  log "It's recommended to use the latest version of Docker. Check https://docs.docker.com/engine/release-notes/ for updates." $COLOR_YELLOW
}

# Check Docker Compose version and set the appropriate command
check_docker_compose() {
  local min_version="2.2.0"
  log "Checking Docker Compose installation (minimum required version: $min_version)..." $COLOR_CYAN

  if command -v docker &> /dev/null && docker compose version &> /dev/null; then
    DOCKER_COMPOSE="docker compose"
  elif command -v docker-compose &> /dev/null; then
    DOCKER_COMPOSE="docker-compose"
  else
    if docker compose version 2>&1 | grep -q "is not a docker command"; then
      log "Docker Compose is not installed. Please install Docker Compose v$min_version or later from https://docs.docker.com/compose/install/" $COLOR_RED
      log "After installation, please restart this script." $COLOR_CYAN
      exit 1
    else
      log "An unexpected error occurred while checking for Docker Compose. Please ensure Docker and Docker Compose are correctly installed." $COLOR_RED
      exit 1
    fi
  fi

  local version=$($DOCKER_COMPOSE version --short)

  if ! [[ "$(printf '%s\n' "$min_version" "$version" | sort -V | head -n1)" = "$min_version" ]]; then
    log "Docker Compose version $version is installed, but reNgine-ng requires version $min_version or higher." $COLOR_RED
    log "Please upgrade Docker Compose to continue. Visit https://docs.docker.com/compose/install/ for installation instructions." $COLOR_YELLOW
    log "After upgrade, please restart this script." $COLOR_CYAN
    exit 1
  fi

  log "Using Docker Compose command: $DOCKER_COMPOSE (version $version)" $COLOR_GREEN
  log "It's recommended to use the latest version of Docker Compose. Check https://docs.docker.com/compose/release-notes/ for updates." $COLOR_YELLOW
  export DOCKER_COMPOSE
}

# Generic function to install a package
install_package() {
  local package_name="$1"
  log "Installing $package_name..." $COLOR_CYAN
  if ! command -v "$package_name" &> /dev/null; then
    . /etc/os-release
    DISTRO_FAMILY="${ID_LIKE:-$ID}"
    case "$DISTRO_FAMILY" in
      *debian*) sudo apt update && sudo apt install -y "$package_name" ;;
      *fedora*|*centos*|*rhel*) sudo dnf install -y "$package_name" ;;
      *arch*) sudo pacman -Sy "$package_name" ;;
      *suse*|*opensuse*) sudo zypper install -y "$package_name" ;;
      *) log "Unsupported Linux distribution: $DISTRO_FAMILY. Please install $package_name manually." $COLOR_RED; return 1 ;;
    esac
    if [ $? -eq 0 ]; then
      log "$package_name installed successfully!" $COLOR_GREEN
    else
      log "Failed to install $package_name. Please check your internet connection and try again." $COLOR_RED
      log "If the problem persists, try installing $package_name manually." $COLOR_YELLOW
      return 1
    fi
  else
    log "$package_name is already installed, skipping." $COLOR_GREEN
  fi
}

# Install nano text editor
install_nano() {
  install_package "nano"
}

# Install curl for downloading files
install_curl() {
  install_package "curl"
}

# Install make for building projects
install_make() {
  install_package "make"
}

<<<<<<< HEAD
# Check GPU support and install required dependencies
check_gpu_support() {
    log "Checking for GPU support..." $COLOR_CYAN
    
    # Execute GPU detection with error handling
    if ! GPU_TYPE=$(./scripts/gpu_support.sh 2>/dev/null); then
        log "GPU detection script failed, continuing with CPU-only setup" $COLOR_YELLOW
        # Add default GPU configuration
        {
            echo "GPU=0"
            echo "GPU_TYPE=none"
            echo "DOCKER_RUNTIME=none"
        } >> .env
        return 1
    fi
    
    # Validate GPU_TYPE output
    if [[ ! "$GPU_TYPE" =~ ^(nvidia|amd|none)$ ]]; then
        log "Invalid GPU type detected: $GPU_TYPE, continuing with CPU-only setup" $COLOR_YELLOW
        # Add default GPU configuration
        {
            echo "GPU=0"
            echo "GPU_TYPE=none"
            echo "DOCKER_RUNTIME=none"
        } >> .env
        return 1
    fi
    
    case $GPU_TYPE in
        "nvidia")
            log "NVIDIA GPU detected" $COLOR_GREEN
            if ! command -v nvidia-container-toolkit &> /dev/null; then
                log "Installing NVIDIA Container Toolkit..." $COLOR_CYAN
                
                # Add NVIDIA repository key
                if ! curl -fsSL https://nvidia.github.io/libnvidia-container/gpgkey | sudo gpg --dearmor -o /usr/share/keyrings/nvidia-container-toolkit-keyring.gpg; then
                    log "Failed to add NVIDIA repository key" $COLOR_RED
                    return 1
                fi
                
                # Add NVIDIA repository
                if ! curl -s -L https://nvidia.github.io/libnvidia-container/stable/deb/nvidia-container-toolkit.list | \
                    sed 's#deb https://#deb [signed-by=/usr/share/keyrings/nvidia-container-toolkit-keyring.gpg] https://#g' | \
                    sudo tee /etc/apt/sources.list.d/nvidia-container-toolkit.list > /dev/null; then
                    log "Failed to add NVIDIA repository" $COLOR_RED
                    return 1
                fi
                
                # Update package list
                if ! sudo apt-get update; then
                    log "Failed to update package list" $COLOR_RED
                    return 1
                fi
                
                # Install NVIDIA Container Toolkit
                if ! sudo apt-get install -y nvidia-container-toolkit; then
                    log "Failed to install NVIDIA Container Toolkit" $COLOR_RED
                    return 1
                fi
                
                # Configure Docker runtime
                if ! sudo nvidia-ctk runtime configure --runtime=docker; then
                    log "Failed to configure Docker runtime for NVIDIA" $COLOR_RED
                    return 1
                fi
                
                # Restart Docker service
                if ! sudo systemctl restart docker; then
                    log "Failed to restart Docker service" $COLOR_RED
                    return 1
                fi
                
                log "NVIDIA Container Toolkit installed successfully" $COLOR_GREEN
            fi
            return 0
            ;;
            
        "amd")
            log "AMD GPU detected" $COLOR_GREEN
            if ! command -v amdgpu-install &> /dev/null; then
                log "Installing ROCm..." $COLOR_CYAN
                
                # Add ROCm repository key
                if ! curl -fsSL https://repo.radeon.com/rocm/rocm.gpg.key | sudo gpg --dearmor -o /etc/apt/trusted.gpg.d/rocm.gpg; then
                    log "Failed to add ROCm repository key" $COLOR_RED
                    return 1
                fi
                
                # Add ROCm repository
                if ! echo "deb [arch=amd64] https://repo.radeon.com/rocm/apt/debian ubuntu main" | sudo tee /etc/apt/sources.list.d/rocm.list > /dev/null; then
                    log "Failed to add ROCm repository" $COLOR_RED
                    return 1
                fi
                
                # Update package list
                if ! sudo apt-get update; then
                    log "Failed to update package list" $COLOR_RED
                    return 1
                fi
                
                # Install ROCm
                if ! sudo apt-get install -y rocm-dev; then
                    log "Failed to install ROCm" $COLOR_RED
                    return 1
                fi
                
                # Configure user groups
                if ! sudo usermod -aG render $USER || ! sudo usermod -aG video $USER; then
                    log "Failed to configure user groups" $COLOR_RED
                    return 1
                fi
                
                log "ROCm installed successfully" $COLOR_GREEN
            fi
            return 0
            ;;
            
        *)
            log "No supported GPU detected, continuing with CPU-only setup" $COLOR_YELLOW
            return 1
            ;;
    esac
=======
# Remove old Docker images from version 2.0.7
remove_old_images() {
  log "Checking for old reNgine 2.0.7 Docker containers and images..." $COLOR_CYAN
  
  # Stop and remove all containers
  if docker ps -a --format '{{.Names}}' | grep -qE '^rengine-|^postgres$|^redis$'; then
    log "Stopping existing reNgine containers..." $COLOR_YELLOW
    if ! make down; then
      log "Error: Failed to stop existing containers. Please stop them manually with 'make down' before continuing." $COLOR_RED
      exit 1
    fi
  fi
  
  declare -a old_images=(
    "rengine-celery"
    "rengine-celery-beat"
    "docker.pkg.github.com/yogeshojha/rengine/rengine"
    "rengine-certs",
    "nginx",
    "postgres",
    "redis"
  )

  local failed_removals=false
  
  for image in "${old_images[@]}"; do
    if docker images --format "{{.Repository}}:{{.Tag}}" | grep -q "^${image}$"; then
      log "Removing old image: $image" $COLOR_YELLOW
      if ! docker rmi -f "$image"; then
        log "Failed to remove image: $image" $COLOR_RED
        failed_removals=true
      fi
    fi
  done

  if [ "$failed_removals" = true ]; then
    log "Error: Some old images could not be removed." $COLOR_RED
    log "Please remove them manually using these commands:" $COLOR_RED
    log "docker ps -a  # to check if containers are still running" $COLOR_YELLOW
    log "docker rm -f \$(docker ps -a -q)  # to force remove all containers" $COLOR_YELLOW
    log "docker images  # to list all images" $COLOR_YELLOW
    log "docker rmi -f <image_id>  # to force remove specific images" $COLOR_YELLOW
    log "Then run the installation script again." $COLOR_RED
    exit 1
  fi
}

fix_volumes_permissions() {
  local user_id=$1
  local group_id=$1
  
  log "Fixing permissions for Docker volumes..." $COLOR_CYAN
  
  declare -a volumes=(
    "rengine_gf_patterns"
    "rengine_github_repos"
    "rengine_nuclei_templates"
    "rengine_scan_results"
    "rengine_tool_config"
    "rengine_wordlist"
  )

  for volume in "${volumes[@]}"; do
    if docker volume inspect "$volume" >/dev/null 2>&1; then
      log "Setting permissions for volume: $volume" $COLOR_YELLOW
      if ! docker run --rm -v "$volume:/data" alpine sh -c "chown -R $user_id:$group_id /data"; then
        log "Failed to set permissions for volume: $volume" $COLOR_RED
        return 1
      fi
    else
      log "Volume $volume not found, skipping..." $COLOR_YELLOW
    fi
  done
  
  log "Volume permissions updated successfully" $COLOR_GREEN
  return 0
}

fix_project_ownership() {
  local user_id=$1
  local group_id=$1
  
  log "Setting correct ownership of the project directory..." $COLOR_CYAN
  project_dir=$(pwd)
  
  # Set ownership for both hidden and regular files in one command
  if ! find "$project_dir" \( -name ".*" -o -true \) -exec chown ${user_id}:${group_id} {} +; then
      log "Failed to set ownership of project directory to $user_id" $COLOR_RED
      return 1
  fi
  
  log "Project directory ownership set to $user_id" $COLOR_GREEN
  return 0
>>>>>>> d82fe0a6
}

# Check for root privileges
if [ $EUID -eq 0 ]; then
  if [ "$SUDO_USER" = "root" ] || [ "$SUDO_USER" = "" ]; then
    log "Error: Do not run this script as root user. Use 'sudo' with a non-root user." $COLOR_RED
    log "Example: 'sudo ./install.sh'" $COLOR_RED
    exit 1
  fi
fi

# Check if the script is run with sudo
if [ -z "$SUDO_USER" ]; then
  log "Error: This script must be run with sudo." $COLOR_RED
  log "Example: 'sudo ./install.sh'" $COLOR_RED
  exit 1
fi

usageFunction()
{
  log "Usage: $0 (-n) (-h)" $COLOR_GREEN
  log "\t-n Non-interactive installation (Optional)" $COLOR_GREEN
  log "\t-h Show usage" $COLOR_GREEN
  exit 1
}

# Main installation process
main() {
  cat web/art/reNgine.txt

  log "\r\nBefore running this script, please make sure Docker is installed and running, and you have made changes to the '.env' file." $COLOR_RED
  log "Changing the PostgreSQL username & password in the '.env' is highly recommended.\r\n" $COLOR_RED

  log "Please note that this installation script is only intended for Linux" $COLOR_RED
  log "x86_64 and arm64 platform (compatible with Apple Mx series) are supported" $COLOR_RED

  log "Raspberry Pi is not recommended, all install tests have failed" $COLOR_RED
  log ""
  tput setaf 1;

  isNonInteractive=false
  # Get args from sudo or directly
  args="${@:-${SUDO_COMMAND#*/install.sh }}"
  for arg in $args
  do
    case $arg in
      -n|--non-interactive)
        isNonInteractive=true
        ;;
      -h|--help)
        usageFunction
        ;;
      ./install.sh)
        # Skip the script name
        ;;
      *)
        log "Unknown argument: $arg" $COLOR_RED
        usageFunction
        ;;
    esac
  done

  log "Checking and installing reNgine-ng prerequisites..." $COLOR_CYAN

  install_curl
  install_make
  check_docker
  check_docker_compose

  # Add GPU support check here
  if check_gpu_support; then
    if [ $isNonInteractive = true ]; then
        # Load existing GPU configuration from .env
        if [ -f .env ]; then
            GPU_ENABLED=$(grep "^GPU=" .env | cut -d '=' -f2)
            if [ "$GPU_ENABLED" = "1" ]; then
                # Remove existing GPU-related configurations
                sed -i '/^GPU=/d' .env
                sed -i '/^GPU_TYPE=/d' .env
                sed -i '/^DOCKER_RUNTIME=/d' .env
                
                # Add GPU configuration to environment
                {
                    echo "GPU=1"
                    echo "GPU_TYPE=$GPU_TYPE"
                    echo "DOCKER_RUNTIME=$GPU_TYPE"
                } >> .env
                log "GPU support has been enabled from existing configuration" $COLOR_GREEN
            else
                log "GPU support is disabled in .env" $COLOR_YELLOW
            fi
        fi
    else
        log "Do you want to enable GPU support for Ollama? (recommended for better LLM performance) [y/n] " $COLOR_CYAN
        read -p "" gpu_choice
        case $gpu_choice in
            [Yy]* )
                # Remove existing GPU-related configurations
                sed -i '/^GPU=/d' .env
                sed -i '/^GPU_TYPE=/d' .env
                sed -i '/^DOCKER_RUNTIME=/d' .env
                
                # Add GPU configuration to environment
                {
                    echo "GPU=1"
                    echo "GPU_TYPE=$GPU_TYPE"
                    echo "DOCKER_RUNTIME=$GPU_TYPE"
                } >> .env
                log "GPU support will be enabled" $COLOR_GREEN
                ;;
            * )
                # Remove existing GPU-related configurations
                sed -i '/^GPU=/d' .env
                sed -i '/^GPU_TYPE=/d' .env
                sed -i '/^DOCKER_RUNTIME=/d' .env
                # Add default GPU configuration
                {
                    echo "GPU=0"
                    echo "GPU_TYPE=none"
                    echo "DOCKER_RUNTIME=none"
                } >> .env
                log "Continuing without GPU support" $COLOR_YELLOW
                ;;
        esac
    fi
  fi

  if [ $isNonInteractive = false ]; then
    read -p "Are you sure you made changes to the '.env' file (y/n)? " answer
    case ${answer:0:1} in
        y|Y|yes|YES|Yes )
          log "\nContinuing installation!\n" $COLOR_GREEN
        ;;
        * )
          install_nano
          nano .env
        ;;
    esac
  fi

  log "Checking and installing reNgine-ng prerequisites..." $COLOR_CYAN

  install_curl
  install_make
  check_docker
  check_docker_compose

  # Remove old Docker images from version 2.0.7
  remove_old_images

  if [ -n "$SUDO_USER" ]; then
    current_id=$(id -u "$SUDO_USER")
  else
    current_id=$(id -u)
  fi

  # Fix project directory ownership
  if ! fix_project_ownership "$current_id"; then
      log "Failed to fix project directory ownership" $COLOR_RED
      exit 1
  fi

  # Fix Docker volumes permissions
  if ! fix_volumes_permissions "$current_id"; then
      log "Failed to fix Docker volumes permissions" $COLOR_RED
      exit 1
  fi

  if [ "$current_id" -ne 1000 ]; then
    INSTALL_TYPE="source"
    log "Build has been forced because your user ID is not the same as the pre-built images. If you want to use pre-built images, your current user installing reNgine-ng must be 1000." $COLOR_RED
  else
    if [ $isNonInteractive = false ]; then
      log "Do you want to build Docker images from source or use pre-built images (recommended)? \nThis saves significant build time but requires good download speeds for it to complete fast." $COLOR_RED
      log "1) From source" $COLOR_YELLOW
      log "2) Use pre-built images (default)" $COLOR_YELLOW
      read -p "Enter your choice (1 or 2, default is 2): " choice

      case $choice in
        1)
          INSTALL_TYPE="source"
          ;;
        2|"")
          INSTALL_TYPE="prebuilt"
          ;;
        *)
          log "Invalid choice. Defaulting to pre-built images." $COLOR_RED
          INSTALL_TYPE="prebuilt"
          ;;
      esac
    fi
  fi

  if [ -z "$INSTALL_TYPE" ]; then
    log "Error: INSTALL_TYPE is not set" $COLOR_RED
    exit 1
  elif [ "$INSTALL_TYPE" != "prebuilt" ] && [ "$INSTALL_TYPE" != "source" ]; then
    log "Error: INSTALL_TYPE must be either 'prebuilt' or 'source'" $COLOR_RED
    exit 1
  fi

  log "Selected installation type: $INSTALL_TYPE" $COLOR_CYAN

  # Non-interactive install
  if [ $isNonInteractive = true ]; then
    # Load and verify .env file
    if [ -f .env ]; then
        export $(grep -v '^#' .env | xargs)
    else
        log "Error: .env file not found, copy/paste the .env-dist file to .env and edit it" $COLOR_RED
        exit 1
    fi

    if [ -z "$DJANGO_SUPERUSER_USERNAME" ] || [ -z "$DJANGO_SUPERUSER_EMAIL" ] || [ -z "$DJANGO_SUPERUSER_PASSWORD" ]; then
      log "Error: DJANGO_SUPERUSER_USERNAME, DJANGO_SUPERUSER_EMAIL, and DJANGO_SUPERUSER_PASSWORD must be set in .env for non-interactive installation" $COLOR_RED
      exit 1
    fi

    INSTALL_TYPE=${INSTALL_TYPE:-prebuilt}
    log "Non-interactive installation parameter set. Installation begins." $COLOR_GREEN
  fi

  if [ -z "$INSTALL_TYPE" ]; then
    log "Error: INSTALL_TYPE is not set" $COLOR_RED
    exit 1
  elif [ "$INSTALL_TYPE" != "prebuilt" ] && [ "$INSTALL_TYPE" != "source" ]; then
    log "Error: INSTALL_TYPE must be either 'prebuilt' or 'source'" $COLOR_RED
    exit 1
  fi

  log "Installing reNgine-ng from $INSTALL_TYPE, please be patient as the installation could take a while..." $COLOR_CYAN
  sleep 5

  log "Generating certificates..." $COLOR_CYAN
  make certs && log "Certificates have been generated" $COLOR_GREEN || { log "Certificate generation failed!" $COLOR_RED; exit 1; }

  if [ "$INSTALL_TYPE" = "source" ]; then
    log "Building Docker images..." $COLOR_CYAN
    make build && log "Docker images have been built" $COLOR_GREEN || { log "Docker images build failed!" $COLOR_RED; exit 1; }
  fi

  if [ "$INSTALL_TYPE" = "prebuilt" ]; then
    log "Pulling pre-built Docker images..." $COLOR_CYAN
    make pull && log "Docker images have been pulled" $COLOR_GREEN || { log "Docker images pull failed!" $COLOR_RED; exit 1; }
  fi

  log "Docker containers starting, please wait as starting the Celery container could take a while..." $COLOR_CYAN
  sleep 5
  make up && log "reNgine-ng is started!" $COLOR_GREEN || { log "reNgine-ng start failed!" $COLOR_RED; exit 1; }

  # Add configuration files management
  log "Setting up tool configurations..." $COLOR_CYAN
  
  declare -A config_files=(
    ["theHarvester/api-keys.yaml"]="docker/celery/config/the-harvester-api-keys.yaml"
    ["amass/config.ini"]="docker/celery/config/amass.ini"
    ["gau/config.toml"]="docker/celery/config/gau.toml"
  )

  for target in "${!config_files[@]}"; do
    target_path="/home/rengine/.config/$target"
    source_path="${config_files[$target]}"
    
    if [ ! -f "$target_path" ]; then
      log "Copying $target configuration..." $COLOR_CYAN
      docker exec -u rengine rengine-celery-1 mkdir -p "$(dirname "$target_path")"
      docker cp "$(pwd)/$source_path" "rengine-celery-1:$target_path"
      docker exec -u rengine rengine-celery-1 chmod 644 "$target_path"
    else
      log "Configuration file $target already exists, skipping..." $COLOR_YELLOW
    fi
  done

  # Create symbolic link for theHarvester if it doesn't exist
  docker exec -u rengine rengine-celery-1 bash -c '[ ! -L "/home/rengine/.theHarvester" ] && ln -s /home/rengine/.config/theHarvester /home/rengine/.theHarvester || true'

  log "Creating an account..." $COLOR_CYAN
  make superuser_create isNonInteractive=$isNonInteractive

  log "reNgine-ng is successfully installed and started!" $COLOR_GREEN
  log "\r\nThank you for installing reNgine-ng, happy recon!" $COLOR_GREEN

  log "\r\nIn case you're running this locally, reNgine-ng should be available at one of the following IPs:\n$formatted_ips" $COLOR_GREEN
  log "In case you're running this on a server, reNgine-ng should be available at: https://$external_ip/" $COLOR_GREEN
}

# Run the main installation process
main<|MERGE_RESOLUTION|>--- conflicted
+++ resolved
@@ -145,7 +145,100 @@
   install_package "make"
 }
 
-<<<<<<< HEAD
+# Remove old Docker images from version 2.0.7
+remove_old_images() {
+  log "Checking for old reNgine 2.0.7 Docker containers and images..." $COLOR_CYAN
+  
+  # Stop and remove all containers
+  if docker ps -a --format '{{.Names}}' | grep -qE '^rengine-|^postgres$|^redis$'; then
+    log "Stopping existing reNgine containers..." $COLOR_YELLOW
+    if ! make down; then
+      log "Error: Failed to stop existing containers. Please stop them manually with 'make down' before continuing." $COLOR_RED
+      exit 1
+    fi
+  fi
+  
+  declare -a old_images=(
+    "rengine-celery"
+    "rengine-celery-beat"
+    "docker.pkg.github.com/yogeshojha/rengine/rengine"
+    "rengine-certs",
+    "nginx",
+    "postgres",
+    "redis"
+  )
+
+  local failed_removals=false
+  
+  for image in "${old_images[@]}"; do
+    if docker images --format "{{.Repository}}:{{.Tag}}" | grep -q "^${image}$"; then
+      log "Removing old image: $image" $COLOR_YELLOW
+      if ! docker rmi -f "$image"; then
+        log "Failed to remove image: $image" $COLOR_RED
+        failed_removals=true
+      fi
+    fi
+  done
+
+  if [ "$failed_removals" = true ]; then
+    log "Error: Some old images could not be removed." $COLOR_RED
+    log "Please remove them manually using these commands:" $COLOR_RED
+    log "docker ps -a  # to check if containers are still running" $COLOR_YELLOW
+    log "docker rm -f \$(docker ps -a -q)  # to force remove all containers" $COLOR_YELLOW
+    log "docker images  # to list all images" $COLOR_YELLOW
+    log "docker rmi -f <image_id>  # to force remove specific images" $COLOR_YELLOW
+    log "Then run the installation script again." $COLOR_RED
+    exit 1
+  fi
+}
+
+fix_volumes_permissions() {
+  local user_id=$1
+  local group_id=$1
+  
+  log "Fixing permissions for Docker volumes..." $COLOR_CYAN
+  
+  declare -a volumes=(
+    "rengine_gf_patterns"
+    "rengine_github_repos"
+    "rengine_nuclei_templates"
+    "rengine_scan_results"
+    "rengine_tool_config"
+    "rengine_wordlist"
+  )
+
+  for volume in "${volumes[@]}"; do
+    if docker volume inspect "$volume" >/dev/null 2>&1; then
+      log "Setting permissions for volume: $volume" $COLOR_YELLOW
+      if ! docker run --rm -v "$volume:/data" alpine sh -c "chown -R $user_id:$group_id /data"; then
+        log "Failed to set permissions for volume: $volume" $COLOR_RED
+        return 1
+      fi
+    else
+      log "Volume $volume not found, skipping..." $COLOR_YELLOW
+    fi
+  done
+  
+  log "Volume permissions updated successfully" $COLOR_GREEN
+  return 0
+}
+
+fix_project_ownership() {
+  local user_id=$1
+  local group_id=$1
+  
+  log "Setting correct ownership of the project directory..." $COLOR_CYAN
+  project_dir=$(pwd)
+  
+  # Set ownership for both hidden and regular files in one command
+  if ! find "$project_dir" \( -name ".*" -o -true \) -exec chown ${user_id}:${group_id} {} +; then
+      log "Failed to set ownership of project directory to $user_id" $COLOR_RED
+      return 1
+  fi
+  
+  log "Project directory ownership set to $user_id" $COLOR_GREEN
+  return 0
+}
 # Check GPU support and install required dependencies
 check_gpu_support() {
     log "Checking for GPU support..." $COLOR_CYAN
@@ -268,101 +361,6 @@
             return 1
             ;;
     esac
-=======
-# Remove old Docker images from version 2.0.7
-remove_old_images() {
-  log "Checking for old reNgine 2.0.7 Docker containers and images..." $COLOR_CYAN
-  
-  # Stop and remove all containers
-  if docker ps -a --format '{{.Names}}' | grep -qE '^rengine-|^postgres$|^redis$'; then
-    log "Stopping existing reNgine containers..." $COLOR_YELLOW
-    if ! make down; then
-      log "Error: Failed to stop existing containers. Please stop them manually with 'make down' before continuing." $COLOR_RED
-      exit 1
-    fi
-  fi
-  
-  declare -a old_images=(
-    "rengine-celery"
-    "rengine-celery-beat"
-    "docker.pkg.github.com/yogeshojha/rengine/rengine"
-    "rengine-certs",
-    "nginx",
-    "postgres",
-    "redis"
-  )
-
-  local failed_removals=false
-  
-  for image in "${old_images[@]}"; do
-    if docker images --format "{{.Repository}}:{{.Tag}}" | grep -q "^${image}$"; then
-      log "Removing old image: $image" $COLOR_YELLOW
-      if ! docker rmi -f "$image"; then
-        log "Failed to remove image: $image" $COLOR_RED
-        failed_removals=true
-      fi
-    fi
-  done
-
-  if [ "$failed_removals" = true ]; then
-    log "Error: Some old images could not be removed." $COLOR_RED
-    log "Please remove them manually using these commands:" $COLOR_RED
-    log "docker ps -a  # to check if containers are still running" $COLOR_YELLOW
-    log "docker rm -f \$(docker ps -a -q)  # to force remove all containers" $COLOR_YELLOW
-    log "docker images  # to list all images" $COLOR_YELLOW
-    log "docker rmi -f <image_id>  # to force remove specific images" $COLOR_YELLOW
-    log "Then run the installation script again." $COLOR_RED
-    exit 1
-  fi
-}
-
-fix_volumes_permissions() {
-  local user_id=$1
-  local group_id=$1
-  
-  log "Fixing permissions for Docker volumes..." $COLOR_CYAN
-  
-  declare -a volumes=(
-    "rengine_gf_patterns"
-    "rengine_github_repos"
-    "rengine_nuclei_templates"
-    "rengine_scan_results"
-    "rengine_tool_config"
-    "rengine_wordlist"
-  )
-
-  for volume in "${volumes[@]}"; do
-    if docker volume inspect "$volume" >/dev/null 2>&1; then
-      log "Setting permissions for volume: $volume" $COLOR_YELLOW
-      if ! docker run --rm -v "$volume:/data" alpine sh -c "chown -R $user_id:$group_id /data"; then
-        log "Failed to set permissions for volume: $volume" $COLOR_RED
-        return 1
-      fi
-    else
-      log "Volume $volume not found, skipping..." $COLOR_YELLOW
-    fi
-  done
-  
-  log "Volume permissions updated successfully" $COLOR_GREEN
-  return 0
-}
-
-fix_project_ownership() {
-  local user_id=$1
-  local group_id=$1
-  
-  log "Setting correct ownership of the project directory..." $COLOR_CYAN
-  project_dir=$(pwd)
-  
-  # Set ownership for both hidden and regular files in one command
-  if ! find "$project_dir" \( -name ".*" -o -true \) -exec chown ${user_id}:${group_id} {} +; then
-      log "Failed to set ownership of project directory to $user_id" $COLOR_RED
-      return 1
-  fi
-  
-  log "Project directory ownership set to $user_id" $COLOR_GREEN
-  return 0
->>>>>>> d82fe0a6
 }
 
 # Check for root privileges
