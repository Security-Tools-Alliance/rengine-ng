--- conflicted
+++ resolved
@@ -317,11 +317,25 @@
   check_docker
   check_docker_compose
 
-<<<<<<< HEAD
+  # Remove old Docker images from version 2.0.7
+  remove_old_images
+
   if [ -n "$SUDO_USER" ]; then
-      current_id=$(id -u "$SUDO_USER")
+    current_id=$(id -u "$SUDO_USER")
   else
-      current_id=$(id -u)
+    current_id=$(id -u)
+  fi
+
+  # Fix project directory ownership
+  if ! fix_project_ownership "$current_id"; then
+      log "Failed to fix project directory ownership" $COLOR_RED
+      exit 1
+  fi
+
+  # Fix Docker volumes permissions
+  if ! fix_volumes_permissions "$current_id"; then
+      log "Failed to fix Docker volumes permissions" $COLOR_RED
+      exit 1
   fi
 
   # Install type
@@ -352,63 +366,6 @@
         INSTALL_TYPE="${INSTALL_TYPE:-prebuilt}"
       fi
   fi
-=======
-  # Remove old Docker images from version 2.0.7
-  remove_old_images
-
-  if [ -n "$SUDO_USER" ]; then
-    current_id=$(id -u "$SUDO_USER")
-  else
-    current_id=$(id -u)
-  fi
-
-  # Fix project directory ownership
-  if ! fix_project_ownership "$current_id"; then
-      log "Failed to fix project directory ownership" $COLOR_RED
-      exit 1
-  fi
-
-  # Fix Docker volumes permissions
-  if ! fix_volumes_permissions "$current_id"; then
-      log "Failed to fix Docker volumes permissions" $COLOR_RED
-      exit 1
-  fi
-
-  if [ "$current_id" -ne 1000 ]; then
-    INSTALL_TYPE="source"
-    log "Build has been forced because your user ID is not the same as the pre-built images. If you want to use pre-built images, your current user installing reNgine-ng must be 1000." $COLOR_RED
-  else
-    if [ $isNonInteractive = false ]; then
-      log "Do you want to build Docker images from source or use pre-built images (recommended)? \nThis saves significant build time but requires good download speeds for it to complete fast." $COLOR_RED
-      log "1) From source" $COLOR_YELLOW
-      log "2) Use pre-built images (default)" $COLOR_YELLOW
-      read -p "Enter your choice (1 or 2, default is 2): " choice
-
-      case $choice in
-        1)
-          INSTALL_TYPE="source"
-          ;;
-        2|"")
-          INSTALL_TYPE="prebuilt"
-          ;;
-        *)
-          log "Invalid choice. Defaulting to pre-built images." $COLOR_RED
-          INSTALL_TYPE="prebuilt"
-          ;;
-      esac
-    fi
-  fi
-
-  if [ -z "$INSTALL_TYPE" ]; then
-    log "Error: INSTALL_TYPE is not set" $COLOR_RED
-    exit 1
-  elif [ "$INSTALL_TYPE" != "prebuilt" ] && [ "$INSTALL_TYPE" != "source" ]; then
-    log "Error: INSTALL_TYPE must be either 'prebuilt' or 'source'" $COLOR_RED
-    exit 1
-  fi
-
-  log "Selected installation type: $INSTALL_TYPE" $COLOR_CYAN
->>>>>>> 20b3bfae
 
   # Non-interactive install
   if [ "$isNonInteractive" = true ]; then
