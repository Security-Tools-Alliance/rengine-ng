--- conflicted
+++ resolved
@@ -25,27 +25,13 @@
 tput setaf 2;
 cat web/art/reNgine.txt
 
-<<<<<<< HEAD
-echo " "
-tput setaf 1; echo "Before running this script, please make sure Docker is running and you have made changes to .env file."
-echo " "
-tput setaf 1; echo "Changing the postgres username & password from .env is highly recommended."
-
-echo " "
-tput setaf 3;
-echo "#########################################################################"
-echo "Please note that, this installation script is only intended for Linux"
-echo "x86_64 and arm64 platform (Apple Mx series) are supported"
-echo "Raspbery Pi is not recommended, all install tests have failed"
-echo "#########################################################################"
-=======
 log "\r\nBefore running this script, please make sure Docker is running and you have made changes to the `.env` file." 1
 log "Changing the postgres username & password from .env is highly recommended.\r\n" 1
->>>>>>> aec0bfc6
 
 log "#########################################################################" 4
-log "Please note that this installation script is only intended for Linux" 3
-log "Only x86_64 platform are supported" 3
+log "Please note that, this installation script is only intended for Linux" 3
+log "x86_64 and arm64 platform (Apple Mx series) are supported" 3
+log "Raspbery Pi is not recommended, all install tests have failed" 3
 log "#########################################################################\r\n" 4
 
 tput setaf 1;
@@ -60,24 +46,6 @@
 done
 
 if [ $isNonInteractive = false ]; then
-<<<<<<< HEAD
-    echo " "
-read -p "Are you sure, you made changes to .env file (y/n)? " answer
-    case ${answer:0:1} in
-        y|Y|yes|YES|Yes )
-          echo "Continiuing Installation!"
-        ;;
-        * )
-          if [ -x "$(command -v nano)" ]; then
-            tput setaf 2; echo "nano already installed, skipping."
-          else
-            sudo apt update && sudo apt install nano -y
-            tput setaf 2; echo "nano installed!!!"
-          fi
-        nano .env
-        ;;
-    esac
-=======
   read -p 'Are you sure you made changes to the `.env` file (y/n)? ' answer
   case ${answer:0:1} in
       y|Y|yes|YES|Yes )
@@ -93,27 +61,12 @@
       nano .env
       ;;
   esac
->>>>>>> aec0bfc6
 else
   log "Non-interactive installation parameter set. Installation begins." 4
 fi
 
-<<<<<<< HEAD
-echo " "
-tput setaf 4;
-echo "Installing reNgine and its dependencies"
-
-echo " "
-if [ "$EUID" -ne 0 ]
-  then
-  tput setaf 1; echo "Error installing reNgine, Please run this script as root!"
-  tput setaf 1; echo "Example: sudo ./install.sh"
-  exit
-fi
-=======
 log "\r\nInstalling reNgine and its dependencies" 4
 log "=========================================================================" 4
->>>>>>> aec0bfc6
 
 log "\r\n#########################################################################" 4
 log "Installing curl..." 4
@@ -161,12 +114,7 @@
 log "\r\n#########################################################################" 4
 log "Checking Docker status" 4
 if docker info >/dev/null 2>&1; then
-<<<<<<< HEAD
-  tput setaf 2;
-  echo "Docker is running."
-=======
   log "Docker is running." 2
->>>>>>> aec0bfc6
 else
   log "Docker is not running. Please run docker and try again." 1
   log "You can run Docker service using: sudo systemctl start docker" 1
@@ -175,28 +123,6 @@
 
 
 
-<<<<<<< HEAD
-echo " "
-tput setaf 4;
-echo "#########################################################################"
-echo "Installing reNgine, please be patient it could take a while"
-echo "#########################################################################"
-
-
-echo " "
-tput setaf 5;
-echo "========================================================================="
-echo "Generating certificates and building docker images"
-echo "========================================================================="
-make certs && make build && failed=0 || failed=1
-
-echo " "
-tput setaf 5;
-echo "========================================================================="
-echo "Docker containers starting, please wait celery container could be long"
-echo "========================================================================="
-make up && tput setaf 2 && echo "reNgine is installed!!!" && failed=0 || failed=1
-=======
 log "\r\n#########################################################################" 4
 log "Installing reNgine, please be patient it could take a while" 4
 
@@ -204,7 +130,6 @@
 log "Generating certificates and building docker images" 5
 log "=========================================================================" 5
 make certs && make build && log "reNgine is built" 2 || { log "reNgine installation failed!!" 1; exit 1; }
->>>>>>> aec0bfc6
 
 log "\r\n=========================================================================" 5
 log "Docker containers starting, please wait celery container could be long" 5
